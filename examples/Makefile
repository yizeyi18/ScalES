# NOTE: This Makefile does NOT support auto-dependency for the .h files.
# If the header files are changed, do "make clean" first.

include ../make.inc

SRCS = mdpwdft.cpp dgdft.cpp diagonalize.cpp

OBJS = ${SRCS:.cpp=.o}
DEPS = ${SRCS:.cpp=.d}
EXES = ${SRCS:.cpp=}	

<<<<<<< HEAD
mdpwdft: mdpwdft.o ${mdpwdft_LIB} 
	($(LOADER) -o $@ mdpwdft.o $(LOADOPTS) )
=======
pwdft: pwdft.o ${DGDFT_LIB} 
	($(LOADER) -o $@ pwdft.o $(LOADOPTS) )
>>>>>>> f9c652a6

dgdft: dgdft.o ${DGDFT_LIB} 
	($(LOADER) -o $@ dgdft.o $(LOADOPTS) )

diagonalize: diagonalize.o ${diagonalize_LIB} 
	($(LOADER) -o $@ diagonalize.o $(LOADOPTS) )


-include ${DEPS}

${DGDFT_LIB}:
	(cd ${DGDFT_DIR}/src; make all)

cleanlib:
	(${RM} -f ${DGDFT_LIB})

cleanall:
	rm -f ${EXES} ${OBJS} ${DEPS} *.d.o<|MERGE_RESOLUTION|>--- conflicted
+++ resolved
@@ -3,19 +3,14 @@
 
 include ../make.inc
 
-SRCS = mdpwdft.cpp dgdft.cpp diagonalize.cpp
+SRCS = pwdft.cpp dgdft.cpp diagonalize.cpp
 
 OBJS = ${SRCS:.cpp=.o}
 DEPS = ${SRCS:.cpp=.d}
 EXES = ${SRCS:.cpp=}	
 
-<<<<<<< HEAD
-mdpwdft: mdpwdft.o ${mdpwdft_LIB} 
-	($(LOADER) -o $@ mdpwdft.o $(LOADOPTS) )
-=======
 pwdft: pwdft.o ${DGDFT_LIB} 
 	($(LOADER) -o $@ pwdft.o $(LOADOPTS) )
->>>>>>> f9c652a6
 
 dgdft: dgdft.o ${DGDFT_LIB} 
 	($(LOADER) -o $@ dgdft.o $(LOADOPTS) )

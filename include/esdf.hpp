--- conflicted
+++ resolved
@@ -620,60 +620,6 @@
       /// Default: 0.001 
       Real                geoOptMaxForce;
 
-<<<<<<< HEAD
-    /// @brief Maximum number of steps for MD simulation 
-    ///
-    /// Default: 10 
-		Int									MDMaxStep; 
-    /// @brief Time step for MD simulation.
-    ///
-    /// Default: 50.0
-		Int									MDTimeStep; 
-    /// @brief Extrapolation type for updating the density
-    ///
-    /// Default: "linear"
-    ///
-    /// Currently three extrapolation  types (linear, quadratic and
-    /// Dario) are supported.
-    std::string         MDExtrapolationType;
-    /// @brief Temperature for ion.
-    ///
-    /// Default: K
-    Real                ionTemperature;       
-    /// @brief Inverse of ionTemperature.
-    ///
-    /// Default: 1.0 / (100 K * k_b)
-    ///
-    /// This parameter is not controlled directly, but through 
-    /// "ionTemperature" in the input file, in the unit of Kelvin.
-    Real                TbetaIonTemperature;       
-    /// @brief Mass for Nose-Hoover thermostat
-    ///
-    /// Default: 10.0
-		Real								qMass;								
-    /// @brief Whether to use the previous position
-    ///
-    /// Default: 0
-    bool                isRestartPosition;
-    /// @brief Whether to use the previous thermostat state
-    ///
-    /// Default: 0
-    bool                isRestartThermostat;
-    /// @brief Whether to output position information
-    ///
-    /// Default: 1
-    bool                isOutputPosition;
-    /// @brief Whether to output thermostat information
-    ///
-    /// Default: 1
-    bool                isOutputThermostat;
-    /// @brief Output the atomic position in XYZ format. Used in MD
-    /// simulation and geometry optimization
-    ///
-    /// Default: 1
-    bool                isOutputXYZ;
-  };
-=======
       /// @brief Maximum number of steps for MD simulation 
       ///
       /// Default: 10 
@@ -682,10 +628,24 @@
       ///
       /// Default: 50.0
       Int									MDTimeStep; 
+      /// @brief Extrapolation type for updating the density
+      ///
+      /// Default: "linear"
+      ///
+      /// Currently three extrapolation  types (linear, quadratic and
+      /// Dario) are supported.
+      std::string         MDExtrapolationType;
       /// @brief Temperature for ion.
       ///
       /// Default: K
       Real                ionTemperature;       
+      /// @brief Inverse of ionTemperature.
+      ///
+      /// Default: 1.0 / (100 K * k_b)
+      ///
+      /// This parameter is not controlled directly, but through 
+      /// "ionTemperature" in the input file, in the unit of Kelvin.
+      Real                TbetaIonTemperature;       
       /// @brief Mass for Nose-Hoover thermostat
       ///
       /// Default: 10.0
@@ -711,25 +671,24 @@
       ///
       /// Default: 1
       bool                isOutputXYZ;
-    
-    
+
+
       // Inputs related to Chebyshev Filtered SCF iterations for DG
       // ~~**~~
       bool Diag_SCFDG_by_Cheby; // Default: 0
       bool SCFDG_Cheby_use_ScaLAPACK; // Default: 0
-    
+
       Int First_SCFDG_ChebyFilterOrder; // Default 60
       Int First_SCFDG_ChebyCycleNum; // Default 5
-    
+
       Int Second_SCFDG_ChebyOuterIter; // How many SCF steps for 2nd phase, default = 3
       Int Second_SCFDG_ChebyFilterOrder; // Filter Order for 2nd phase, default = 60
       Int Second_SCFDG_ChebyCycleNum; // Default 3 
-    
+
       Int General_SCFDG_ChebyFilterOrder; // Filter Order for general phase, default = 60
       Int General_SCFDG_ChebyCycleNum; // Default 1
-    
+
     };
->>>>>>> 853cf255
 
     void ESDFReadInput( ESDFInputParam& esdfParam, const std::string filename );
 

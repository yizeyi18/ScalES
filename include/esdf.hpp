/*
  Copyright (c) 2012 The Regents of the University of California,
  through Lawrence Berkeley National Laboratory.  

  Authors: Chris J. Pickard and Lin Lin

  This file is part of DGDFT. All rights reserved.

  Redistribution and use in source and binary forms, with or without
  modification, are permitted provided that the following conditions are met:

  (1) Redistributions of source code must retain the above copyright notice, this
  list of conditions and the following disclaimer.
  (2) Redistributions in binary form must reproduce the above copyright notice,
  this list of conditions and the following disclaimer in the documentation
  and/or other materials provided with the distribution.
  (3) Neither the name of the University of California, Lawrence Berkeley
  National Laboratory, U.S. Dept. of Energy nor the names of its contributors may
  be used to endorse or promote products derived from this software without
  specific prior written permission.

  THIS SOFTWARE IS PROVIDED BY THE COPYRIGHT HOLDERS AND CONTRIBUTORS "AS IS" AND
  ANY EXPRESS OR IMPLIED WARRANTIES, INCLUDING, BUT NOT LIMITED TO, THE IMPLIED
  WARRANTIES OF MERCHANTABILITY AND FITNESS FOR A PARTICULAR PURPOSE ARE
  DISCLAIMED. IN NO EVENT SHALL THE COPYRIGHT OWNER OR CONTRIBUTORS BE LIABLE FOR
  ANY DIRECT, INDIRECT, INCIDENTAL, SPECIAL, EXEMPLARY, OR CONSEQUENTIAL DAMAGES
  (INCLUDING, BUT NOT LIMITED TO, PROCUREMENT OF SUBSTITUTE GOODS OR SERVICES;
  LOSS OF USE, DATA, OR PROFITS; OR BUSINESS INTERRUPTION) HOWEVER CAUSED AND ON
  ANY THEORY OF LIABILITY, WHETHER IN CONTRACT, STRICT LIABILITY, OR TORT
  (INCLUDING NEGLIGENCE OR OTHERWISE) ARISING IN ANY WAY OUT OF THE USE OF THIS
  SOFTWARE, EVEN IF ADVISED OF THE POSSIBILITY OF SUCH DAMAGE.

  You are under no obligation whatsoever to provide any bug fixes, patches, or
  upgrades to the features, functionality or performance of the source code
  ("Enhancements") to anyone; however, if you choose to make your Enhancements
  available either publicly, or directly to Lawrence Berkeley National
  Laboratory, without imposing a separate written license agreement for such
  Enhancements, then you hereby grant the following license: a non-exclusive,
  royalty-free perpetual license to install, use, modify, prepare derivative
  works, incorporate into other computer software, distribute, and sublicense
  such enhancements or derivative works thereof, in binary and source code form.
*/
/// @file esdf.hpp
/// @brief Electronic structure data format for reading the input data.
/// @date 2012-08-10
#ifndef _ESDF_HPP_
#define _ESDF_HPP_

#include <stdio.h>
#include <stdlib.h>
#include <string.h>
#include <ctype.h>
#include <limits.h>
#include "mpi.h"
#include "domain.hpp"
#include "periodtable.hpp"
#include "tinyvec_impl.hpp"

namespace dgdft{


  // *********************************************************************
  // Electronic structure data format
  // *********************************************************************
<<<<<<< HEAD
  namespace esdf{


    /************************************************************ 
     * Main routines
     ************************************************************/
    void esdf_bcast();
    void esdf_key();
    void esdf_init(const char *);
    void esdf_string(const char *, const char *, char *);
    int esdf_integer(const char *, int);
    float esdf_single(const char *, float);
    double esdf_double(const char *, double);
    double esdf_physical(const char *, double, char *);
    bool esdf_defined(const char *);
    bool esdf_boolean(const char *, bool);
    bool esdf_block(const char *, int *);
    char *esdf_reduce(char *);
    double esdf_convfac(char *, char *);
    int esdf_unit(int *);
    void esdf_file(int *, char *, int *);
    void esdf_lablchk(char *, char *, int *);
    void esdf_die(char *);
    void esdf_warn(char *);
    void esdf_close();

    /************************************************************ 
     * Utilities
     ************************************************************/
    void getaline(FILE *, char *);
    void getlines(FILE *fp, char **);
    char *trim(char *);
    void adjustl(char *,char *);
    int len_trim(char *);
    int indexstr(char *, char *);
    int indexch(char *, char);
    int countw(char *, char **, int);
    char *strlwr(char *);
    char *strupr(char *);


    // *********************************************************************
    // Input interface
    // *********************************************************************
    /// @struct ESDFInputParam
    /// @brief Main structure containing input parameters for the
    /// electronic structure calculation.
    struct ESDFInputParam{
      /// @brief Global computational domain.
      ///
      /// Not an input parameter by the user.
      Domain              domain;
      /// @brief Types and positions of all atoms in the global
      /// computational domain.
      ///
      /// Not an input parameter by the user.
      std::vector<Atom>   atomList;

      /// @brief Mixing maximum dimension.
      ///
      /// Default: 9
      ///
      /// This parameter is relevant for Anderson mixing.
      Int                 mixMaxDim;
      /// @brief Mixing type for self-consistent field iteration.
      ///
      /// Default: anderson
      ///
      /// - = "anderson"           : Anderson mixing
      /// - = "kerker+anderson"    : Anderson mixing with Kerker
      /// preconditioner
      ///
      /// @todo Preconditioner better than Kerker mixing.
      std::string         mixType;
      /// @brief Which variable to mix
      ///
      /// Default: density
      ///
      /// - = "density"            : Density mixing
      /// - = "potential"          : Potential mixing
      std::string         mixVariable;
      /// @brief Coefficient in front of the preconditioned residual to be
      /// mixed with the mixing variable in the previous step.
      ///
      /// Default: 0.8
      ///
      /// For metallic systems or small gapped semiconductors,
      /// mixStepLength is often needed to be smaller than 0.1.  In such
      /// case, a better preconditioner such as Kerker preconditioner can
      /// be helpful.
      Real                mixStepLength;            
      /// @brief Tolerance for inner %SCF iteration in DG calculation.
      ///
      /// Default: 1e-4
      ///
      /// @note When scfInnerMaxIter = 1 (which is used most of the cases
      /// in the current version), this parameter is not useful.
      Real                scfInnerTolerance;
      /// @brief Tolerance for outer %SCF iteration in DG calculation.
      ///
      /// Default: 1e-6
      ///
      /// The DG calculation stops when
      ///
      /// \f[
      /// \frac{\Vert v^{(k)} - v^{(k-1)} \Vert}{\Vert{v^{(k-1)}}\Vert} <
      /// scfOuterTolerance
      /// \f]
      ///
      /// where the variable \f$v\f$ can be the density 
      /// (mixVariable = "density") or potential 
      /// (mixVariable = "potential").
      Real                scfOuterTolerance;
      /// @brief The DG calculation stops when the difference between free
      /// energy and Harris energy per atom is less than scfOuterEnergyTolerance.
      ///
      /// Default: 1e-4
      Real                scfOuterEnergyTolerance;
      /// @brief Minimum number of inner %SCF iterations
      ///
      /// Default: 1
      Int                 scfInnerMinIter;
      /// @brief Maximum number of inner %SCF iterations
      ///
      /// Default: 1
      Int                 scfInnerMaxIter;
      /// @brief Minimum number of outer %SCF iterations
      ///
      /// Default: 3
      Int                 scfOuterMinIter;
      /// @brief Maximum number of outer %SCF iterations
      ///
      /// Default: 30
      Int                 scfOuterMaxIter;
      /// @brief Tolerance for the eigenvalue solver
      ///
      /// Default: 1e-6
      ///
      /// Currently the LOBPCG method is used as the eigenvalue solver for
      /// obtaining the adaptive local basis functions, and eigTolerance
      /// controls the tolerance for the LOBPCG solver.  
      ///
      /// In the case when the eigensolver tolerance is tunned dynamically
      /// (see 
      /// @ref dgdft::esdf::ESDFInputParam::isEigToleranceDynamic "isEigToleranceDynamic"), the tolerance for
      /// the eigensolver is controlled dynamically and can be larger than
      /// eigTolerance.
      Real                eigTolerance;
      /// @brief Minimum number of iterations for the eigensolver.
      ///
      /// Default: 1
      Int                 eigMinIter;
      /// @brief Maximum number of iterations for the eigensolver.
      ///
      /// Default: 10
      Int                 eigMaxIter;
      /// @brief Tolerance for thresholding the adaptive local basis functions.
      ///
      /// Default: 1e-6
      ///
      /// The adaptive local basis functions restricted to the element are
      /// not orthogonal and may be linearly dependent.  An local SVD
      /// decomposition is performed to eliminate the linearly dependent
      /// modes with tolerance SVDBasisTolerance.
      Real                SVDBasisTolerance;
      /// @brief Whether to use the saved electron density as the start.
      ///
      /// Default: 0
      bool                isRestartDensity;
      /// @brief Whether to use the saved basis functions in extended
      /// element as the start.
      ///
      /// Default: 0
      bool                isRestartWfn;
      /// @brief Whether to output the electron density.
      ///
      /// Default: 1
      ///
      /// When isOutputDensity = 1, files DEN_xxx_yyy will be generated,
      /// where by default xxx is the mpirank (starting from 0), and yyy
      /// is mpisize.
      ///
      /// This option is needed to restart the electron density using 
      /// @ref dgdft::esdf::ESDFInputParam::isRestartDensity "isRestartDensity".
      bool                isOutputDensity;
      /// @brief Whether to output the wavefunctions in the element on LGL
      /// grid.
      ///
      /// Default: 0
      ///
      /// This is mainly for debugging and visualization purpose and is
      /// not commonly used.
      bool                isOutputALBElemLGL;
      /// @brief Whether to output the wavefunctions in the element on
      /// uniform grid.
      ///
      /// Default: 0
      ///
      /// This is mainly for debugging and visualization purpose and is
      /// not commonly used.
      bool                isOutputALBElemUniform;
      /// @brief Whether to output the wavefunctions in the extended
      /// element.
      ///
      /// Default: 1
      ///
      /// When isOutputWfnExtElem = 1, the approximate eigenvectors in the
      /// extended element are given in the output, in the form
      /// WFNEXT_xxx_yyy, where by default xxx is the mpirank (starting
      /// from 0), and yyy is mpisize.
      bool                isOutputWfnExtElem;
      /// @brief Whether to output the potential in the extended
      /// element.
      ///
      /// Default: 0
      ///
      /// This is mainly for debugging and visualization purpose and is
      /// not commonly used.
      bool                isOutputPotExtElem;
      /// @brief Whether to calculate a posteriori error estimator for
      /// each %SCF iteration.
      ///
      /// Default: 0
      ///
      /// If this is 0, then the a posteriori error estimator is given in
      /// the output after the %SCF iteration is finished.
      ///
      /// @todo Sharp a posteriori error estimate than the current version.
      bool                isCalculateAPosterioriEachSCF; 
      /// @brief Whether to calculate the force each %SCF iteration.
      ///
      /// Default: 1
      bool                isCalculateForceEachSCF; 
      /// @brief Whether to output the DG Hamiltonian matrix in each %SCF
      /// iteration.
      ///
      /// Default: 0
      ///
      /// If isOutputHMatrix = 1, the H matrix is output in the file
      /// `H.csc` using the compressed sparse column (CSC) binary format.
      bool                isOutputHMatrix;


      /// @brief Inverse of temperature.
      ///
      /// Default: 1.0 / (100 K * k_b)
      ///
      /// This parameter is not controlled directly, but through 
      /// "Temperature" in the input file, in the unit of Kelvin.
      Real                Tbeta;       
      /// @brief Number of empty states for finite temperature
      /// calculation.
      ///
      /// Default: 0
      ///
      /// This parameter must be larger than 0 for small gapped systems or
      /// relatively high temperature calculations.
      Int                 numExtraState;
      /// @brief Some states for the planewave solver are unused in order
      /// to accelerate the convergence rate of the eigensolver.
      ///
      /// Default: 0
      Int                 numUnusedState;
      /// @brief Whether to control the tolerance of the eigensolver
      /// dynamically.
      ///
      /// Default: 1
      ///
      /// When isEigToleranceDynamic = 1, the tolerance for the
      /// eigensolver is controlled dynamically and is related to the
      /// error in the current %SCF iteration.  The lower limit of the
      /// tolerance is controlled by
      /// @ref dgdft::esdf::ESDFInputParam::eigTolerance "eigTolerance".
      bool                isEigToleranceDynamic;
      /// @brief File for storing the information of the pseudopotential.
      ///
      /// Default: "HGH.bin"
      ///
      /// The pseudopotential file is currently only for the
      /// Hartwigsen-Goedecker-Hutter pseudopotential, and is generated by
      /// the utility subroutine HGH.m.
      ///
      /// @note Only the master processor (mpirank == 0) reads this table,
      /// and the information is broadcast to other processors.
      std::string         periodTableFile;
      /// @brief Type of the pseudopotential
      ///
      /// Default: "HGH"
      ///
      /// Currently HGH is the only supported pseudopotential format.
      std::string         pseudoType;
      /// @brief Solver for the planewave problem.  
      ///
      /// @todo out-of-date description.  BLOPEX is to be removed.
      ///
      /// - = "modified_blopex"    : BLOPEX package (modified in the
      ///                            external/ directory using the LOBPCG
      ///                            method but with BLAS3 for linear
      ///                            algebra operations.  (default)
      std::string         PWSolver;                 
      /// @brief Method for solving the projected problem in the adaptive
      /// local basis set.
      ///
      /// Default: "diag"
      ///
      /// - = "diag"      : Diagonalization method using ScaLAPACK. 
      /// - = "pexsi"     : Pole expansion and selected inversion method.
      ///                   This option needs to turn on the macro -DPEXSI
      ///                   to support the libraries.
      std::string         solutionMethod; 
      /// @brief Type of the exchange-correlation functional.
      ///
      /// Default: "XC_LDA_XC_TETER93"
      ///
      /// The exchange-correlation functional is implemented using the
      /// libxc package. Currently only the LDA and GGA xc functionals is
      /// supported.
      std::string         XCType;
      /// @brief Type of the van der Waals correction.
      ///
      /// Default: "DFT-D2"
      ///
      /// Currently only the DFT-D2 correction is supported.
      std::string         VDWType;

      // DG related
      /// @brief Number of elements along x,y,z directions.
      ///
      /// Default: (1,1,1)
      Index3              numElem;
      /// @brief Number of uniform grids along x,y,z directions in the
      /// extended element.
      ///
      /// This is not directly controlled by the user, but through 
      /// @ref dgdft::esdf::ESDFInputParam::ecutWavefunction "ecutWavefunction".
      Index3              numGridWavefunctionElem;
      /// @brief Number of uniform grids for representing the density
      /// along x,y,z directions in the element.
      ///
      /// The current implementation uses dual-grid implementation, which
      /// uses a denser grid to represent the electron density and
      /// potential than that of the wavefunction on the uniform grid.
      /// This parameter is controlled by
      /// @ref dgdft::esdf::ESDFInputParam::ecutWavefunction "ecutWavefunction"
      /// and
      /// @ref dgdft::esdf::ESDFInputParam::densityGridFactor "densityGridFactor".
      Index3              numGridDensityElem;
      /// @brief Number of Legendre-Gauss-Lobatto (LGL) grids for
      /// representing the basis functions along x,y,z directions in the
      /// element.
      ///
      /// This parameter is controlled by
      /// @ref dgdft::esdf::ESDFInputParam::ecutWavefunction "ecutWavefunction"
      /// and
      /// @ref dgdft::esdf::ESDFInputParam::LGLGridFactor "LGLGridFactor".
      Index3              numGridLGL;
      /// @brief Penalty parameter 
      ///
      /// Default: 100.0
      ///
      /// The same penalty parameter is applied to all faces.
      ///
      /// @todo The automatic choice of penalty parameter is to be
      /// implemented.
      Real                penaltyAlpha;
      /// @brief Number of adaptive local basis functions in each element.
      ///
      /// Default: Must be provided by the user.
      ///
      /// Dimension: numElem[0] * numElem[1] * numElem[2]
      ///
      /// @note In the current implementation, the actual number of basis
      /// functions used in the element (i,j,k) is **no more than**
      /// numALBElem(i,j,k)-numUnusedState.
      IntNumTns           numALBElem;
      /// @brief Block size for ScaLAPACK.
      ///
      /// Default: 16
      ///
      /// Only used when ScaLAPACK is invoked.
      Int                 scaBlockSize;

      // Add a potential barrier in the extended element
      bool                isPotentialBarrier;
      Real                potentialBarrierW;
      Real                potentialBarrierS;
      Real                potentialBarrierR;

      // Periodization of the potential in the extended element
      bool                isPeriodizePotential;
      Point3              distancePeriodize;	

      /// @brief Kinetic energy cutoff for the wavefunction on the uniform
      /// grid.
      ///
      /// Default: 10.0 Ha
      ///
      /// The number of uniform grids for the wavefunction along each
      /// direction i (i=x,y,z) is given by the formula
      /// \f[
      ///    N_i = \sqrt{2*ecutWavefunction}*L_i
      /// \f]
      /// where \f$L_i\f$ is the dimension of the domain
      /// along the direction i. The domain can be the global domain,
      /// extended element or element.
      Real                ecutWavefunction;
      /// @brief The ratio between the number of grids for the density and
      /// the wavefunction in the uniform grid along each dimension.
      ///
      /// Default: 2.0
      ///
      /// The number of uniform grids for the density and potential along
      /// each direction i (i=x,y,z) is given by the formula
      /// \f[
      ///    N_i = densityGridFactor * \sqrt{2*ecutWavefunction}*L_i
      /// \f]
      /// where \f$L_i\f$ is the dimension of the domain
      /// along the direction i. The domain can be the global domain,
      /// extended element or element.
      Real                densityGridFactor;
      /// @brief The ratio between the number of LGL grid and uniform grid
      /// for the basis functions along each dimension.
      ///
      /// Default: 2.0
      ///
      /// The number of LGL grids along each direction i (i=x,y,z) is
      /// given by the formula
      /// \f[
      ///    N_i = LGLGridFactor * \sqrt{2*ecutWavefunction}*L_i
      /// \f]
      /// where \f$L_i\f$ is the dimension of the domain
      /// along the direction i. The domain can be the global domain,
      /// extended element or element.
      Real                LGLGridFactor;
=======
  /// @struct ESDFInputParam
  /// @brief Main structure containing input parameters for the
  /// electronic structure calculation.
  struct ESDFInputParam{
    /// @brief Global computational domain.
    ///
    /// Not an input parameter by the user.
    Domain              domain;
    /// @brief Types and positions of all atoms in the global
    /// computational domain.
    ///
    /// Not an input parameter by the user.
    std::vector<Atom>   atomList;

    /// @brief Mixing maximum dimension.
    ///
    /// Default: 9
    ///
    /// This parameter is relevant for Anderson mixing.
    Int                 mixMaxDim;
    /// @brief Mixing type for self-consistent field iteration.
    ///
    /// Default: anderson
    ///
    /// - = "anderson"           : Anderson mixing
    /// - = "kerker+anderson"    : Anderson mixing with Kerker
    /// preconditioner
    ///
    /// @todo Preconditioner better than Kerker mixing.
    std::string         mixType;
    /// @brief Which variable to mix
    ///
    /// Default: density
    ///
    /// - = "density"            : Density mixing
    /// - = "potential"          : Potential mixing
    std::string         mixVariable;
    /// @brief Coefficient in front of the preconditioned residual to be
    /// mixed with the mixing variable in the previous step.
    ///
    /// Default: 0.8
    ///
    /// For metallic systems or small gapped semiconductors,
    /// mixStepLength is often needed to be smaller than 0.1.  In such
    /// case, a better preconditioner such as Kerker preconditioner can
    /// be helpful.
    Real                mixStepLength;            
    /// @brief Tolerance for inner %SCF iteration in DG calculation.
    ///
    /// Default: 1e-4
    ///
    /// @note When scfInnerMaxIter = 1 (which is used most of the cases
    /// in the current version), this parameter is not useful.
    Real                scfInnerTolerance;
    /// @brief Tolerance for outer %SCF iteration in DG calculation.
    ///
    /// Default: 1e-6
    ///
    /// The DG calculation stops when
    ///
    /// \f[
    /// \frac{\Vert v^{(k)} - v^{(k-1)} \Vert}{\Vert{v^{(k-1)}}\Vert} <
    /// scfOuterTolerance
    /// \f]
    ///
    /// where the variable \f$v\f$ can be the density 
    /// (mixVariable = "density") or potential 
    /// (mixVariable = "potential").
    Real                scfOuterTolerance;
    /// @brief The DG calculation stops when the difference between free
    /// energy and Harris energy per atom is less than scfOuterEnergyTolerance.
    ///
    /// Default: 1e-4
    Real                scfOuterEnergyTolerance;
    /// @brief Minimum number of inner %SCF iterations
    ///
    /// Default: 1
    Int                 scfInnerMinIter;
    /// @brief Maximum number of inner %SCF iterations
    ///
    /// Default: 1
    Int                 scfInnerMaxIter;
    /// @brief Minimum number of outer %SCF iterations
    ///
    /// Default: 3
    Int                 scfOuterMinIter;
    /// @brief Maximum number of outer %SCF iterations
    ///
    /// Default: 30
    Int                 scfOuterMaxIter;
    /// @brief Maximum number of iterations for hybrid functional
    /// iterations.
    /// 
    /// Default: 10
    Int                 scfPhiMaxIter;
    /// @brief Tolerance for hybrid functional iterations using Fock
    /// energy
    ///
    /// Default: 1e-6
    Real                scfPhiTolerance;
    /// @brief Whether to use the adaptively compressed exchange (ACE)
    /// formulation for hybrid functional.
    ///
    /// Default: 0
    bool                isHybridACE;
    /// @brief Treatment of the divergence term in hybrid functional
    /// calculation.
    ///
    /// Default: 1
    ///
    /// - 0    : No regularization
    /// - 1    : Gygi-Baldereschi regularization
    Int                 exxDivergenceType;

    /// @brief Tolerance for the eigenvalue solver
    ///
    /// Default: 1e-6
    ///
    /// Currently the LOBPCG method is used as the eigenvalue solver for
    /// obtaining the adaptive local basis functions, and eigTolerance
    /// controls the tolerance for the LOBPCG solver.  
    ///
    /// In the case when the eigensolver tolerance is tunned dynamically
    /// (see 
    /// @ref dgdft::esdf::ESDFInputParam::isEigToleranceDynamic "isEigToleranceDynamic"), the tolerance for
    /// the eigensolver is controlled dynamically and can be larger than
    /// eigTolerance.
    Real                eigTolerance;
    /// @brief Minimum number of iterations for the eigensolver.
    ///
    /// Default: 1
    Int                 eigMinIter;
    /// @brief Maximum number of iterations for the eigensolver.
    ///
    /// Default: 10
    Int                 eigMaxIter;
    /// @brief Tolerance for thresholding the adaptive local basis functions.
    ///
    /// Default: 1e-6
    ///
    /// The adaptive local basis functions restricted to the element are
    /// not orthogonal and may be linearly dependent.  An local SVD
    /// decomposition is performed to eliminate the linearly dependent
    /// modes with tolerance SVDBasisTolerance.
    Real                SVDBasisTolerance;
    /// @brief Whether to use the saved electron density as the start.
    ///
    /// Default: 0
    bool                isRestartDensity;
    /// @brief Whether to use the saved basis functions in extended
    /// element as the start.
    ///
    /// Default: 0
    bool                isRestartWfn;
    /// @brief Whether to output the electron density.
    ///
    /// Default: 1
    ///
    /// When isOutputDensity = 1, files DEN_xxx_yyy will be generated,
    /// where by default xxx is the mpirank (starting from 0), and yyy
    /// is mpisize.
    ///
    /// This option is needed to restart the electron density using 
    /// @ref dgdft::esdf::ESDFInputParam::isRestartDensity "isRestartDensity".
    bool                isOutputDensity;
    /// @brief Whether to output the wavefunctions in the element on LGL
    /// grid.
    ///
    /// Default: 0
    ///
    /// This is mainly for debugging and visualization purpose and is
    /// not commonly used.
    bool                isOutputALBElemLGL;
    /// @brief Whether to output the wavefunctions in the element on
    /// uniform grid.
    ///
    /// Default: 0
    ///
    /// This is mainly for debugging and visualization purpose and is
    /// not commonly used.
    bool                isOutputALBElemUniform;
    /// @brief Whether to output the wavefunctions in the extended
    /// element.
    ///
    /// Default: 1
    ///
    /// When isOutputWfnExtElem = 1, the approximate eigenvectors in the
    /// extended element are given in the output, in the form
    /// WFNEXT_xxx_yyy, where by default xxx is the mpirank (starting
    /// from 0), and yyy is mpisize.
    bool                isOutputWfnExtElem;
    /// @brief Whether to output the potential in the extended
    /// element.
    ///
    /// Default: 0
    ///
    /// This is mainly for debugging and visualization purpose and is
    /// not commonly used.
    bool                isOutputPotExtElem;
    /// @brief Whether to calculate a posteriori error estimator for
    /// each %SCF iteration.
    ///
    /// Default: 0
    ///
    /// If this is 0, then the a posteriori error estimator is given in
    /// the output after the %SCF iteration is finished.
    ///
    /// @todo Sharp a posteriori error estimate than the current version.
    bool                isCalculateAPosterioriEachSCF; 
    /// @brief Whether to calculate the force each %SCF iteration.
    ///
    /// Default: 1
    bool                isCalculateForceEachSCF; 
    /// @brief Whether to output the DG Hamiltonian matrix in each %SCF
    /// iteration.
    ///
    /// Default: 0
    ///
    /// If isOutputHMatrix = 1, the H matrix is output in the file
    /// `H.csc` using the compressed sparse column (CSC) binary format.
    bool                isOutputHMatrix;


    /// @brief Inverse of temperature.
    ///
    /// Default: 1.0 / (100 K * k_b)
    ///
    /// This parameter is not controlled directly, but through 
    /// "Temperature" in the input file, in the unit of Kelvin.
    Real                Tbeta;       
    /// @brief Number of empty states for finite temperature
    /// calculation.
    ///
    /// Default: 0
    ///
    /// This parameter must be larger than 0 for small gapped systems or
    /// relatively high temperature calculations.
    Int                 numExtraState;
    /// @brief Some states for the planewave solver are unused in order
    /// to accelerate the convergence rate of the eigensolver.
    ///
    /// Default: 0
    Int                 numUnusedState;
    /// @brief Whether to control the tolerance of the eigensolver
    /// dynamically.
    ///
    /// Default: 1
    ///
    /// When isEigToleranceDynamic = 1, the tolerance for the
    /// eigensolver is controlled dynamically and is related to the
    /// error in the current %SCF iteration.  The lower limit of the
    /// tolerance is controlled by
    /// @ref dgdft::esdf::ESDFInputParam::eigTolerance "eigTolerance".
    bool                isEigToleranceDynamic;
    /// @brief File for storing the information of the pseudopotential.
    ///
    /// Default: "HGH.bin"
    ///
    /// The pseudopotential file is currently only for the
    /// Hartwigsen-Goedecker-Hutter pseudopotential, and is generated by
    /// the utility subroutine HGH.m.
    ///
    /// @note Only the master processor (mpirank == 0) reads this table,
    /// and the information is broadcast to other processors.
    std::string         periodTableFile;
    /// @brief Type of the pseudopotential
    ///
    /// Default: "HGH"
    ///
    /// Currently HGH is the only supported pseudopotential format.
    std::string         pseudoType;
    /// @brief Solver for the planewave problem.  
    ///
    /// @todo out-of-date description.  BLOPEX is to be removed.
    ///
    /// - = "modified_blopex"    : BLOPEX package (modified in the
    ///                            external/ directory using the LOBPCG
    ///                            method but with BLAS3 for linear
    ///                            algebra operations.  (default)
    std::string         PWSolver;                 
    /// @brief Method for solving the projected problem in the adaptive
    /// local basis set.
    ///
    /// Default: "diag"
    ///
    /// - = "diag"      : Diagonalization method using ScaLAPACK. 
    /// - = "pexsi"     : Pole expansion and selected inversion method.
    ///                   This option needs to turn on the macro -DPEXSI
    ///                   to support the libraries.
    std::string         solutionMethod; 
    /// @brief Type of the exchange-correlation functional.
    ///
    /// Default: "XC_LDA_XC_TETER93"
    ///
    /// The exchange-correlation functional is implemented using the
    /// libxc package. Currently only the LDA and GGA xc functionals is
    /// supported.
    std::string         XCType;
    /// @brief Type of the van der Waals correction.
    ///
    /// Default: "DFT-D2"
    ///
    /// Currently only the DFT-D2 correction is supported.
    std::string         VDWType;

    // DG related
    /// @brief Number of elements along x,y,z directions.
    ///
    /// Default: (1,1,1)
    Index3              numElem;
    /// @brief Number of uniform grids along x,y,z directions in the
    /// extended element.
    ///
    /// This is not directly controlled by the user, but through 
    /// @ref dgdft::esdf::ESDFInputParam::ecutWavefunction "ecutWavefunction".
    Index3              numGridWavefunctionElem;
    /// @brief Number of uniform grids for representing the density
    /// along x,y,z directions in the element.
    ///
    /// The current implementation uses dual-grid implementation, which
    /// uses a denser grid to represent the electron density and
    /// potential than that of the wavefunction on the uniform grid.
    /// This parameter is controlled by
    /// @ref dgdft::esdf::ESDFInputParam::ecutWavefunction "ecutWavefunction"
    /// and
    /// @ref dgdft::esdf::ESDFInputParam::densityGridFactor "densityGridFactor".
    Index3              numGridDensityElem;
    /// @brief Number of Legendre-Gauss-Lobatto (LGL) grids for
    /// representing the basis functions along x,y,z directions in the
    /// element.
    ///
    /// This parameter is controlled by
    /// @ref dgdft::esdf::ESDFInputParam::ecutWavefunction "ecutWavefunction"
    /// and
    /// @ref dgdft::esdf::ESDFInputParam::LGLGridFactor "LGLGridFactor".
    Index3              numGridLGL;
    /// @brief Penalty parameter 
    ///
    /// Default: 100.0
    ///
    /// The same penalty parameter is applied to all faces.
    ///
    /// @todo The automatic choice of penalty parameter is to be
    /// implemented.
    Real                penaltyAlpha;
    /// @brief Number of adaptive local basis functions in each element.
    ///
    /// Default: Must be provided by the user.
    ///
    /// Dimension: numElem[0] * numElem[1] * numElem[2]
    ///
    /// @note In the current implementation, the actual number of basis
    /// functions used in the element (i,j,k) is **no more than**
    /// numALBElem(i,j,k)-numUnusedState.
    IntNumTns           numALBElem;
    /// @brief Block size for ScaLAPACK.
    ///
    /// Default: 16
    ///
    /// Only used when ScaLAPACK is invoked.
    Int                 scaBlockSize;

    // Add a potential barrier in the extended element
    bool                isPotentialBarrier;
    Real                potentialBarrierW;
    Real                potentialBarrierS;
    Real                potentialBarrierR;

    // Periodization of the potential in the extended element
    bool                isPeriodizePotential;
    Point3              distancePeriodize;	

    /// @brief Kinetic energy cutoff for the wavefunction on the uniform
    /// grid.
    ///
    /// Default: 10.0 Ha
    ///
    /// The number of uniform grids for the wavefunction along each
    /// direction i (i=x,y,z) is given by the formula
    /// \f[
    ///    N_i = \sqrt{2*ecutWavefunction}*L_i
    /// \f]
    /// where \f$L_i\f$ is the dimension of the domain
    /// along the direction i. The domain can be the global domain,
    /// extended element or element.
    Real                ecutWavefunction;
    /// @brief The ratio between the number of grids for the density and
    /// the wavefunction in the uniform grid along each dimension.
    ///
    /// Default: 2.0
    ///
    /// The number of uniform grids for the density and potential along
    /// each direction i (i=x,y,z) is given by the formula
    /// \f[
    ///    N_i = densityGridFactor * \sqrt{2*ecutWavefunction}*L_i
    /// \f]
    /// where \f$L_i\f$ is the dimension of the domain
    /// along the direction i. The domain can be the global domain,
    /// extended element or element.
    Real                densityGridFactor;
    /// @brief The ratio between the number of LGL grid and uniform grid
    /// for the basis functions along each dimension.
    ///
    /// Default: 2.0
    ///
    /// The number of LGL grids along each direction i (i=x,y,z) is
    /// given by the formula
    /// \f[
    ///    N_i = LGLGridFactor * \sqrt{2*ecutWavefunction}*L_i
    /// \f]
    /// where \f$L_i\f$ is the dimension of the domain
    /// along the direction i. The domain can be the global domain,
    /// extended element or element.
    Real                LGLGridFactor;
>>>>>>> 753dd335
    
      /// @brief The interp factor for Gaussian function for generating 
      /// the transfer matrix from LGL grid to uniform grid on each
      /// element with the Gaussian convolution interpolation method. 
      /// 
      /// Default: 4.0
      Real                GaussInterpFactor;

      /// @brief The sigma value for Gaussian function for generating 
      /// the transfer matrix from LGL grid to uniform grid on each
      /// element with the Gaussian convolution interpolation method. 
      /// 
      /// Default: 0.001
      Real                GaussSigma;
    
      /// @brief Number of processors for distributed FFT.
      ///
      Int                 numProcDistFFT;

      /// @brief Number of processors used by ScaLAPACK.
      ///
      /// Default: mpisize
      Int                 numProcScaLAPACK;

      // PEXSI
      /// @brief Number of processors in the row communication group for
      /// each pole.
      ///
      /// Default: 1
      Int                 numProcRowPEXSI;
      /// @brief Number of processors in the column communication group for
      /// each pole.
      ///
      /// Default: 1
      Int                 numProcColPEXSI;

      /// @brief Number of terms in the pole expansion.
      /// 
      /// Default: 60
      Int                 numPole;
      /// @brief Number of processors for PARMETIS/PT-SCOTCH.
      /// 
      /// Default: 1
      Int                 npSymbFact;
      /// @brief Spectral gap.
      ///
      /// Default: 0.0 Ha
      ///
      /// Setting this value to be 0.0 works for both metallic and
      /// insulating systems. A correct and larger energy gap can reduce
      /// the number of poles.
      Real                energyGap;
      /// @brief Spectral radius of the (H,S) pencil.
      ///
      /// Default: 100.0 Ha
      ///
      /// Often in practice this estimate does not need to be sharp.
      Real                spectralRadius;
      /// @brief Ordering strategy for factorization and selected
      /// inversion.  
      ///
      /// Default: 0
      ///
      /// - = 0   : Parallel ordering using ParMETIS/PT-SCOTCH (PARMETIS
      ///   option in SuperLU_DIST).
      /// - = 1   : Sequential ordering using METIS (METIS_AT_PLUS_A
      ///   option in SuperLU_DIST).
      /// - = 2   : Multiple minimum degree ordering (MMD_AT_PLUS_A
      ///   option in SuperLU_DIST).
      Int                 matrixOrdering;
      /// @brief Number of %SCF iterations before inertia counting is
      /// turned off.
      ///
      /// Default: 10
      Int                 inertiaCountSteps;
      /// @brief Maximum number of PEXSI iteration.
      ///
      /// Default: 5
      Int                 maxPEXSIIter;
      /// @brief Estimate of the lower bound of the chemical potential.
      ///
      /// Default: -2.0 Ha
      Real                muMin;
      /// @brief Estimate of the upper bound of the chemical potential.
      ///
      /// Default: 2.0 Ha
      Real                muMax;
      /// @brief Tolerance for the total number of electrons in the PEXSI
      /// iteration.
      /// 
      /// Default: 0.001
      Real                numElectronPEXSITolerance;
      /// @brief Tolerance for the chemical potential in the inertia
      /// counting procedure.
      ///
      /// Default: 0.05 Ha
      Real                muInertiaTolerance;
      /// @brief Step length for expanding the chemical potential
      /// interval.
      ///
      /// Default: 0.3 Ha
      ///
      /// If the chemical potential is not in the prescribed interval, the
      /// interval is then expanded by the prescribed step length.
      Real                muInertiaExpansion;
      /// @brief Safe guard for the chemical potential update.
      ///
      /// Default: 0.05 Ha
      ///
      /// If the difference of chemical potential between consequetive
      /// steps of the PEXSI iteration exceeds the safe guard value, the
      /// value is not trusted and the inertia count procedure is
      /// re-invoked.
      Real                muPEXSISafeGuard;

      /// @brief Maximum number of steps for geometry optimization
      ///
      /// Default: 10 
      Int                 geoOptMaxStep;
      /// @brief Maximum force for geometry optimization
      ///
      /// Default: 0.001 
      Real                geoOptMaxForce;

      /// @brief Maximum number of steps for MD simulation 
      ///
      /// Default: 10 
      Int									MDMaxStep; 
      /// @brief Time step for MD simulation.
      ///
      /// Default: 50.0
      Int									MDTimeStep; 
      /// @brief Extrapolation type for updating the density
      ///
      /// Default: "linear"
      ///
      /// Currently three extrapolation  types (linear, quadratic and
      /// Dario) are supported.
      std::string         MDExtrapolationType;
      /// @brief Temperature for ion.
      ///
      /// Default: K
      Real                ionTemperature;       
      /// @brief Inverse of ionTemperature.
      ///
      /// Default: 1.0 / (100 K * k_b)
      ///
      /// This parameter is not controlled directly, but through 
      /// "ionTemperature" in the input file, in the unit of Kelvin.
      Real                TbetaIonTemperature;       
      /// @brief Mass for Nose-Hoover thermostat
      ///
      /// Default: 10.0
      Real								qMass;								
      /// @brief Whether to use the previous position
      ///
      /// Default: 0
      bool                isRestartPosition;
      /// @brief Whether to use the previous thermostat state
      ///
      /// Default: 0
      bool                isRestartThermostat;
      /// @brief Whether to output position information
      ///
      /// Default: 1
      bool                isOutputPosition;
      /// @brief Whether to output thermostat information
      ///
      /// Default: 1
      bool                isOutputThermostat;
      /// @brief Output the atomic position in XYZ format. Used in MD
      /// simulation and geometry optimization
      ///
      /// Default: 1
      bool                isOutputXYZ;


      // Inputs related to Chebyshev Filtered SCF iterations for DG
      // ~~**~~
      bool Diag_SCFDG_by_Cheby; // Default: 0
      bool SCFDG_Cheby_use_ScaLAPACK; // Default: 0

      Int First_SCFDG_ChebyFilterOrder; // Default 60
      Int First_SCFDG_ChebyCycleNum; // Default 5

      Int Second_SCFDG_ChebyOuterIter; // How many SCF steps for 2nd phase, default = 3
      Int Second_SCFDG_ChebyFilterOrder; // Filter Order for 2nd phase, default = 60
      Int Second_SCFDG_ChebyCycleNum; // Default 3 

      Int General_SCFDG_ChebyFilterOrder; // Filter Order for general phase, default = 60
      Int General_SCFDG_ChebyCycleNum; // Default 1

    };

    void ESDFReadInput( ESDFInputParam& esdfParam, const std::string filename );

    void ESDFReadInput( ESDFInputParam& esdfParam, const char* filename );

  } // namespace esdf
} // namespace dgdft
#endif // _ESDF_HPP_<|MERGE_RESOLUTION|>--- conflicted
+++ resolved
@@ -62,7 +62,6 @@
   // *********************************************************************
   // Electronic structure data format
   // *********************************************************************
-<<<<<<< HEAD
   namespace esdf{
 
 
@@ -121,189 +120,213 @@
       /// Not an input parameter by the user.
       std::vector<Atom>   atomList;
 
-      /// @brief Mixing maximum dimension.
-      ///
-      /// Default: 9
-      ///
-      /// This parameter is relevant for Anderson mixing.
-      Int                 mixMaxDim;
-      /// @brief Mixing type for self-consistent field iteration.
-      ///
-      /// Default: anderson
-      ///
-      /// - = "anderson"           : Anderson mixing
-      /// - = "kerker+anderson"    : Anderson mixing with Kerker
-      /// preconditioner
-      ///
-      /// @todo Preconditioner better than Kerker mixing.
-      std::string         mixType;
-      /// @brief Which variable to mix
-      ///
-      /// Default: density
-      ///
-      /// - = "density"            : Density mixing
-      /// - = "potential"          : Potential mixing
-      std::string         mixVariable;
-      /// @brief Coefficient in front of the preconditioned residual to be
-      /// mixed with the mixing variable in the previous step.
-      ///
-      /// Default: 0.8
-      ///
-      /// For metallic systems or small gapped semiconductors,
-      /// mixStepLength is often needed to be smaller than 0.1.  In such
-      /// case, a better preconditioner such as Kerker preconditioner can
-      /// be helpful.
-      Real                mixStepLength;            
-      /// @brief Tolerance for inner %SCF iteration in DG calculation.
-      ///
-      /// Default: 1e-4
-      ///
-      /// @note When scfInnerMaxIter = 1 (which is used most of the cases
-      /// in the current version), this parameter is not useful.
-      Real                scfInnerTolerance;
-      /// @brief Tolerance for outer %SCF iteration in DG calculation.
-      ///
-      /// Default: 1e-6
-      ///
-      /// The DG calculation stops when
-      ///
-      /// \f[
-      /// \frac{\Vert v^{(k)} - v^{(k-1)} \Vert}{\Vert{v^{(k-1)}}\Vert} <
-      /// scfOuterTolerance
-      /// \f]
-      ///
-      /// where the variable \f$v\f$ can be the density 
-      /// (mixVariable = "density") or potential 
-      /// (mixVariable = "potential").
-      Real                scfOuterTolerance;
-      /// @brief The DG calculation stops when the difference between free
-      /// energy and Harris energy per atom is less than scfOuterEnergyTolerance.
-      ///
-      /// Default: 1e-4
-      Real                scfOuterEnergyTolerance;
-      /// @brief Minimum number of inner %SCF iterations
-      ///
-      /// Default: 1
-      Int                 scfInnerMinIter;
-      /// @brief Maximum number of inner %SCF iterations
-      ///
-      /// Default: 1
-      Int                 scfInnerMaxIter;
-      /// @brief Minimum number of outer %SCF iterations
-      ///
-      /// Default: 3
-      Int                 scfOuterMinIter;
-      /// @brief Maximum number of outer %SCF iterations
-      ///
-      /// Default: 30
-      Int                 scfOuterMaxIter;
-      /// @brief Tolerance for the eigenvalue solver
-      ///
-      /// Default: 1e-6
-      ///
-      /// Currently the LOBPCG method is used as the eigenvalue solver for
-      /// obtaining the adaptive local basis functions, and eigTolerance
-      /// controls the tolerance for the LOBPCG solver.  
-      ///
-      /// In the case when the eigensolver tolerance is tunned dynamically
-      /// (see 
-      /// @ref dgdft::esdf::ESDFInputParam::isEigToleranceDynamic "isEigToleranceDynamic"), the tolerance for
-      /// the eigensolver is controlled dynamically and can be larger than
-      /// eigTolerance.
-      Real                eigTolerance;
-      /// @brief Minimum number of iterations for the eigensolver.
-      ///
-      /// Default: 1
-      Int                 eigMinIter;
-      /// @brief Maximum number of iterations for the eigensolver.
-      ///
-      /// Default: 10
-      Int                 eigMaxIter;
-      /// @brief Tolerance for thresholding the adaptive local basis functions.
-      ///
-      /// Default: 1e-6
-      ///
-      /// The adaptive local basis functions restricted to the element are
-      /// not orthogonal and may be linearly dependent.  An local SVD
-      /// decomposition is performed to eliminate the linearly dependent
-      /// modes with tolerance SVDBasisTolerance.
-      Real                SVDBasisTolerance;
-      /// @brief Whether to use the saved electron density as the start.
-      ///
-      /// Default: 0
-      bool                isRestartDensity;
-      /// @brief Whether to use the saved basis functions in extended
-      /// element as the start.
-      ///
-      /// Default: 0
-      bool                isRestartWfn;
-      /// @brief Whether to output the electron density.
-      ///
-      /// Default: 1
-      ///
-      /// When isOutputDensity = 1, files DEN_xxx_yyy will be generated,
-      /// where by default xxx is the mpirank (starting from 0), and yyy
-      /// is mpisize.
-      ///
-      /// This option is needed to restart the electron density using 
-      /// @ref dgdft::esdf::ESDFInputParam::isRestartDensity "isRestartDensity".
-      bool                isOutputDensity;
-      /// @brief Whether to output the wavefunctions in the element on LGL
-      /// grid.
-      ///
-      /// Default: 0
-      ///
-      /// This is mainly for debugging and visualization purpose and is
-      /// not commonly used.
-      bool                isOutputALBElemLGL;
-      /// @brief Whether to output the wavefunctions in the element on
-      /// uniform grid.
-      ///
-      /// Default: 0
-      ///
-      /// This is mainly for debugging and visualization purpose and is
-      /// not commonly used.
-      bool                isOutputALBElemUniform;
-      /// @brief Whether to output the wavefunctions in the extended
-      /// element.
-      ///
-      /// Default: 1
-      ///
-      /// When isOutputWfnExtElem = 1, the approximate eigenvectors in the
-      /// extended element are given in the output, in the form
-      /// WFNEXT_xxx_yyy, where by default xxx is the mpirank (starting
-      /// from 0), and yyy is mpisize.
-      bool                isOutputWfnExtElem;
-      /// @brief Whether to output the potential in the extended
-      /// element.
-      ///
-      /// Default: 0
-      ///
-      /// This is mainly for debugging and visualization purpose and is
-      /// not commonly used.
-      bool                isOutputPotExtElem;
-      /// @brief Whether to calculate a posteriori error estimator for
-      /// each %SCF iteration.
-      ///
-      /// Default: 0
-      ///
-      /// If this is 0, then the a posteriori error estimator is given in
-      /// the output after the %SCF iteration is finished.
-      ///
-      /// @todo Sharp a posteriori error estimate than the current version.
-      bool                isCalculateAPosterioriEachSCF; 
-      /// @brief Whether to calculate the force each %SCF iteration.
-      ///
-      /// Default: 1
-      bool                isCalculateForceEachSCF; 
-      /// @brief Whether to output the DG Hamiltonian matrix in each %SCF
-      /// iteration.
-      ///
-      /// Default: 0
-      ///
-      /// If isOutputHMatrix = 1, the H matrix is output in the file
-      /// `H.csc` using the compressed sparse column (CSC) binary format.
-      bool                isOutputHMatrix;
+    /// @brief Mixing maximum dimension.
+    ///
+    /// Default: 9
+    ///
+    /// This parameter is relevant for Anderson mixing.
+    Int                 mixMaxDim;
+    /// @brief Mixing type for self-consistent field iteration.
+    ///
+    /// Default: anderson
+    ///
+    /// - = "anderson"           : Anderson mixing
+    /// - = "kerker+anderson"    : Anderson mixing with Kerker
+    /// preconditioner
+    ///
+    /// @todo Preconditioner better than Kerker mixing.
+    std::string         mixType;
+    /// @brief Which variable to mix
+    ///
+    /// Default: density
+    ///
+    /// - = "density"            : Density mixing
+    /// - = "potential"          : Potential mixing
+    std::string         mixVariable;
+    /// @brief Coefficient in front of the preconditioned residual to be
+    /// mixed with the mixing variable in the previous step.
+    ///
+    /// Default: 0.8
+    ///
+    /// For metallic systems or small gapped semiconductors,
+    /// mixStepLength is often needed to be smaller than 0.1.  In such
+    /// case, a better preconditioner such as Kerker preconditioner can
+    /// be helpful.
+    Real                mixStepLength;            
+    /// @brief Tolerance for inner %SCF iteration in DG calculation.
+    ///
+    /// Default: 1e-4
+    ///
+    /// @note When scfInnerMaxIter = 1 (which is used most of the cases
+    /// in the current version), this parameter is not useful.
+    Real                scfInnerTolerance;
+    /// @brief Tolerance for outer %SCF iteration in DG calculation.
+    ///
+    /// Default: 1e-6
+    ///
+    /// The DG calculation stops when
+    ///
+    /// \f[
+    /// \frac{\Vert v^{(k)} - v^{(k-1)} \Vert}{\Vert{v^{(k-1)}}\Vert} <
+    /// scfOuterTolerance
+    /// \f]
+    ///
+    /// where the variable \f$v\f$ can be the density 
+    /// (mixVariable = "density") or potential 
+    /// (mixVariable = "potential").
+    Real                scfOuterTolerance;
+    /// @brief The DG calculation stops when the difference between free
+    /// energy and Harris energy per atom is less than scfOuterEnergyTolerance.
+    ///
+    /// Default: 1e-4
+    Real                scfOuterEnergyTolerance;
+    /// @brief Minimum number of inner %SCF iterations
+    ///
+    /// Default: 1
+    Int                 scfInnerMinIter;
+    /// @brief Maximum number of inner %SCF iterations
+    ///
+    /// Default: 1
+    Int                 scfInnerMaxIter;
+    /// @brief Minimum number of outer %SCF iterations
+    ///
+    /// Default: 3
+    Int                 scfOuterMinIter;
+    /// @brief Maximum number of outer %SCF iterations
+    ///
+    /// Default: 30
+    Int                 scfOuterMaxIter;
+    /// @brief Maximum number of iterations for hybrid functional
+    /// iterations.
+    /// 
+    /// Default: 10
+    Int                 scfPhiMaxIter;
+    /// @brief Tolerance for hybrid functional iterations using Fock
+    /// energy
+    ///
+    /// Default: 1e-6
+    Real                scfPhiTolerance;
+    /// @brief Whether to use the adaptively compressed exchange (ACE)
+    /// formulation for hybrid functional.
+    ///
+    /// Default: 0
+    bool                isHybridACE;
+    /// @brief Treatment of the divergence term in hybrid functional
+    /// calculation.
+    ///
+    /// Default: 1
+    ///
+    /// - 0    : No regularization
+    /// - 1    : Gygi-Baldereschi regularization
+    Int                 exxDivergenceType;
+
+    /// @brief Tolerance for the eigenvalue solver
+    ///
+    /// Default: 1e-6
+    ///
+    /// Currently the LOBPCG method is used as the eigenvalue solver for
+    /// obtaining the adaptive local basis functions, and eigTolerance
+    /// controls the tolerance for the LOBPCG solver.  
+    ///
+    /// In the case when the eigensolver tolerance is tunned dynamically
+    /// (see 
+    /// @ref dgdft::esdf::ESDFInputParam::isEigToleranceDynamic "isEigToleranceDynamic"), the tolerance for
+    /// the eigensolver is controlled dynamically and can be larger than
+    /// eigTolerance.
+    Real                eigTolerance;
+    /// @brief Minimum number of iterations for the eigensolver.
+    ///
+    /// Default: 1
+    Int                 eigMinIter;
+    /// @brief Maximum number of iterations for the eigensolver.
+    ///
+    /// Default: 10
+    Int                 eigMaxIter;
+    /// @brief Tolerance for thresholding the adaptive local basis functions.
+    ///
+    /// Default: 1e-6
+    ///
+    /// The adaptive local basis functions restricted to the element are
+    /// not orthogonal and may be linearly dependent.  An local SVD
+    /// decomposition is performed to eliminate the linearly dependent
+    /// modes with tolerance SVDBasisTolerance.
+    Real                SVDBasisTolerance;
+    /// @brief Whether to use the saved electron density as the start.
+    ///
+    /// Default: 0
+    bool                isRestartDensity;
+    /// @brief Whether to use the saved basis functions in extended
+    /// element as the start.
+    ///
+    /// Default: 0
+    bool                isRestartWfn;
+    /// @brief Whether to output the electron density.
+    ///
+    /// Default: 1
+    ///
+    /// When isOutputDensity = 1, files DEN_xxx_yyy will be generated,
+    /// where by default xxx is the mpirank (starting from 0), and yyy
+    /// is mpisize.
+    ///
+    /// This option is needed to restart the electron density using 
+    /// @ref dgdft::esdf::ESDFInputParam::isRestartDensity "isRestartDensity".
+    bool                isOutputDensity;
+    /// @brief Whether to output the wavefunctions in the element on LGL
+    /// grid.
+    ///
+    /// Default: 0
+    ///
+    /// This is mainly for debugging and visualization purpose and is
+    /// not commonly used.
+    bool                isOutputALBElemLGL;
+    /// @brief Whether to output the wavefunctions in the element on
+    /// uniform grid.
+    ///
+    /// Default: 0
+    ///
+    /// This is mainly for debugging and visualization purpose and is
+    /// not commonly used.
+    bool                isOutputALBElemUniform;
+    /// @brief Whether to output the wavefunctions in the extended
+    /// element.
+    ///
+    /// Default: 1
+    ///
+    /// When isOutputWfnExtElem = 1, the approximate eigenvectors in the
+    /// extended element are given in the output, in the form
+    /// WFNEXT_xxx_yyy, where by default xxx is the mpirank (starting
+    /// from 0), and yyy is mpisize.
+    bool                isOutputWfnExtElem;
+    /// @brief Whether to output the potential in the extended
+    /// element.
+    ///
+    /// Default: 0
+    ///
+    /// This is mainly for debugging and visualization purpose and is
+    /// not commonly used.
+    bool                isOutputPotExtElem;
+    /// @brief Whether to calculate a posteriori error estimator for
+    /// each %SCF iteration.
+    ///
+    /// Default: 0
+    ///
+    /// If this is 0, then the a posteriori error estimator is given in
+    /// the output after the %SCF iteration is finished.
+    ///
+    /// @todo Sharp a posteriori error estimate than the current version.
+    bool                isCalculateAPosterioriEachSCF; 
+    /// @brief Whether to calculate the force each %SCF iteration.
+    ///
+    /// Default: 1
+    bool                isCalculateForceEachSCF; 
+    /// @brief Whether to output the DG Hamiltonian matrix in each %SCF
+    /// iteration.
+    ///
+    /// Default: 0
+    ///
+    /// If isOutputHMatrix = 1, the H matrix is output in the file
+    /// `H.csc` using the compressed sparse column (CSC) binary format.
+    bool                isOutputHMatrix;
 
 
       /// @brief Inverse of temperature.
@@ -497,422 +520,6 @@
       /// along the direction i. The domain can be the global domain,
       /// extended element or element.
       Real                LGLGridFactor;
-=======
-  /// @struct ESDFInputParam
-  /// @brief Main structure containing input parameters for the
-  /// electronic structure calculation.
-  struct ESDFInputParam{
-    /// @brief Global computational domain.
-    ///
-    /// Not an input parameter by the user.
-    Domain              domain;
-    /// @brief Types and positions of all atoms in the global
-    /// computational domain.
-    ///
-    /// Not an input parameter by the user.
-    std::vector<Atom>   atomList;
-
-    /// @brief Mixing maximum dimension.
-    ///
-    /// Default: 9
-    ///
-    /// This parameter is relevant for Anderson mixing.
-    Int                 mixMaxDim;
-    /// @brief Mixing type for self-consistent field iteration.
-    ///
-    /// Default: anderson
-    ///
-    /// - = "anderson"           : Anderson mixing
-    /// - = "kerker+anderson"    : Anderson mixing with Kerker
-    /// preconditioner
-    ///
-    /// @todo Preconditioner better than Kerker mixing.
-    std::string         mixType;
-    /// @brief Which variable to mix
-    ///
-    /// Default: density
-    ///
-    /// - = "density"            : Density mixing
-    /// - = "potential"          : Potential mixing
-    std::string         mixVariable;
-    /// @brief Coefficient in front of the preconditioned residual to be
-    /// mixed with the mixing variable in the previous step.
-    ///
-    /// Default: 0.8
-    ///
-    /// For metallic systems or small gapped semiconductors,
-    /// mixStepLength is often needed to be smaller than 0.1.  In such
-    /// case, a better preconditioner such as Kerker preconditioner can
-    /// be helpful.
-    Real                mixStepLength;            
-    /// @brief Tolerance for inner %SCF iteration in DG calculation.
-    ///
-    /// Default: 1e-4
-    ///
-    /// @note When scfInnerMaxIter = 1 (which is used most of the cases
-    /// in the current version), this parameter is not useful.
-    Real                scfInnerTolerance;
-    /// @brief Tolerance for outer %SCF iteration in DG calculation.
-    ///
-    /// Default: 1e-6
-    ///
-    /// The DG calculation stops when
-    ///
-    /// \f[
-    /// \frac{\Vert v^{(k)} - v^{(k-1)} \Vert}{\Vert{v^{(k-1)}}\Vert} <
-    /// scfOuterTolerance
-    /// \f]
-    ///
-    /// where the variable \f$v\f$ can be the density 
-    /// (mixVariable = "density") or potential 
-    /// (mixVariable = "potential").
-    Real                scfOuterTolerance;
-    /// @brief The DG calculation stops when the difference between free
-    /// energy and Harris energy per atom is less than scfOuterEnergyTolerance.
-    ///
-    /// Default: 1e-4
-    Real                scfOuterEnergyTolerance;
-    /// @brief Minimum number of inner %SCF iterations
-    ///
-    /// Default: 1
-    Int                 scfInnerMinIter;
-    /// @brief Maximum number of inner %SCF iterations
-    ///
-    /// Default: 1
-    Int                 scfInnerMaxIter;
-    /// @brief Minimum number of outer %SCF iterations
-    ///
-    /// Default: 3
-    Int                 scfOuterMinIter;
-    /// @brief Maximum number of outer %SCF iterations
-    ///
-    /// Default: 30
-    Int                 scfOuterMaxIter;
-    /// @brief Maximum number of iterations for hybrid functional
-    /// iterations.
-    /// 
-    /// Default: 10
-    Int                 scfPhiMaxIter;
-    /// @brief Tolerance for hybrid functional iterations using Fock
-    /// energy
-    ///
-    /// Default: 1e-6
-    Real                scfPhiTolerance;
-    /// @brief Whether to use the adaptively compressed exchange (ACE)
-    /// formulation for hybrid functional.
-    ///
-    /// Default: 0
-    bool                isHybridACE;
-    /// @brief Treatment of the divergence term in hybrid functional
-    /// calculation.
-    ///
-    /// Default: 1
-    ///
-    /// - 0    : No regularization
-    /// - 1    : Gygi-Baldereschi regularization
-    Int                 exxDivergenceType;
-
-    /// @brief Tolerance for the eigenvalue solver
-    ///
-    /// Default: 1e-6
-    ///
-    /// Currently the LOBPCG method is used as the eigenvalue solver for
-    /// obtaining the adaptive local basis functions, and eigTolerance
-    /// controls the tolerance for the LOBPCG solver.  
-    ///
-    /// In the case when the eigensolver tolerance is tunned dynamically
-    /// (see 
-    /// @ref dgdft::esdf::ESDFInputParam::isEigToleranceDynamic "isEigToleranceDynamic"), the tolerance for
-    /// the eigensolver is controlled dynamically and can be larger than
-    /// eigTolerance.
-    Real                eigTolerance;
-    /// @brief Minimum number of iterations for the eigensolver.
-    ///
-    /// Default: 1
-    Int                 eigMinIter;
-    /// @brief Maximum number of iterations for the eigensolver.
-    ///
-    /// Default: 10
-    Int                 eigMaxIter;
-    /// @brief Tolerance for thresholding the adaptive local basis functions.
-    ///
-    /// Default: 1e-6
-    ///
-    /// The adaptive local basis functions restricted to the element are
-    /// not orthogonal and may be linearly dependent.  An local SVD
-    /// decomposition is performed to eliminate the linearly dependent
-    /// modes with tolerance SVDBasisTolerance.
-    Real                SVDBasisTolerance;
-    /// @brief Whether to use the saved electron density as the start.
-    ///
-    /// Default: 0
-    bool                isRestartDensity;
-    /// @brief Whether to use the saved basis functions in extended
-    /// element as the start.
-    ///
-    /// Default: 0
-    bool                isRestartWfn;
-    /// @brief Whether to output the electron density.
-    ///
-    /// Default: 1
-    ///
-    /// When isOutputDensity = 1, files DEN_xxx_yyy will be generated,
-    /// where by default xxx is the mpirank (starting from 0), and yyy
-    /// is mpisize.
-    ///
-    /// This option is needed to restart the electron density using 
-    /// @ref dgdft::esdf::ESDFInputParam::isRestartDensity "isRestartDensity".
-    bool                isOutputDensity;
-    /// @brief Whether to output the wavefunctions in the element on LGL
-    /// grid.
-    ///
-    /// Default: 0
-    ///
-    /// This is mainly for debugging and visualization purpose and is
-    /// not commonly used.
-    bool                isOutputALBElemLGL;
-    /// @brief Whether to output the wavefunctions in the element on
-    /// uniform grid.
-    ///
-    /// Default: 0
-    ///
-    /// This is mainly for debugging and visualization purpose and is
-    /// not commonly used.
-    bool                isOutputALBElemUniform;
-    /// @brief Whether to output the wavefunctions in the extended
-    /// element.
-    ///
-    /// Default: 1
-    ///
-    /// When isOutputWfnExtElem = 1, the approximate eigenvectors in the
-    /// extended element are given in the output, in the form
-    /// WFNEXT_xxx_yyy, where by default xxx is the mpirank (starting
-    /// from 0), and yyy is mpisize.
-    bool                isOutputWfnExtElem;
-    /// @brief Whether to output the potential in the extended
-    /// element.
-    ///
-    /// Default: 0
-    ///
-    /// This is mainly for debugging and visualization purpose and is
-    /// not commonly used.
-    bool                isOutputPotExtElem;
-    /// @brief Whether to calculate a posteriori error estimator for
-    /// each %SCF iteration.
-    ///
-    /// Default: 0
-    ///
-    /// If this is 0, then the a posteriori error estimator is given in
-    /// the output after the %SCF iteration is finished.
-    ///
-    /// @todo Sharp a posteriori error estimate than the current version.
-    bool                isCalculateAPosterioriEachSCF; 
-    /// @brief Whether to calculate the force each %SCF iteration.
-    ///
-    /// Default: 1
-    bool                isCalculateForceEachSCF; 
-    /// @brief Whether to output the DG Hamiltonian matrix in each %SCF
-    /// iteration.
-    ///
-    /// Default: 0
-    ///
-    /// If isOutputHMatrix = 1, the H matrix is output in the file
-    /// `H.csc` using the compressed sparse column (CSC) binary format.
-    bool                isOutputHMatrix;
-
-
-    /// @brief Inverse of temperature.
-    ///
-    /// Default: 1.0 / (100 K * k_b)
-    ///
-    /// This parameter is not controlled directly, but through 
-    /// "Temperature" in the input file, in the unit of Kelvin.
-    Real                Tbeta;       
-    /// @brief Number of empty states for finite temperature
-    /// calculation.
-    ///
-    /// Default: 0
-    ///
-    /// This parameter must be larger than 0 for small gapped systems or
-    /// relatively high temperature calculations.
-    Int                 numExtraState;
-    /// @brief Some states for the planewave solver are unused in order
-    /// to accelerate the convergence rate of the eigensolver.
-    ///
-    /// Default: 0
-    Int                 numUnusedState;
-    /// @brief Whether to control the tolerance of the eigensolver
-    /// dynamically.
-    ///
-    /// Default: 1
-    ///
-    /// When isEigToleranceDynamic = 1, the tolerance for the
-    /// eigensolver is controlled dynamically and is related to the
-    /// error in the current %SCF iteration.  The lower limit of the
-    /// tolerance is controlled by
-    /// @ref dgdft::esdf::ESDFInputParam::eigTolerance "eigTolerance".
-    bool                isEigToleranceDynamic;
-    /// @brief File for storing the information of the pseudopotential.
-    ///
-    /// Default: "HGH.bin"
-    ///
-    /// The pseudopotential file is currently only for the
-    /// Hartwigsen-Goedecker-Hutter pseudopotential, and is generated by
-    /// the utility subroutine HGH.m.
-    ///
-    /// @note Only the master processor (mpirank == 0) reads this table,
-    /// and the information is broadcast to other processors.
-    std::string         periodTableFile;
-    /// @brief Type of the pseudopotential
-    ///
-    /// Default: "HGH"
-    ///
-    /// Currently HGH is the only supported pseudopotential format.
-    std::string         pseudoType;
-    /// @brief Solver for the planewave problem.  
-    ///
-    /// @todo out-of-date description.  BLOPEX is to be removed.
-    ///
-    /// - = "modified_blopex"    : BLOPEX package (modified in the
-    ///                            external/ directory using the LOBPCG
-    ///                            method but with BLAS3 for linear
-    ///                            algebra operations.  (default)
-    std::string         PWSolver;                 
-    /// @brief Method for solving the projected problem in the adaptive
-    /// local basis set.
-    ///
-    /// Default: "diag"
-    ///
-    /// - = "diag"      : Diagonalization method using ScaLAPACK. 
-    /// - = "pexsi"     : Pole expansion and selected inversion method.
-    ///                   This option needs to turn on the macro -DPEXSI
-    ///                   to support the libraries.
-    std::string         solutionMethod; 
-    /// @brief Type of the exchange-correlation functional.
-    ///
-    /// Default: "XC_LDA_XC_TETER93"
-    ///
-    /// The exchange-correlation functional is implemented using the
-    /// libxc package. Currently only the LDA and GGA xc functionals is
-    /// supported.
-    std::string         XCType;
-    /// @brief Type of the van der Waals correction.
-    ///
-    /// Default: "DFT-D2"
-    ///
-    /// Currently only the DFT-D2 correction is supported.
-    std::string         VDWType;
-
-    // DG related
-    /// @brief Number of elements along x,y,z directions.
-    ///
-    /// Default: (1,1,1)
-    Index3              numElem;
-    /// @brief Number of uniform grids along x,y,z directions in the
-    /// extended element.
-    ///
-    /// This is not directly controlled by the user, but through 
-    /// @ref dgdft::esdf::ESDFInputParam::ecutWavefunction "ecutWavefunction".
-    Index3              numGridWavefunctionElem;
-    /// @brief Number of uniform grids for representing the density
-    /// along x,y,z directions in the element.
-    ///
-    /// The current implementation uses dual-grid implementation, which
-    /// uses a denser grid to represent the electron density and
-    /// potential than that of the wavefunction on the uniform grid.
-    /// This parameter is controlled by
-    /// @ref dgdft::esdf::ESDFInputParam::ecutWavefunction "ecutWavefunction"
-    /// and
-    /// @ref dgdft::esdf::ESDFInputParam::densityGridFactor "densityGridFactor".
-    Index3              numGridDensityElem;
-    /// @brief Number of Legendre-Gauss-Lobatto (LGL) grids for
-    /// representing the basis functions along x,y,z directions in the
-    /// element.
-    ///
-    /// This parameter is controlled by
-    /// @ref dgdft::esdf::ESDFInputParam::ecutWavefunction "ecutWavefunction"
-    /// and
-    /// @ref dgdft::esdf::ESDFInputParam::LGLGridFactor "LGLGridFactor".
-    Index3              numGridLGL;
-    /// @brief Penalty parameter 
-    ///
-    /// Default: 100.0
-    ///
-    /// The same penalty parameter is applied to all faces.
-    ///
-    /// @todo The automatic choice of penalty parameter is to be
-    /// implemented.
-    Real                penaltyAlpha;
-    /// @brief Number of adaptive local basis functions in each element.
-    ///
-    /// Default: Must be provided by the user.
-    ///
-    /// Dimension: numElem[0] * numElem[1] * numElem[2]
-    ///
-    /// @note In the current implementation, the actual number of basis
-    /// functions used in the element (i,j,k) is **no more than**
-    /// numALBElem(i,j,k)-numUnusedState.
-    IntNumTns           numALBElem;
-    /// @brief Block size for ScaLAPACK.
-    ///
-    /// Default: 16
-    ///
-    /// Only used when ScaLAPACK is invoked.
-    Int                 scaBlockSize;
-
-    // Add a potential barrier in the extended element
-    bool                isPotentialBarrier;
-    Real                potentialBarrierW;
-    Real                potentialBarrierS;
-    Real                potentialBarrierR;
-
-    // Periodization of the potential in the extended element
-    bool                isPeriodizePotential;
-    Point3              distancePeriodize;	
-
-    /// @brief Kinetic energy cutoff for the wavefunction on the uniform
-    /// grid.
-    ///
-    /// Default: 10.0 Ha
-    ///
-    /// The number of uniform grids for the wavefunction along each
-    /// direction i (i=x,y,z) is given by the formula
-    /// \f[
-    ///    N_i = \sqrt{2*ecutWavefunction}*L_i
-    /// \f]
-    /// where \f$L_i\f$ is the dimension of the domain
-    /// along the direction i. The domain can be the global domain,
-    /// extended element or element.
-    Real                ecutWavefunction;
-    /// @brief The ratio between the number of grids for the density and
-    /// the wavefunction in the uniform grid along each dimension.
-    ///
-    /// Default: 2.0
-    ///
-    /// The number of uniform grids for the density and potential along
-    /// each direction i (i=x,y,z) is given by the formula
-    /// \f[
-    ///    N_i = densityGridFactor * \sqrt{2*ecutWavefunction}*L_i
-    /// \f]
-    /// where \f$L_i\f$ is the dimension of the domain
-    /// along the direction i. The domain can be the global domain,
-    /// extended element or element.
-    Real                densityGridFactor;
-    /// @brief The ratio between the number of LGL grid and uniform grid
-    /// for the basis functions along each dimension.
-    ///
-    /// Default: 2.0
-    ///
-    /// The number of LGL grids along each direction i (i=x,y,z) is
-    /// given by the formula
-    /// \f[
-    ///    N_i = LGLGridFactor * \sqrt{2*ecutWavefunction}*L_i
-    /// \f]
-    /// where \f$L_i\f$ is the dimension of the domain
-    /// along the direction i. The domain can be the global domain,
-    /// extended element or element.
-    Real                LGLGridFactor;
->>>>>>> 753dd335
     
       /// @brief The interp factor for Gaussian function for generating 
       /// the transfer matrix from LGL grid to uniform grid on each

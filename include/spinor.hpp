/*
   Copyright (c) 2012 The Regents of the University of California,
   through Lawrence Berkeley National Laboratory.  

Author: Lin Lin and Wei Hu

This file is part of DGDFT. All rights reserved.

Redistribution and use in source and binary forms, with or without
modification, are permitted provided that the following conditions are met:

(1) Redistributions of source code must retain the above copyright notice, this
list of conditions and the following disclaimer.
(2) Redistributions in binary form must reproduce the above copyright notice,
this list of conditions and the following disclaimer in the documentation
and/or other materials provided with the distribution.
(3) Neither the name of the University of California, Lawrence Berkeley
National Laboratory, U.S. Dept. of Energy nor the names of its contributors may
be used to endorse or promote products derived from this software without
specific prior written permission.

THIS SOFTWARE IS PROVIDED BY THE COPYRIGHT HOLDERS AND CONTRIBUTORS "AS IS" AND
ANY EXPRESS OR IMPLIED WARRANTIES, INCLUDING, BUT NOT LIMITED TO, THE IMPLIED
WARRANTIES OF MERCHANTABILITY AND FITNESS FOR A PARTICULAR PURPOSE ARE
DISCLAIMED. IN NO EVENT SHALL THE COPYRIGHT OWNER OR CONTRIBUTORS BE LIABLE FOR
ANY DIRECT, INDIRECT, INCIDENTAL, SPECIAL, EXEMPLARY, OR CONSEQUENTIAL DAMAGES
(INCLUDING, BUT NOT LIMITED TO, PROCUREMENT OF SUBSTITUTE GOODS OR SERVICES;
LOSS OF USE, DATA, OR PROFITS; OR BUSINESS INTERRUPTION) HOWEVER CAUSED AND ON
ANY THEORY OF LIABILITY, WHETHER IN CONTRACT, STRICT LIABILITY, OR TORT
(INCLUDING NEGLIGENCE OR OTHERWISE) ARISING IN ANY WAY OUT OF THE USE OF THIS
SOFTWARE, EVEN IF ADVISED OF THE POSSIBILITY OF SUCH DAMAGE.

You are under no obligation whatsoever to provide any bug fixes, patches, or
upgrades to the features, functionality or performance of the source code
("Enhancements") to anyone; however, if you choose to make your Enhancements
available either publicly, or directly to Lawrence Berkeley National
Laboratory, without imposing a separate written license agreement for such
Enhancements, then you hereby grant the following license: a non-exclusive,
royalty-free perpetual license to install, use, modify, prepare derivative
works, incorporate into other computer software, distribute, and sublicense
such enhancements or derivative works thereof, in binary and source code form.
 */
/// @file spinor.hpp
/// @brief Spinor (wavefunction) for the global domain or extended
/// element.
/// @date 2012-10-06
#ifndef _SPINOR_HPP_
#define _SPINOR_HPP_

#include  "environment.hpp"
#include  "numvec_impl.hpp"
#include  "numtns_impl.hpp"
#include  "domain.hpp"
#include  "fourier.hpp"
#include  "utility.hpp"
#include  "lapack.hpp"
#include  "esdf.hpp"

#ifdef GPU
#include  "cu_numvec_impl.hpp"
#include  "cu_numtns_impl.hpp"
#include  "cublas.hpp"
#endif

namespace dgdft{

class Spinor {
private:
  Domain            domain_;                // mesh should be used here for general cases 
#ifdef _COMPLEX_
  NumTns<Complex>      wavefun_;               // Local data of the wavefunction 
#else
  NumTns<Real>      wavefun_;               // Local data of the wavefunction 
#endif
  IntNumVec         wavefunIdx_;
  Int               numStateTotal_;
  Int               blocksize_;
#ifdef GPU
  // not use wavefun_ in the GPU implementation.
  cuNumTns<Real>   cu_wavefun_;
#endif

  // For density fitting
  Int               numMu_;
  IntNumVec         pivQR_;
  DblNumMat         G_;
  IntNumVec         numProcPotrf_;

public:
  // *********************************************************************
  // Constructor and destructor
  // *********************************************************************
  Spinor(); 
  ~Spinor();
#ifdef _COMPLEX_
  Spinor( const Domain &dm, const Int numComponent, const Int numStateTotal, Int numStateLocal,
      const Complex val = static_cast<Complex>(0,0) );

  Spinor( const Domain &dm, const Int numComponent, const Int numStateTotal, Int numStateLocal,
      const bool owndata, Complex* data );

  void Setup( const Domain &dm, const Int numComponent, const Int numStateTotal, const Int numStateLocal,
      const Complex val = static_cast<Complex>(0,0) ); 

  void Setup( const Domain &dm, const Int numComponent, const Int numStateTotal, const Int numStateLocal,
      const bool owndata, Complex* data );
#else
  Spinor( const Domain &dm, const Int numComponent, const Int numStateTotal, Int numStateLocal,
      const Real val = static_cast<Real>(0) );

  Spinor( const Domain &dm, const Int numComponent, const Int numStateTotal, Int numStateLocal,
      const bool owndata, Real* data );
<<<<<<< HEAD
=======
#ifdef GPU
  // Weile, needs further consideration.
  Spinor( const Domain &dm, const Int numComponent, const Int numStateTotal, Int numStateLocal,
      const bool owndata, Real* data, bool isGPU);
  void SetupGPU( const Domain &dm, const Int numComponent, const Int numStateTotal, const Int numStateLocal,
      const bool owndata, Real* data );
#endif
  ~Spinor();
>>>>>>> b5280d44

  void Setup( const Domain &dm, const Int numComponent, const Int numStateTotal, const Int numStateLocal,
      const Real val = static_cast<Real>(0) ); 

  void Setup( const Domain &dm, const Int numComponent, const Int numStateTotal, const Int numStateLocal,
      const bool owndata, Real* data );
#endif
  // *********************************************************************
  // Inquiries
  // *********************************************************************
  Int NumGridTotal()  const { return wavefun_.m(); }
  Int NumComponent()  const { return wavefun_.n(); }
  Int NumState()      const { return wavefun_.p(); }
  Int NumStateTotal() const { return numStateTotal_; }
  Int Blocksize()     const { return blocksize_; }

  IntNumVec&  WavefunIdx() { return wavefunIdx_; }
  const IntNumVec&  WavefunIdx() const { return wavefunIdx_; }
  Int&  WavefunIdx(const Int k) { return wavefunIdx_(k); }
  const Int&  WavefunIdx(const Int k) const { return wavefunIdx_(k); }

#ifdef _COMPLEX_
  NumTns<Complex>& Wavefun() { return wavefun_; } 
  const NumTns<Complex>& Wavefun() const { return wavefun_; } 
  Complex& Wavefun(const Int i, const Int j, const Int k) {return wavefun_(i,j,k); }
  const Complex& Wavefun(const Int i, const Int j, const Int k) const {return wavefun_(i,j,k); }
#else
  NumTns<Real>& Wavefun() { return wavefun_; } 
  const NumTns<Real>& Wavefun() const { return wavefun_; } 
#ifdef GPU
  cuNumTns<Real>& cuWavefun() { return cu_wavefun_; } 
  const cuNumTns<Real>& cuWavefun() const { return cu_wavefun_; } 
#endif
  Real& Wavefun(const Int i, const Int j, const Int k) {return wavefun_(i,j,k); }
  const Real& Wavefun(const Int i, const Int j, const Int k) const {return wavefun_(i,j,k); }
#endif

  // *********************************************************************
  // Access
  // *********************************************************************

  // *********************************************************************
  // Operations
  // *********************************************************************
  void Normalize();

  // Perform all operations of matrix vector multiplication on a fine grid.
#ifdef _COMPLEX_
  void AddMultSpinorFine( Fourier& fft, const DblNumVec& vtot, 
      const std::vector<PseudoPot>& pseudo, NumTns<Complex>& a3 );

  void AddTeterPrecond( Fourier* fftPtr, NumTns<Complex>& a3 );
#else
  void AddMultSpinorFine( Fourier& fft, const DblNumVec& vtot, 
      const std::vector<PseudoPot>& pseudo, NumTns<Real>& a3 );
  void AddMultSpinorFineR2C( Fourier& fft, const DblNumVec& vtot, 
      const std::vector<PseudoPot>& pseudo, NumTns<Real>& a3 );
#ifdef GPU
  void AddMultSpinorFineR2C( Fourier& fft, const DblNumVec& vtot, 
      const std::vector<PseudoPot>& pseudo, cuNumTns<Real>& a3 );
  void AddTeterPrecond( Fourier* fftPtr, cuNumTns<Real>& a3 );
#endif

  void AddTeterPrecond( Fourier* fftPtr, NumTns<Real>& a3 );

  /// @brief Apply the exchange operator to the spinor by solving
  /// Poisson like equations
  /// EXX: Spinor with exact exchange. 
  /// Keeping the names separate is good for now, since the new
  /// algorithm requires a different set of input parameters for AddMultSpinor
  void AddMultSpinorEXX ( Fourier& fft,
      const NumTns<Real>& phi,
      const DblNumVec& exxgkkR2CFine,
      Real  exxFraction,
      Real  numSpin,
      const DblNumVec& occupationRate,
      NumTns<Real>& a3 );

#ifdef GPU
  /// @brief Apply the exchange operator to the spinor by solving
  /// Poisson like equations
  /// EXX: Spinor with exact exchange. 
  /// Keeping the names separate is good for now, since the new
  /// algorithm requires a different set of input parameters for AddMultSpinor
  void AddMultSpinorEXX ( Fourier& fft,
      const NumTns<Real>& phi,
      const DblNumVec& exxgkkR2CFine,
      Real  exxFraction,
      Real  numSpin,
      const DblNumVec& occupationRate,
      cuNumTns<Real>& a3 );
#endif

  /// @brief Spinor with exact exchange, and the cost is reduced using density fitting schemes.
  /// The density fitting uses the interpolative separable density fitting method
  ///
  /// J. Lu, L. Ying, Compression of the electron repulsion integral tensor
  /// in tensor hypercontraction format with cubic scaling cost, J.
  /// Comput. Phys. 302 (2015) 329–335. 
  ///
  /// Only sequential version is implemented
  void AddMultSpinorEXXDF ( Fourier& fft, 
      const NumTns<Real>& phi,
      const DblNumVec& exxgkkR2C,
      Real  exxFraction,
      Real  numSpin,
      const DblNumVec& occupationRate,
      const Real numMuFac,
      const Real numGaussianRandomFac,
      const Int numProcScaLAPACKPotrf, 
      const Int scaPotrfBlockSize, 
      NumTns<Real>& a3,
      NumMat<Real>& VxMat, 
      bool isFixColumnDF );


<<<<<<< HEAD
//  void AddMultSpinorEXXDF2 ( Fourier& fft, 
//      const NumTns<Real>& phi,
//      const DblNumVec& exxgkkR2C,
//      Real  exxFraction,
//      Real  numSpin,
//      const DblNumVec& occupationRate,
//      const Real numMuFac,
//      const Real numGaussianRandomFac,
//      const Int numProcScaLAPACKPotrf, 
//      const Int scaPotrfBlockSize, 
//      NumTns<Real>& a3,
//      NumMat<Real>& VxMat, 
//      bool isFixColumnDF );
//
//  void AddMultSpinorEXXDF3 ( Fourier& fft, 
//      const NumTns<Real>& phi,
//      const DblNumVec& exxgkkR2C,
//      Real  exxFraction,
//      Real  numSpin,
//      const DblNumVec& occupationRate,
//      const Real numMuFac,
//      const Real numGaussianRandomFac,
//      const Int numProcScaLAPACKPotrf, 
//      const Int scaPotrfBlockSize, 
//      NumTns<Real>& a3,
//      NumMat<Real>& VxMat, 
//      bool isFixColumnDF );
//
//  void AddMultSpinorEXXDF4 ( Fourier& fft, 
//      const NumTns<Real>& phi,
//      const DblNumVec& exxgkkR2C,
//      Real  exxFraction,
//      Real  numSpin,
//      const DblNumVec& occupationRate,
//      const Real numMuFac,
//      const Real numGaussianRandomFac,
//      const Int numProcScaLAPACKPotrf, 
//      const Int scaPotrfBlockSize, 
//      NumTns<Real>& a3,
//      NumMat<Real>& VxMat, 
//      bool isFixColumnDF );
//
//  void AddMultSpinorEXXDF5 ( Fourier& fft, 
//      const NumTns<Real>& phi,
//      const DblNumVec& exxgkkR2C,
//      Real  exxFraction,
//      Real  numSpin,
//      const DblNumVec& occupationRate,
//      const Real numMuFac,
//      const Real numGaussianRandomFac,
//      const Int numProcScaLAPACKPotrf, 
//      const Int scaPotrfBlockSize, 
//      NumTns<Real>& a3,
//      NumMat<Real>& VxMat, 
//      bool isFixColumnDF );
  
  void AddMultSpinorEXXDF6 ( Fourier& fft, 
=======
  void AddMultSpinorEXXDF2 ( Fourier& fft, 
      const NumTns<Real>& phi,
      const DblNumVec& exxgkkR2C,
      Real  exxFraction,
      Real  numSpin,
      const DblNumVec& occupationRate,
      const Real numMuFac,
      const Real numGaussianRandomFac,
      const Int numProcScaLAPACKPotrf, 
      const Int scaPotrfBlockSize, 
      NumTns<Real>& a3,
      NumMat<Real>& VxMat, 
      bool isFixColumnDF );

#ifdef GPU
  void AddMultSpinorEXXDF3_GPU ( Fourier& fft, 
      const NumTns<Real>& phi,
      const DblNumVec& exxgkkR2C,
      Real  exxFraction,
      Real  numSpin,
      const DblNumVec& occupationRate,
      const Real numMuFac,
      const Real numGaussianRandomFac,
      const Int numProcScaLAPACKPotrf, 
      const Int scaPotrfBlockSize, 
      cuDblNumMat & cu_a3,
      NumMat<Real>& VxMat, 
      bool isFixColumnDF );

#endif

  void AddMultSpinorEXXDF3 ( Fourier& fft, 
>>>>>>> b5280d44
      const NumTns<Real>& phi,
      const DblNumVec& exxgkkR2C,
      Real  exxFraction,
      Real  numSpin,
      const DblNumVec& occupationRate,
      const Real numMuFac,
      const Real numGaussianRandomFac,
      const Int numProcScaLAPACKPotrf, 
      const Real hybridDFTolerance,
      const Int scaPotrfBlockSize, 
      NumTns<Real>& a3,
      NumMat<Real>& VxMat, 
      bool isFixColumnDF );

  void AddMultSpinorEXXDF7 ( Fourier& fft, 
      const NumTns<Real>& phi,
      const DblNumVec& exxgkkR2C,
      Real  exxFraction,
      Real  numSpin,
      const DblNumVec& occupationRate,
      std::string hybridDFType_,
      Real  hybridDFKmeansTolerance, 
      Int   hybridDFKmeansMaxIter, 
      const Real numMuFac,
      const Real numGaussianRandomFac,
      const Int numProcScaLAPACKPotrf, 
      const Real hybridDFTolerance,
      const Int scaPotrfBlockSize, 
      NumTns<Real>& a3,
      NumMat<Real>& VxMat, 
      bool isFixColumnDF );

#endif
};  // Spinor


} // namespace dgdft




#endif // _SPINOR_HPP_<|MERGE_RESOLUTION|>--- conflicted
+++ resolved
@@ -110,8 +110,6 @@
 
   Spinor( const Domain &dm, const Int numComponent, const Int numStateTotal, Int numStateLocal,
       const bool owndata, Real* data );
-<<<<<<< HEAD
-=======
 #ifdef GPU
   // Weile, needs further consideration.
   Spinor( const Domain &dm, const Int numComponent, const Int numStateTotal, Int numStateLocal,
@@ -119,8 +117,6 @@
   void SetupGPU( const Domain &dm, const Int numComponent, const Int numStateTotal, const Int numStateLocal,
       const bool owndata, Real* data );
 #endif
-  ~Spinor();
->>>>>>> b5280d44
 
   void Setup( const Domain &dm, const Int numComponent, const Int numStateTotal, const Int numStateLocal,
       const Real val = static_cast<Real>(0) ); 
@@ -237,7 +233,6 @@
       bool isFixColumnDF );
 
 
-<<<<<<< HEAD
 //  void AddMultSpinorEXXDF2 ( Fourier& fft, 
 //      const NumTns<Real>& phi,
 //      const DblNumVec& exxgkkR2C,
@@ -295,40 +290,6 @@
 //      bool isFixColumnDF );
   
   void AddMultSpinorEXXDF6 ( Fourier& fft, 
-=======
-  void AddMultSpinorEXXDF2 ( Fourier& fft, 
-      const NumTns<Real>& phi,
-      const DblNumVec& exxgkkR2C,
-      Real  exxFraction,
-      Real  numSpin,
-      const DblNumVec& occupationRate,
-      const Real numMuFac,
-      const Real numGaussianRandomFac,
-      const Int numProcScaLAPACKPotrf, 
-      const Int scaPotrfBlockSize, 
-      NumTns<Real>& a3,
-      NumMat<Real>& VxMat, 
-      bool isFixColumnDF );
-
-#ifdef GPU
-  void AddMultSpinorEXXDF3_GPU ( Fourier& fft, 
-      const NumTns<Real>& phi,
-      const DblNumVec& exxgkkR2C,
-      Real  exxFraction,
-      Real  numSpin,
-      const DblNumVec& occupationRate,
-      const Real numMuFac,
-      const Real numGaussianRandomFac,
-      const Int numProcScaLAPACKPotrf, 
-      const Int scaPotrfBlockSize, 
-      cuDblNumMat & cu_a3,
-      NumMat<Real>& VxMat, 
-      bool isFixColumnDF );
-
-#endif
-
-  void AddMultSpinorEXXDF3 ( Fourier& fft, 
->>>>>>> b5280d44
       const NumTns<Real>& phi,
       const DblNumVec& exxgkkR2C,
       Real  exxFraction,
@@ -360,6 +321,23 @@
       NumTns<Real>& a3,
       NumMat<Real>& VxMat, 
       bool isFixColumnDF );
+#ifdef GPU
+  void AddMultSpinorEXXDF3_GPU ( Fourier& fft, 
+      const NumTns<Real>& phi,
+      const DblNumVec& exxgkkR2C,
+      Real  exxFraction,
+      Real  numSpin,
+      const DblNumVec& occupationRate,
+      const Real numMuFac,
+      const Real numGaussianRandomFac,
+      const Int numProcScaLAPACKPotrf, 
+      const Int scaPotrfBlockSize, 
+      cuDblNumMat & cu_a3,
+      NumMat<Real>& VxMat, 
+      bool isFixColumnDF );
+
+#endif
+
 
 #endif
 };  // Spinor

--- conflicted
+++ resolved
@@ -71,21 +71,13 @@
 	Real                mixStepLength_;            
   Real                eigTolerance_;
   Int                 eigMaxIter_;
-<<<<<<< HEAD
-	Real                scfInnerTolerance_;
-=======
   Real                scfInnerTolerance_;
->>>>>>> 599abcbe
 	Int                 scfInnerMaxIter_;
 	Real                scfOuterTolerance_;
 	Int                 scfOuterMaxIter_;
 	Real                scfNorm_;                 // ||V_{new} - V_{old}|| / ||V_{old}||
   Int                 numUnusedState_;
 	Real                SVDBasisTolerance_;
-<<<<<<< HEAD
-  Int                 numUnusedState_;
-=======
->>>>>>> 599abcbe
   bool                isEigToleranceDynamic_;
 	bool                isRestartDensity_;
 	bool                isRestartWfn_;
@@ -110,10 +102,6 @@
   std::string         solutionMethod_;
 
   // PEXSI parameters
-<<<<<<< HEAD
-
-=======
->>>>>>> 599abcbe
 #ifdef _USE_PEXSI_
   PPEXSIPlan          pexsiPlan_;
   PPEXSIOptions       pexsiOptions_;

--- conflicted
+++ resolved
@@ -100,10 +100,6 @@
   std::string         solutionMethod_;
 
   // PEXSI parameters
-<<<<<<< HEAD
-=======
-
->>>>>>> afa14d02
 #ifdef _USE_PEXSI_
   PPEXSIPlan          pexsiPlan_;
   PPEXSIOptions       pexsiOptions_;

--- conflicted
+++ resolved
@@ -1716,16 +1716,13 @@
 
 void AlltoallForward( DblNumMat& A, DblNumMat& B, MPI_Comm comm );
 void AlltoallBackward( DblNumMat& A, DblNumMat& B, MPI_Comm comm );
-<<<<<<< HEAD
 void AlltoallForward( CpxNumMat& A, CpxNumMat& B, MPI_Comm comm );
 void AlltoallBackward( CpxNumMat& A, CpxNumMat& B, MPI_Comm comm );
 
-=======
 #ifdef GPU
 void GPU_AlltoallBackward( cuDblNumMat& A, cuDblNumMat& B, MPI_Comm comm );
 void GPU_AlltoallForward ( cuDblNumMat& A, cuDblNumMat& B, MPI_Comm comm );
 #endif
->>>>>>> b5280d44
 // ~~**~~
 // ------------------------------------------------------------------------------
 // Simple distributor class: parallel work load distributor.

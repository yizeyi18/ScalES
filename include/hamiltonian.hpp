/*
   Copyright (c) 2012 The Regents of the University of California,
   through Lawrence Berkeley National Laboratory.  

Author: Lin Lin, Wei Hu, Weile Jia

This file is part of DGDFT. All rights reserved.

Redistribution and use in source and binary forms, with or without
modification, are permitted provided that the following conditions are met:

(1) Redistributions of source code must retain the above copyright notice, this
list of conditions and the following disclaimer.
(2) Redistributions in binary form must reproduce the above copyright notice,
this list of conditions and the following disclaimer in the documentation
and/or other materials provided with the distribution.
(3) Neither the name of the University of California, Lawrence Berkeley
National Laboratory, U.S. Dept. of Energy nor the names of its contributors may
be used to endorse or promote products derived from this software without
specific prior written permission.

THIS SOFTWARE IS PROVIDED BY THE COPYRIGHT HOLDERS AND CONTRIBUTORS "AS IS" AND
ANY EXPRESS OR IMPLIED WARRANTIES, INCLUDING, BUT NOT LIMITED TO, THE IMPLIED
WARRANTIES OF MERCHANTABILITY AND FITNESS FOR A PARTICULAR PURPOSE ARE
DISCLAIMED. IN NO EVENT SHALL THE COPYRIGHT OWNER OR CONTRIBUTORS BE LIABLE FOR
ANY DIRECT, INDIRECT, INCIDENTAL, SPECIAL, EXEMPLARY, OR CONSEQUENTIAL DAMAGES
(INCLUDING, BUT NOT LIMITED TO, PROCUREMENT OF SUBSTITUTE GOODS OR SERVICES;
LOSS OF USE, DATA, OR PROFITS; OR BUSINESS INTERRUPTION) HOWEVER CAUSED AND ON
ANY THEORY OF LIABILITY, WHETHER IN CONTRACT, STRICT LIABILITY, OR TORT
(INCLUDING NEGLIGENCE OR OTHERWISE) ARISING IN ANY WAY OUT OF THE USE OF THIS
SOFTWARE, EVEN IF ADVISED OF THE POSSIBILITY OF SUCH DAMAGE.

You are under no obligation whatsoever to provide any bug fixes, patches, or
upgrades to the features, functionality or performance of the source code
("Enhancements") to anyone; however, if you choose to make your Enhancements
available either publicly, or directly to Lawrence Berkeley National
Laboratory, without imposing a separate written license agreement for such
Enhancements, then you hereby grant the following license: a non-exclusive,
royalty-free perpetual license to install, use, modify, prepare derivative
works, incorporate into other computer software, distribute, and sublicense
such enhancements or derivative works thereof, in binary and source code form.
 */
/// @file hamiltonian.hpp
/// @brief Hamiltonian class for planewave basis diagonalization method.
/// @date 2012-09-16
#ifndef _HAMILTONIAN_HPP_
#define _HAMILTONIAN_HPP_

#include  "environment.hpp"
#include  "numvec_impl.hpp"
#include  "domain.hpp"
#include  "periodtable.hpp"
#include  "spinor.hpp"
#include  "utility.hpp"
#include  "esdf.hpp"
#include  <xc.h>
#ifdef GPU
#include "cublas.hpp"
#include "magma.hpp"
#endif
namespace dgdft{

// *********************************************************************
// Base Hamiltonian class 
// *********************************************************************




/// @brief Pure virtual class for handling different types of
/// Hamiltonian.
class Hamiltonian {
protected:
  Domain                      domain_;
  // List of atoms
  std::vector<Atom>           atomList_;
  Int                         numSpin_;
  Int                         numExtraState_;
  Int                         numOccupiedState_;
  Int                         numDensityComponent_;
  // Type of pseudopotential, default HGH
  std::string                 pseudoType_;
  // Id of the exchange-correlation potential
  std::string                 XCType_;
  Int                         XCId_;
  Int                         XId_;
  Int                         CId_;
  // Exchange-correlation potential using libxc package.
  xc_func_type                XCFuncType_; 
  xc_func_type                XFuncType_; 
  xc_func_type                CFuncType_; 
  bool                        XCInitialized_;
 
  // MPI communication 
  MPI_Comm rowComm_, colComm_;

  // Pseudocharge to represent the local pseudopotential or the Gaussian
  // compensation pseudocharge
  DblNumVec                   pseudoCharge_;
  // Short range part of the the local pseudopotential
  DblNumVec                   vLocalSR_;


  // density_(:,1)    electron density
  // density_(:,2-4)  magnetization along x,y,z directions
  DblNumMat                   density_;         
  // Gradient of the density
  std::vector<DblNumMat>      gradDensity_;
  // atomic charge densities
  DblNumVec                   atomDensity_;
  // External potential. TODO not implemented
  DblNumVec                   vext_;            
  // Hartree potential
  DblNumVec                   vhart_;           
  // vxc_(:,1)        exchange-correlation potential
  // vxc_(:,2-4)      vector exchange-correlation potential along x,y,z
  // directions
  // The same dimension as the dimension of density_
  DblNumMat                   vxc_;             
  // Total potential
  DblNumVec                   vtot_;        
  // the exchange-correlation energy density
  DblNumVec                   epsxc_; 

  // Pseudopotential for each atom
  // If isUsePseudoCharge == true, then pseudo_ contains the information
  // from the pseudocharge. Otherwise it contains the information of the
  // local part of pseudocharge.
  std::vector<PseudoPot>      pseudo_;

  // Eigenvalues
  DblNumVec                   eigVal_;
  // Occupation rate
  DblNumVec                   occupationRate_;

  // EXX variables
  bool                        isHybrid_;
  bool                        isEXXActive_;

  /// @brief Screening parameter mu for range separated hybrid functional. Currently hard coded
  const Real                  screenMu_ = 0.106;

  /// @brief Mixing parameter for hybrid functional calculation. Currently hard coded
  const Real                  exxFraction_ = 0.25;

  std::string                 hybridDFType_;
  Real                        hybridDFKmeansTolerance_;
  Int                         hybridDFKmeansMaxIter_;
  Real                        hybridDFNumMu_;
  Real                        hybridDFNumGaussianRandom_;
  Int                         hybridDFNumProcScaLAPACK_;
  Int                         BlockSizeScaLAPACK_;
  Real                        hybridDFTolerance_;

  Int                         exxDivergenceType_;

  Real                        exxDiv_;

  Real                EVdw_;                     // Van der Waals energy
  Real                Eself_;                    // Self energy due to the pseudopotential
  Real                EIonSR_;                   // Short range repulsion energy for Gaussian charge
  Real                Eext_;                     // Energy due to external potential

  // Van der Waals force
  DblNumMat           forceVdw_;                 

  // Ion short range repulsion energy due to the use of // Gaussian
  // compensation charge formulation 
  DblNumMat           forceIonSR_;
  
  // Force due to external potential
  DblNumMat           forceext_;

  // ~~~ * ~~~
  // Internal variables related to wavefunction filter in CheFSI for PWDFT 
  bool apply_filter_;
  bool apply_first_;                           
  Real wfn_cutoff_;

public:

  // *********************************************************************
  // Lifecycle
  // *********************************************************************
  Hamiltonian() {}
  virtual ~Hamiltonian() {}

  virtual void Setup (
      const Domain&              dm,
      const std::vector<Atom>&   atomList ) = 0;


  // *********************************************************************
  // Operations
  // *********************************************************************

  /// @brief Calculate pseudopotential, as well as other atomic related
  /// energies and forces, such as self energy, short range repulsion
  /// energy and VdW energies.
  virtual void CalculatePseudoPotential( PeriodTable &ptable ) = 0;

  /// @brief Atomic density is implemented using the structure factor
  /// method due to the large cutoff radius
  virtual void CalculateAtomDensity( PeriodTable &ptable, Fourier &fft ) = 0;

  virtual void CalculateDensity( const Spinor &psi, const DblNumVec &occrate, Real &val, Fourier &fft ) = 0;

  virtual void CalculateGradDensity( Fourier &fft ) = 0;

  virtual void CalculateXC (Real &val, Fourier& fft) = 0;

  virtual void CalculateHartree( Fourier& fft ) = 0;

  virtual void CalculateVtot( DblNumVec& vtot ) = 0;

//  /// @brief Calculate the Hellmann-Feynman force for each atom.
//  virtual void CalculateForce ( Spinor& psi, Fourier& fft ) = 0;

  /// @brief Calculate the Hellmann-Feynman force for each atom.
  /// This is a clean version for computing the force.
  ///
  /// In particular it is very important to calculate the nonlocal
  /// contribution of the force on the fine grid.
  virtual void CalculateForce ( Spinor& psi, Fourier& fft ) = 0;

#ifdef _COMPLEX_
  virtual void MultSpinor(Spinor& psi, NumTns<Complex>& a3, Fourier& fft) = 0;
#else
  virtual void MultSpinor(Spinor& psi, NumTns<Real>& a3, Fourier& fft) = 0;
<<<<<<< HEAD
#endif

#ifndef _COMPLEX_
=======
#ifdef GPU
  virtual void MultSpinor(Spinor& psi, cuNumTns<Real>& a3, Fourier& fft) = 0;
  virtual void MultSpinor_old(Spinor& psi, cuNumTns<Real>& a3, Fourier& fft) = 0;
  virtual void ACEOperator( cuDblNumMat& cu_psi, Fourier& fft, cuDblNumMat& cu_Hpsi) = 0;
#endif
>>>>>>> b5280d44
  virtual NumTns<Real>& PhiEXX() = 0;

  virtual void SetPhiEXX(const Spinor& psi, Fourier& fft) = 0;

#ifdef GPU
  virtual void CalculateVexxACEGPU( Spinor& psi, Fourier& fft ) = 0;
  virtual void CalculateVexxACEDFGPU( Spinor& psi, Fourier& fft, bool isFixColumnDF ) = 0;
#endif 

  virtual void CalculateVexxACE( Spinor& psi, Fourier& fft ) = 0;

  virtual void CalculateVexxACEDF( Spinor& psi, Fourier& fft, bool isFixColumnDF ) = 0;

  virtual Real CalculateEXXEnergy( Spinor& psi, Fourier& fft ) = 0;
#endif
  
  virtual void InitializeEXX( Real ecutWavefunction, Fourier& fft ) = 0;

  //  virtual void UpdateHybrid ( Int phiIter, const Spinor& psi, Fourier& fft, Real Efock ) = 0;

  void UpdateHamiltonian ( std::vector<Atom>&  atomList ) { atomList_ = atomList; }


  // *********************************************************************
  // Access
  // *********************************************************************
  DblNumVec&  Vtot() { return vtot_; }
  DblNumVec&  Vext() { return vext_; }
  DblNumMat&  Vxc()  { return vxc_; }
  DblNumVec&  Vhart() { return vhart_; }

  DblNumMat&  Density() { return density_; }
  std::vector<DblNumMat>  GradDensity() { return gradDensity_; }
  DblNumVec&  AtomDensity() { return atomDensity_; }
  DblNumVec&  PseudoCharge() { return pseudoCharge_; }
  std::vector<PseudoPot>& Pseudo() {return pseudo_; };
  DblNumVec&  EigVal() { return eigVal_; }
  DblNumVec&  OccupationRate() { return occupationRate_; }

  std::vector<Atom>&  AtomList() { return atomList_; }

  bool        IsEXXActive() { return isEXXActive_; }
  bool        IsHybrid() { return isHybrid_; }

  void        SetEXXActive(bool flag) { isEXXActive_ = flag; }

  Real        ScreenMu() { return screenMu_;}
  Real        EXXFraction() { return exxFraction_;}

  Real        EVdw() { return EVdw_; }
  Real        Eself() {return Eself_;}
  Real        EIonSR() {return EIonSR_;}
  Real        Eext() {return Eext_;}
  DblNumMat&  ForceVdw() { return forceVdw_;}
  DblNumMat&  ForceIonSR() {return forceIonSR_;}
  DblNumMat&  ForceExt() {return forceext_;}

  void        SetVext(const DblNumVec& vext) {vext_ = vext;}
  void        SetEext(Real Eext) {Eext_=Eext;}
  void        SetForceExt(const DblNumMat& forceext) {forceext_ = forceext;}

  // Functions to set and toggle state of filter application
  void set_wfn_filter(int apply_filter, int apply_first, Real wfn_cutoff)
  {
    apply_filter_ = apply_filter;
    apply_first_ = apply_first;
    wfn_cutoff_ = wfn_cutoff;
  }
  void set_wfn_filter(int apply_first)
  {
    apply_first_ = apply_first;
  }


  // *********************************************************************
  // Inquiry
  // *********************************************************************
  Int  NumSpin() const { return numSpin_; }
  Int  NumStateTotal() const { return numExtraState_ + numOccupiedState_; }
  Int  NumOccupiedState() const { return numOccupiedState_; }
  Int  NumExtraState() const { return numExtraState_; }
  Int  NumDensityComponent() const { return density_.n(); }

};


// *********************************************************************
// One-component Kohn-Sham class
// *********************************************************************
/// @brief Detailed implementation of one-component (spin-restricted)
/// Kohn-Sham calculations.
class KohnSham: public Hamiltonian {
private: 

  /// @brief Store all the orbitals for exact exchange calculation
  /// NOTE: This might impose serious memory constraint for relatively
  /// large systems.
  NumTns<Real>                phiEXX_; 
  DblNumMat                   vexxProj_; 
#ifdef GPU
  cuDblNumMat                 cu_vexxProj_; 
#endif
  DblNumVec                   exxgkkR2C_;

public:

  // *********************************************************************
  // Lifecycle
  // *********************************************************************
  KohnSham();
  ~KohnSham();

  virtual void Setup (
      const Domain&              dm,
      const std::vector<Atom>&   atomList );

  // *********************************************************************
  // Operations
  // *********************************************************************

  virtual void CalculatePseudoPotential( PeriodTable &ptable );

  virtual void CalculateAtomDensity( PeriodTable &ptable, Fourier &fft );
  
  virtual void CalculateDensity( const Spinor &psi, const DblNumVec &occrate, Real &val, Fourier& fft );

  virtual void CalculateGradDensity( Fourier& fft );

  virtual void CalculateXC ( Real &val, Fourier& fft );

  virtual void CalculateHartree( Fourier& fft );

  virtual void CalculateVtot( DblNumVec& vtot );

  /// @brief Calculate the Hellmann-Feynman force for each atom.
  virtual void CalculateForce ( Spinor& psi, Fourier& fft );

  // Matrix vector multiplication
#ifdef _COMPLEX_
  virtual void MultSpinor(Spinor& psi, NumTns<Complex>& a3, Fourier& fft);
#else
  virtual void MultSpinor(Spinor& psi, NumTns<Real>& a3, Fourier& fft);
<<<<<<< HEAD
=======

#ifdef GPU
  virtual void MultSpinor(Spinor& psi, cuNumTns<Real>& a3, Fourier& fft);
  virtual void MultSpinor_old(Spinor& psi, cuNumTns<Real>& a3, Fourier& fft);
  virtual void ACEOperator( cuDblNumMat& cu_psi, Fourier& fft, cuDblNumMat& cu_Hpsi) ;
>>>>>>> b5280d44
#endif

  /// @brief Update phiEXX by the spinor psi. The Phi are normalized in
  /// the real space as
  ///
  /// \int |\phi(x)|^2 dx = 1
  ///
  /// while the wavefunction satisfies the normalization
  ///
  /// \sum |\psi(x)|^2 = 1, differing by a normalization constant. FIXME
#ifndef _COMPLEX_
  virtual void SetPhiEXX(const Spinor& psi, Fourier& fft);

  virtual NumTns<Real>& PhiEXX() {return phiEXX_;}

  /// @brief Construct the ACE operator
  virtual void CalculateVexxACE( Spinor& psi, Fourier& fft );

#ifdef GPU
  /// @brief Construct the ACE operator
  virtual void CalculateVexxACEGPU( Spinor& psi, Fourier& fft );
  virtual void CalculateVexxACEDFGPU( Spinor& psi, Fourier& fft, bool isFixColumnDF );
#endif

  /// @brief onstruct the ACE operator in the density fitting format.
  virtual void CalculateVexxACEDF( Spinor& psi, Fourier& fft, bool isFixColumnDF );

  virtual Real CalculateEXXEnergy( Spinor& psi, Fourier& fft );
#endif

  virtual void InitializeEXX( Real ecutWavefunction, Fourier& fft );

  // Not implemented yet
  //  virtual void UpdateHybrid ( Int phiIter, const Spinor& psi, Fourier& fft, Real Efock );

  /// @brief Calculate ionic self energy and short range repulsion
  /// energy and force
  void  CalculateIonSelfEnergyAndForce( PeriodTable &ptable );

  /// @brief Calculate Van der Waals energy and force (which only depends on the
  /// atomic position)
  void  CalculateVdwEnergyAndForce();

};



} // namespace dgdft


#endif // _HAMILTONIAN_HPP_<|MERGE_RESOLUTION|>--- conflicted
+++ resolved
@@ -227,17 +227,14 @@
   virtual void MultSpinor(Spinor& psi, NumTns<Complex>& a3, Fourier& fft) = 0;
 #else
   virtual void MultSpinor(Spinor& psi, NumTns<Real>& a3, Fourier& fft) = 0;
-<<<<<<< HEAD
 #endif
 
 #ifndef _COMPLEX_
-=======
 #ifdef GPU
   virtual void MultSpinor(Spinor& psi, cuNumTns<Real>& a3, Fourier& fft) = 0;
   virtual void MultSpinor_old(Spinor& psi, cuNumTns<Real>& a3, Fourier& fft) = 0;
   virtual void ACEOperator( cuDblNumMat& cu_psi, Fourier& fft, cuDblNumMat& cu_Hpsi) = 0;
 #endif
->>>>>>> b5280d44
   virtual NumTns<Real>& PhiEXX() = 0;
 
   virtual void SetPhiEXX(const Spinor& psi, Fourier& fft) = 0;
@@ -380,14 +377,12 @@
   virtual void MultSpinor(Spinor& psi, NumTns<Complex>& a3, Fourier& fft);
 #else
   virtual void MultSpinor(Spinor& psi, NumTns<Real>& a3, Fourier& fft);
-<<<<<<< HEAD
-=======
 
 #ifdef GPU
   virtual void MultSpinor(Spinor& psi, cuNumTns<Real>& a3, Fourier& fft);
   virtual void MultSpinor_old(Spinor& psi, cuNumTns<Real>& a3, Fourier& fft);
   virtual void ACEOperator( cuDblNumMat& cu_psi, Fourier& fft, cuDblNumMat& cu_Hpsi) ;
->>>>>>> b5280d44
+#endif
 #endif
 
   /// @brief Update phiEXX by the spinor psi. The Phi are normalized in

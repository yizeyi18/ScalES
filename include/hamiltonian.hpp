/*
   Copyright (c) 2012 The Regents of the University of California,
   through Lawrence Berkeley National Laboratory.  

Author: Lin Lin, Wei Hu, Weile Jia

This file is part of DGDFT. All rights reserved.

Redistribution and use in source and binary forms, with or without
modification, are permitted provided that the following conditions are met:

(1) Redistributions of source code must retain the above copyright notice, this
list of conditions and the following disclaimer.
(2) Redistributions in binary form must reproduce the above copyright notice,
this list of conditions and the following disclaimer in the documentation
and/or other materials provided with the distribution.
(3) Neither the name of the University of California, Lawrence Berkeley
National Laboratory, U.S. Dept. of Energy nor the names of its contributors may
be used to endorse or promote products derived from this software without
specific prior written permission.

THIS SOFTWARE IS PROVIDED BY THE COPYRIGHT HOLDERS AND CONTRIBUTORS "AS IS" AND
ANY EXPRESS OR IMPLIED WARRANTIES, INCLUDING, BUT NOT LIMITED TO, THE IMPLIED
WARRANTIES OF MERCHANTABILITY AND FITNESS FOR A PARTICULAR PURPOSE ARE
DISCLAIMED. IN NO EVENT SHALL THE COPYRIGHT OWNER OR CONTRIBUTORS BE LIABLE FOR
ANY DIRECT, INDIRECT, INCIDENTAL, SPECIAL, EXEMPLARY, OR CONSEQUENTIAL DAMAGES
(INCLUDING, BUT NOT LIMITED TO, PROCUREMENT OF SUBSTITUTE GOODS OR SERVICES;
LOSS OF USE, DATA, OR PROFITS; OR BUSINESS INTERRUPTION) HOWEVER CAUSED AND ON
ANY THEORY OF LIABILITY, WHETHER IN CONTRACT, STRICT LIABILITY, OR TORT
(INCLUDING NEGLIGENCE OR OTHERWISE) ARISING IN ANY WAY OUT OF THE USE OF THIS
SOFTWARE, EVEN IF ADVISED OF THE POSSIBILITY OF SUCH DAMAGE.

You are under no obligation whatsoever to provide any bug fixes, patches, or
upgrades to the features, functionality or performance of the source code
("Enhancements") to anyone; however, if you choose to make your Enhancements
available either publicly, or directly to Lawrence Berkeley National
Laboratory, without imposing a separate written license agreement for such
Enhancements, then you hereby grant the following license: a non-exclusive,
royalty-free perpetual license to install, use, modify, prepare derivative
works, incorporate into other computer software, distribute, and sublicense
such enhancements or derivative works thereof, in binary and source code form.
 */
/// @file hamiltonian.hpp
/// @brief Hamiltonian class for planewave basis diagonalization method.
/// @date 2012-09-16
#ifndef _HAMILTONIAN_HPP_
#define _HAMILTONIAN_HPP_

#include  "environment.hpp"
#include  "numvec_impl.hpp"
#include  "domain.hpp"
#include  "periodtable.hpp"
#include  "spinor.hpp"
#include  "utility.hpp"
#include  "esdf.hpp"
#include  <xc.h>
#ifdef GPU
#include "cublas.hpp"
#include "magma.hpp"
#endif
namespace dgdft{

// *********************************************************************
// Base Hamiltonian class 
// *********************************************************************




/// @brief Pure virtual class for handling different types of
/// Hamiltonian.
class Hamiltonian {
protected:
  Domain                      domain_;
  // List of atoms
  std::vector<Atom>           atomList_;
  Int                         numSpin_;
  Int                         numExtraState_;
  Int                         numOccupiedState_;
  Int                         numDensityComponent_;
  // Type of pseudopotential, default HGH
  std::string                 pseudoType_;
  // Id of the exchange-correlation potential
  std::string                 XCType_;
  Int                         XCId_;
  Int                         XId_;
  Int                         CId_;
  // Exchange-correlation potential using libxc package.
  xc_func_type                XCFuncType_; 
  xc_func_type                XFuncType_; 
  xc_func_type                CFuncType_; 
  bool                        XCInitialized_;
 
  // MPI communication 
  MPI_Comm rowComm_, colComm_;

  // Pseudocharge to represent the local pseudopotential or the Gaussian
  // compensation pseudocharge
  DblNumVec                   pseudoCharge_;
  // Short range part of the the local pseudopotential
  DblNumVec                   vLocalSR_;


  // density_(:,1)    electron density
  // density_(:,2-4)  magnetization along x,y,z directions
  DblNumMat                   density_;         
  // Gradient of the density
  std::vector<DblNumMat>      gradDensity_;
  // atomic charge densities
  DblNumVec                   atomDensity_;
  // External potential. TODO not implemented
  DblNumVec                   vext_;            
  // Hartree potential
  DblNumVec                   vhart_;           
  // vxc_(:,1)        exchange-correlation potential
  // vxc_(:,2-4)      vector exchange-correlation potential along x,y,z
  // directions
  // The same dimension as the dimension of density_
  DblNumMat                   vxc_;             
  // Total potential
  DblNumVec                   vtot_;        
  // the exchange-correlation energy density
  DblNumVec                   epsxc_; 

  // Pseudopotential for each atom
  // If isUsePseudoCharge == true, then pseudo_ contains the information
  // from the pseudocharge. Otherwise it contains the information of the
  // local part of pseudocharge.
  std::vector<PseudoPot>      pseudo_;

  // Eigenvalues
  DblNumVec                   eigVal_;
  // Occupation rate
  DblNumVec                   occupationRate_;

  // EXX variables
  bool                        isHybrid_;
  bool                        isEXXActive_;

  /// @brief Screening parameter mu for range separated hybrid functional. Currently hard coded
  const Real                  screenMu_ = 0.106;

  /// @brief Mixing parameter for hybrid functional calculation. Currently hard coded
  const Real                  exxFraction_ = 0.25;

  std::string                 hybridDFType_;
  Real                        hybridDFKmeansTolerance_;
  Int                         hybridDFKmeansMaxIter_;
  Real                        hybridDFNumMu_;
  Real                        hybridDFNumGaussianRandom_;
  Int                         hybridDFNumProcScaLAPACK_;
  Int                         BlockSizeScaLAPACK_;
  Real                        hybridDFTolerance_;

  Int                         exxDivergenceType_;

  Real                        exxDiv_;

  Real                EVdw_;                     // Van der Waals energy
  Real                Eself_;                    // Self energy due to the pseudopotential
  Real                EIonSR_;                   // Short range repulsion energy for Gaussian charge
  Real                Eext_;                     // Energy due to external potential

  // Van der Waals force
  DblNumMat           forceVdw_;                 

  // Ion short range repulsion energy due to the use of // Gaussian
  // compensation charge formulation 
  DblNumMat           forceIonSR_;
  
  // Force due to external potential
  DblNumMat           forceext_;

  // ~~~ * ~~~
  // Internal variables related to wavefunction filter in CheFSI for PWDFT 
  bool apply_filter_;
  bool apply_first_;                           
  Real wfn_cutoff_;

public:

  // *********************************************************************
  // Lifecycle
  // *********************************************************************
  Hamiltonian() {}
  virtual ~Hamiltonian() {}

  virtual void Setup (
      const Domain&              dm,
      const std::vector<Atom>&   atomList ) = 0;


  // *********************************************************************
  // Operations
  // *********************************************************************

  /// @brief Calculate pseudopotential, as well as other atomic related
  /// energies and forces, such as self energy, short range repulsion
  /// energy and VdW energies.
  virtual void CalculatePseudoPotential( PeriodTable &ptable ) = 0;

  /// @brief Atomic density is implemented using the structure factor
  /// method due to the large cutoff radius
  virtual void CalculateAtomDensity( PeriodTable &ptable, Fourier &fft ) = 0;

  virtual void CalculateDensity( const Spinor &psi, const DblNumVec &occrate, Real &val, Fourier &fft ) = 0;

  virtual void CalculateGradDensity( Fourier &fft ) = 0;

  virtual void CalculateXC (Real &val, Fourier& fft) = 0;

  virtual void CalculateHartree( Fourier& fft ) = 0;

  virtual void CalculateVtot( DblNumVec& vtot ) = 0;

//  /// @brief Calculate the Hellmann-Feynman force for each atom.
//  virtual void CalculateForce ( Spinor& psi, Fourier& fft ) = 0;

  /// @brief Calculate the Hellmann-Feynman force for each atom.
  /// This is a clean version for computing the force.
  ///
  /// In particular it is very important to calculate the nonlocal
  /// contribution of the force on the fine grid.
  virtual void CalculateForce ( Spinor& psi, Fourier& fft ) = 0;

#ifdef _COMPLEX_
  virtual void MultSpinor(Spinor& psi, NumTns<Complex>& a3, Fourier& fft) = 0;
#else
  virtual void MultSpinor(Spinor& psi, NumTns<Real>& a3, Fourier& fft) = 0;
#endif

#ifndef _COMPLEX_
#ifdef GPU
  virtual void MultSpinor(Spinor& psi, cuNumTns<Real>& a3, Fourier& fft) = 0;
  virtual void MultSpinor_old(Spinor& psi, cuNumTns<Real>& a3, Fourier& fft) = 0;
  virtual void ACEOperator( cuDblNumMat& cu_psi, Fourier& fft, cuDblNumMat& cu_Hpsi) = 0;
#endif
  virtual NumTns<Real>& PhiEXX() = 0;

  virtual void SetPhiEXX(const Spinor& psi, Fourier& fft) = 0;

#ifdef GPU
  virtual void CalculateVexxACEGPU( Spinor& psi, Fourier& fft ) = 0;
  virtual void CalculateVexxACEDFGPU( Spinor& psi, Fourier& fft, bool isFixColumnDF ) = 0;
#endif 

  virtual void CalculateVexxACE( Spinor& psi, Fourier& fft ) = 0;

  virtual void CalculateVexxACEDF( Spinor& psi, Fourier& fft, bool isFixColumnDF ) = 0;

  virtual Real CalculateEXXEnergy( Spinor& psi, Fourier& fft ) = 0;
#else

  virtual void CalculateVexxACE( Spinor& psi, Fourier& fft ) = 0;
  virtual NumTns<Complex>& PhiEXX() = 0;
  virtual void SetPhiEXX(const Spinor& psi, Fourier& fft) = 0;
  virtual Real CalculateEXXEnergy( Spinor& psi, Fourier& fft ) = 0;

#endif
  
  virtual void InitializeEXX( Real ecutWavefunction, Fourier& fft ) = 0;

  virtual void  Setup_XC( std::string xc) = 0;

  //  virtual void UpdateHybrid ( Int phiIter, const Spinor& psi, Fourier& fft, Real Efock ) = 0;

  void UpdateHamiltonian ( std::vector<Atom>&  atomList ) { atomList_ = atomList; }


  // *********************************************************************
  // Access
  // *********************************************************************
  DblNumVec&  Vtot() { return vtot_; }
  DblNumVec&  Vext() { return vext_; }
  DblNumMat&  Vxc()  { return vxc_; }
  DblNumVec&  Vhart() { return vhart_; }

  DblNumMat&  Density() { return density_; }
  std::vector<DblNumMat>  GradDensity() { return gradDensity_; }
  DblNumVec&  AtomDensity() { return atomDensity_; }
  DblNumVec&  PseudoCharge() { return pseudoCharge_; }
  std::vector<PseudoPot>& Pseudo() {return pseudo_; };
  DblNumVec&  EigVal() { return eigVal_; }
  DblNumVec&  OccupationRate() { return occupationRate_; }

  std::vector<Atom>&  AtomList() { return atomList_; }

  bool        IsEXXActive() { return isEXXActive_; }
  bool        IsHybrid() { return isHybrid_; }

  void        SetEXXActive(bool flag) { isEXXActive_ = flag; }

  Real        ScreenMu() { return screenMu_;}
  Real        EXXFraction() { return exxFraction_;}

  Real        EVdw() { return EVdw_; }
  Real        Eself() {return Eself_;}
  Real        EIonSR() {return EIonSR_;}
  Real        Eext() {return Eext_;}
  DblNumMat&  ForceVdw() { return forceVdw_;}
  DblNumMat&  ForceIonSR() {return forceIonSR_;}
  DblNumMat&  ForceExt() {return forceext_;}

  void        SetVext(const DblNumVec& vext) {vext_ = vext;}
  void        SetEext(Real Eext) {Eext_=Eext;}
  void        SetForceExt(const DblNumMat& forceext) {forceext_ = forceext;}

  // Functions to set and toggle state of filter application
  void set_wfn_filter(int apply_filter, int apply_first, Real wfn_cutoff)
  {
    apply_filter_ = apply_filter;
    apply_first_ = apply_first;
    wfn_cutoff_ = wfn_cutoff;
  }
  void set_wfn_filter(int apply_first)
  {
    apply_first_ = apply_first;
  }


  // *********************************************************************
  // Inquiry
  // *********************************************************************
  Int  NumSpin() const { return numSpin_; }
  Int  NumStateTotal() const { return numExtraState_ + numOccupiedState_; }
  Int  NumOccupiedState() const { return numOccupiedState_; }
  Int  NumExtraState() const { return numExtraState_; }
  Int  NumDensityComponent() const { return density_.n(); }

};


// *********************************************************************
// One-component Kohn-Sham class
// *********************************************************************
/// @brief Detailed implementation of one-component (spin-restricted)
/// Kohn-Sham calculations.
class KohnSham: public Hamiltonian {
private: 

  /// @brief Store all the orbitals for exact exchange calculation
  /// NOTE: This might impose serious memory constraint for relatively
  /// large systems.
#ifdef _COMPLEX_
  NumTns<Complex>             phiEXX_; 
#else
  NumTns<Real>                phiEXX_; 
#endif
#ifdef _COMPLEX_
  CpxNumMat                   vexxProj_; 
#else
  DblNumMat                   vexxProj_; 
<<<<<<< HEAD
#ifdef GPU
  cuDblNumMat                 cu_vexxProj_; 
=======
>>>>>>> 83a65ed0
#endif
  DblNumVec                   exxgkkR2C_;

#ifdef _COMPLEX_
  DblNumVec                   exxgkk_;
#endif

public:

  // *********************************************************************
  // Lifecycle
  // *********************************************************************
  KohnSham();
  ~KohnSham();

  virtual void Setup (
      const Domain&              dm,
      const std::vector<Atom>&   atomList );

  // *********************************************************************
  // Operations
  // *********************************************************************

  virtual void CalculatePseudoPotential( PeriodTable &ptable );

  virtual void CalculateAtomDensity( PeriodTable &ptable, Fourier &fft );
  
  virtual void CalculateDensity( const Spinor &psi, const DblNumVec &occrate, Real &val, Fourier& fft );

  virtual void CalculateGradDensity( Fourier& fft );

  virtual void CalculateXC ( Real &val, Fourier& fft );

  virtual void CalculateHartree( Fourier& fft );

  virtual void CalculateVtot( DblNumVec& vtot );

  /// @brief Calculate the Hellmann-Feynman force for each atom.
  virtual void CalculateForce ( Spinor& psi, Fourier& fft );

  // Matrix vector multiplication
#ifdef _COMPLEX_
  virtual void MultSpinor(Spinor& psi, NumTns<Complex>& a3, Fourier& fft);
#else
  virtual void MultSpinor(Spinor& psi, NumTns<Real>& a3, Fourier& fft);

#ifdef GPU
  virtual void MultSpinor(Spinor& psi, cuNumTns<Real>& a3, Fourier& fft);
  virtual void MultSpinor_old(Spinor& psi, cuNumTns<Real>& a3, Fourier& fft);
  virtual void ACEOperator( cuDblNumMat& cu_psi, Fourier& fft, cuDblNumMat& cu_Hpsi) ;
#endif
#endif

  /// @brief Update phiEXX by the spinor psi. The Phi are normalized in
  /// the real space as
  ///
  /// \int |\phi(x)|^2 dx = 1
  ///
  /// while the wavefunction satisfies the normalization
  ///
  /// \sum |\psi(x)|^2 = 1, differing by a normalization constant. FIXME
#ifndef _COMPLEX_
  virtual void SetPhiEXX(const Spinor& psi, Fourier& fft);

  virtual NumTns<Real>& PhiEXX() {return phiEXX_;}

  /// @brief Construct the ACE operator
  virtual void CalculateVexxACE( Spinor& psi, Fourier& fft );

#ifdef GPU
  /// @brief Construct the ACE operator
  virtual void CalculateVexxACEGPU( Spinor& psi, Fourier& fft );
  virtual void CalculateVexxACEDFGPU( Spinor& psi, Fourier& fft, bool isFixColumnDF );
#endif

  /// @brief onstruct the ACE operator in the density fitting format.
  virtual void CalculateVexxACEDF( Spinor& psi, Fourier& fft, bool isFixColumnDF );

  virtual Real CalculateEXXEnergy( Spinor& psi, Fourier& fft );
#else

  virtual void CalculateVexxACE( Spinor& psi, Fourier& fft );
  virtual void SetPhiEXX(const Spinor& psi, Fourier& fft);
  virtual NumTns<Complex>& PhiEXX() {return phiEXX_;}
  virtual Real CalculateEXXEnergy( Spinor& psi, Fourier& fft );

#endif

  virtual void InitializeEXX( Real ecutWavefunction, Fourier& fft );

  // Not implemented yet
  //  virtual void UpdateHybrid ( Int phiIter, const Spinor& psi, Fourier& fft, Real Efock );

  /// @brief Calculate ionic self energy and short range repulsion
  /// energy and force
  void  CalculateIonSelfEnergyAndForce( PeriodTable &ptable );

  /// @brief Calculate Van der Waals energy and force (which only depends on the
  /// atomic position)
  void  CalculateVdwEnergyAndForce();


  void  Setup_XC( std::string xc);

};



} // namespace dgdft


#endif // _HAMILTONIAN_HPP_<|MERGE_RESOLUTION|>--- conflicted
+++ resolved
@@ -350,11 +350,9 @@
   CpxNumMat                   vexxProj_; 
 #else
   DblNumMat                   vexxProj_; 
-<<<<<<< HEAD
 #ifdef GPU
   cuDblNumMat                 cu_vexxProj_; 
-=======
->>>>>>> 83a65ed0
+#endif
 #endif
   DblNumVec                   exxgkkR2C_;
 

--- conflicted
+++ resolved
@@ -5920,7 +5920,6 @@
   }
 
   GetTime( timeSta );
-<<<<<<< HEAD
 
   cuda_mapping_to_buf( cu_sendbuf.Data(), cu_AXcol.Data(), cu_sendk.Data(), height*widthLocal);
   
@@ -5933,13 +5932,6 @@
       &cu_recvbuf[0], &recvcounts[0], &recvdispls[0], MPI_DOUBLE, mpi_comm );
 #else
   cuda_memcpy_GPU2CPU( sendbuf.Data(), cu_sendbuf.Data(), sizeof(Real)*height*widthLocal);
-=======
-  for( Int j = 0; j < widthLocal; j++ ){ 
-    for( Int i = 0; i < height; i++ ){
-      sendbuf[sendk(i, j)] = AXcol(i, j); 
-    }
-  }
->>>>>>> 4b5a7611
   MPI_Alltoallv( &sendbuf[0], &sendcounts[0], &senddispls[0], MPI_DOUBLE, 
       &recvbuf[0], &recvcounts[0], &recvdispls[0], MPI_DOUBLE, mpi_comm );
   cuda_memcpy_CPU2GPU(cu_recvbuf.Data(), recvbuf.Data(), sizeof(Real)*heightLocal*width);

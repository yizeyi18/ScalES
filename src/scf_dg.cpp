--- conflicted
+++ resolved
@@ -98,10 +98,6 @@
 #ifndef _RELEASE_
 	PushCallStack("SCFDG::~SCFDG");
 #endif
-<<<<<<< HEAD
-=======
-
->>>>>>> afa14d02
 #ifdef _USE_PEXSI_
   if( isPEXSIInitialized_ == true ){
     Int info;
@@ -116,10 +112,6 @@
     }
   }
 #endif
-<<<<<<< HEAD
-=======
-
->>>>>>> afa14d02
 #ifndef _RELEASE_
 	PopCallStack();
 #endif
@@ -287,7 +279,6 @@
 		restartDensityFileName_ = "DEN";
     // Restart the wavefunctions in the extended element
 		restartWfnFileName_     = "WFNEXT";
-<<<<<<< HEAD
 	}
 
   // *********************************************************************
@@ -614,8 +605,6 @@
 		LGLGridFactor_    = esdfParam.LGLGridFactor;
 		isPeriodizePotential_ = esdfParam.isPeriodizePotential;
 		distancePeriodize_= esdfParam.distancePeriodize;
-=======
->>>>>>> afa14d02
 	}
 */
 	// other SCFDG parameters
@@ -657,7 +646,6 @@
 						dfInnerMat_.LocalMap()[key]   = emptyMat;
 						dvInnerMat_.LocalMap()[key]   = emptyMat;
 
-<<<<<<< HEAD
 						DblNumVec  emptyLGLVec( hamDG.NumLGLGridElem().prod() );
 						SetValue( emptyLGLVec, 0.0 );
 						vtotLGLSave_.LocalMap()[key] = emptyLGLVec;
@@ -708,11 +696,9 @@
 
 			Print( statusOFS, "Restart density. Sum of density      = ", 
 					sumDensity * domain_.Volume() / domain_.NumGridTotalFine() );
-=======
   // *********************************************************************
   // Initialization
   // *********************************************************************
->>>>>>> afa14d02
 
 	// Density
   DistDblNumVec&  density = hamDGPtr_->Density();
@@ -798,7 +784,6 @@
         sumPseudoCharge * domain_.Volume() / domain_.NumGridTotalFine() );
 #endif
 
-<<<<<<< HEAD
 			for( Int k = 0; k < numElem_[2]; k++ )
 				for( Int j = 0; j < numElem_[1]; j++ )
 					for( Int i = 0; i < numElem_[0]; i++ ){
@@ -813,7 +798,6 @@
 	}
 */
 /*
-=======
     for( Int k = 0; k < numElem_[2]; k++ )
       for( Int j = 0; j < numElem_[1]; j++ )
         for( Int i = 0; i < numElem_[0]; i++ ){
@@ -881,7 +865,6 @@
   } // if (isRestartWfn_)
 
 
->>>>>>> afa14d02
 	// Generate the transfer matrix from the periodic uniform grid on each
 	// extended element to LGL grid.  
 	{
@@ -1300,7 +1283,6 @@
               DblNumTns& wavefun = psi.Wavefun();
 
 
-<<<<<<< HEAD
             DblNumTns&   LGLWeight3D = hamDG.LGLWeight3D();
 						DblNumTns    sqrtLGLWeight3D( numLGLGrid[0], numLGLGrid[1], numLGLGrid[2] );
 
@@ -1308,15 +1290,13 @@
             for( Int i = 0; i < numLGLGrid.prod(); i++ ){
               *(ptr2++) = std::sqrt( *(ptr1++) );
             }
-=======
-              DblNumTns&   LGLWeight3D = hamDG.LGLWeight3D();
+/*              DblNumTns&   LGLWeight3D = hamDG.LGLWeight3D();
               DblNumTns    sqrtLGLWeight3D( numLGLGrid[0], numLGLGrid[1], numLGLGrid[2] );
 
               Real *ptr1 = LGLWeight3D.Data(), *ptr2 = sqrtLGLWeight3D.Data();
               for( Int i = 0; i < numLGLGrid.prod(); i++ ){
                 *(ptr2++) = std::sqrt( *(ptr1++) );
-              }
->>>>>>> afa14d02
+              }*/
 
               Int numBasis = psi.NumState() + 1;
 
@@ -1782,9 +1762,6 @@
                   DblNumMat& basis = hamDG.BasisLGL().LocalMap()[key];
                   basis.Resize( localBasis.m(), numSVDBasis );
 
-<<<<<<< HEAD
-						
-=======
                   for( Int g = 0; g < numSVDBasis; g++ ){
                     blas::Scal( numBasis, 1.0 / S[g], U.VecData(g), 1 );
                   }
@@ -1805,7 +1782,6 @@
                   << " [s]" << std::endl;
               }
             }
->>>>>>> afa14d02
 
 					} // own this element
 				} // for (i)
@@ -1936,7 +1912,6 @@
     {
       statusOFS << std::endl 
         << "Output the electron density on the global grid" << std::endl;
-<<<<<<< HEAD
 
       //ZG
 //      MPI_Barrier( domain_.comm );
@@ -1947,16 +1922,14 @@
       NumTns<std::vector<DblNumVec> >& uniformGridElem =
         hamDG.UniformGridElem();
 
-=======
-
-
-      // Output the electron density on the uniform grid in each element
+
+
+/*merge      // Output the electron density on the uniform grid in each element
       std::ostringstream rhoStream;      
 
       NumTns<std::vector<DblNumVec> >& uniformGridElem =
         hamDG.UniformGridElem();
-
->>>>>>> afa14d02
+*/
       for( Int k = 0; k < numElem_[2]; k++ )
         for( Int j = 0; j < numElem_[1]; j++ )
           for( Int i = 0; i < numElem_[0]; i++ ){
@@ -1971,7 +1944,6 @@
             }
           } // for (i)
       SeparateWrite( restartDensityFileName_, rhoStream );
-<<<<<<< HEAD
 
       //ZG
 //      GetTime( timeEnd );
@@ -1979,8 +1951,6 @@
 //        statusOFS << "Time for write WFNEXT is " <<
 //        timeEnd - timeSta << " [s]" << std::endl << std::endl;
 //      #endif
-=======
->>>>>>> afa14d02
     }
 
     if(0)
@@ -2041,13 +2011,10 @@
                 << "Output the wavefunctions in the extended element."
                 << std::endl;
 
-<<<<<<< HEAD
               //ZG
 //              MPI_Barrier( domain_.comm );
 //              GetTime( timeSta );
 
-=======
->>>>>>> afa14d02
               EigenSolver&  eigSol = distEigSolPtr_->LocalMap()[key];
               std::ostringstream wavefunStream;      
 
@@ -2059,7 +2026,6 @@
               }
               serialize( eigSol.Psi().Wavefun(), wavefunStream, NO_MASK );
               SeparateWrite( "WFNEXT", wavefunStream);
-<<<<<<< HEAD
 
               //ZG
 //              GetTime( timeEnd );
@@ -2067,8 +2033,6 @@
 //                statusOFS << "Time for write WFNEXT is " <<
 //                timeEnd - timeSta << " [s]" << std::endl << std::endl;
 //              #endif
-=======
->>>>>>> afa14d02
             }
 
             if( isOutputWfnElem_ )
@@ -2261,7 +2225,6 @@
 						} // own this element
 					} // for (i)
 		}
-<<<<<<< HEAD
 
 
     // Method 1: Using diagonalization method
@@ -2280,8 +2243,8 @@
         DistElemMatToScaMat( hamDG.HMat(), 	descH,
             scaH, hamDG.ElemBasisIdx(), domain_.comm );
 
-//        scalapack::Syevd('U', scaH, eigs, scaZ);
-        scalapack::Syevr('U', scaH, eigs, scaZ, 1, hamDG.NumStateTotal());
+        scalapack::Syevd('U', scaH, eigs, scaZ);
+///merge        scalapack::Syevr('U', scaH, eigs, scaZ, 1, hamDG.NumStateTotal());
 
         DblNumVec& eigval = hamDG.EigVal(); 
         eigval.Resize( hamDG.NumStateTotal() );		
@@ -2385,156 +2348,6 @@
           }
         }
       }
-/*
-      //set isconverged==true if forces reach f_tol: max|f_new-f_old|<f_tol ZG
-
-      if(isCheckForceConverged_){
-        std::vector<Point3> force_new;
-        std::vector<Point3> force_old;
-
-        force_new.resize(numAtom);
-        force_old.resize(numAtom);
-
-        Real df=0.;
-        for(Int i=0;i<numAtom;i++){
-           for(Int j=0;j<3;j++){
-              df=abs(force_new[i][j]-force_old[i][j]);
-              if (df>max_df){
-                max_df=df;
-              }
-           }
-        }
-        
-        if(max_df<f_tol){
-          isSCFConverged=true;
-        }
-      }//ZG
-*/
-
-=======
-
-
-    // Method 1: Using diagonalization method
-    if( solutionMethod_ == "diag"  ){
-      {
-        GetTime(timeSta);
-        Int sizeH = hamDG.NumBasisTotal();
-
-        scalapack::Descriptor descH( sizeH, sizeH, scaBlockSize_, scaBlockSize_, 
-            0, 0, contxt_ );
-
-        scalapack::ScaLAPACKMatrix<Real>  scaH, scaZ;
-
-        std::vector<Real> eigs;
-
-        DistElemMatToScaMat( hamDG.HMat(), 	descH,
-            scaH, hamDG.ElemBasisIdx(), domain_.comm );
-
-        scalapack::Syevd('U', scaH, eigs, scaZ);
-
-        DblNumVec& eigval = hamDG.EigVal(); 
-        eigval.Resize( hamDG.NumStateTotal() );		
-        for( Int i = 0; i < hamDG.NumStateTotal(); i++ )
-          eigval[i] = eigs[i];
-
-        ScaMatToDistNumMat( scaZ, hamDG.Density().Prtn(), 
-            hamDG.EigvecCoef(), hamDG.ElemBasisIdx(), domain_.comm, 
-            hamDG.NumStateTotal() );
-
-        MPI_Barrier( domain_.comm );
-        GetTime( timeEnd );
-#if ( _DEBUGlevel_ >= 0 )
-        statusOFS << "Time for diagonalizing the DG matrix using ScaLAPACK is " <<
-          timeEnd - timeSta << " [s]" << std::endl << std::endl;
-#endif
-      }
-
-      // Post processing
-
-      // Compute the occupation rate
-      CalculateOccupationRate( hamDG.EigVal(), hamDG.OccupationRate() );
-
-      // Compute the Harris energy functional.  
-      // NOTE: In computing the Harris energy, the density and the
-      // potential must be the INPUT density and potential without ANY
-      // update.
-      CalculateHarrisEnergy();
-
-      MPI_Barrier( domain_.comm );
-
-      // Compute the output electron density
-      GetTime( timeSta );
-
-      // Calculate the new electron density
-      hamDG.CalculateDensity( hamDG.Density(), hamDG.DensityLGL() );
-
-      MPI_Barrier( domain_.comm );
-      GetTime( timeEnd );
-#if ( _DEBUGlevel_ >= 0 )
-      statusOFS << "Time for computing density in the global domain is " <<
-        timeEnd - timeSta << " [s]" << std::endl << std::endl;
-#endif
-
-      // Update the output potential, and the KS and second order accurate
-      // energy
-      {
-        // Update the Hartree energy and the exchange correlation energy and
-        // potential for computing the KS energy and the second order
-        // energy.
-        // NOTE Vtot should not be updated until finishing the computation
-        // of the energies.
-
-        hamDG.CalculateXC( Exc_, hamDG.Epsxc(), hamDG.Vxc() );
-        hamDG.CalculateHartree( hamDG.Vhart(), *distfftPtr_ );
-
-        // Compute the second order accurate energy functional.
-        // NOTE: In computing the second order energy, the density and the
-        // potential must be the OUTPUT density and potential without ANY
-        // MIXING.
-        CalculateSecondOrderEnergy();
-
-        // Compute the KS energy 
-        CalculateKSEnergy();
-
-        // Update the total potential AFTER updating the energy
-
-        // No external potential
-
-        // Compute the new total potential
-
-        hamDG.CalculateVtot( hamDG.Vtot() );
-
-      }
-
-
-      // Compute the force at every step
-      if( isCalculateForceEachSCF_ ){
-        // Compute force
-        GetTime( timeSta );
-        hamDG.CalculateForce( *distfftPtr_ );
-        GetTime( timeEnd );
-        statusOFS << "Time for computing the force is " <<
-          timeEnd - timeSta << " [s]" << std::endl << std::endl;
-
-        // Print out the force
-        // Only master processor output information containing all atoms
-        if( mpirank == 0 ){
-          PrintBlock( statusOFS, "Atomic Force" );
-          {
-            Point3 forceCM(0.0, 0.0, 0.0);
-            std::vector<Atom>& atomList = hamDG.AtomList();
-            Int numAtom = atomList.size();
-            for( Int a = 0; a < numAtom; a++ ){
-              Print( statusOFS, "atom", a, "force", atomList[a].force );
-              forceCM += atomList[a].force;
-            }
-            statusOFS << std::endl;
-            Print( statusOFS, "force for centroid: ", forceCM );
-            statusOFS << std::endl;
-          }
-        }
-      }
->>>>>>> afa14d02
 
       // Compute the a posteriori error estimator at every step
       if( isCalculateAPosterioriEachSCF_ )
@@ -2730,13 +2543,8 @@
 
       PPEXSIDFTDriver(
           pexsiPlan_,
-<<<<<<< HEAD
-          numElectronExact,
-          pexsiOptions_,
-=======
           pexsiOptions_,
           numElectronExact,
->>>>>>> afa14d02
           &muPEXSI,
           &numElectronPEXSI,         
           &muMinInertia,              

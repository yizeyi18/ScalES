/*
   Copyright (c) 2012 The Regents of the University of California,
   through Lawrence Berkeley National Laboratory.  

   Author: Lin Lin and Wei Hu

   This file is part of DGDFT. All rights reserved.

   Redistribution and use in source and binary forms, with or without
   modification, are permitted provided that the following conditions are met:

   (1) Redistributions of source code must retain the above copyright notice, this
   list of conditions and the following disclaimer.
   (2) Redistributions in binary form must reproduce the above copyright notice,
   this list of conditions and the following disclaimer in the documentation
   and/or other materials provided with the distribution.
   (3) Neither the name of the University of California, Lawrence Berkeley
   National Laboratory, U.S. Dept. of Energy nor the names of its contributors may
   be used to endorse or promote products derived from this software without
   specific prior written permission.

   THIS SOFTWARE IS PROVIDED BY THE COPYRIGHT HOLDERS AND CONTRIBUTORS "AS IS" AND
   ANY EXPRESS OR IMPLIED WARRANTIES, INCLUDING, BUT NOT LIMITED TO, THE IMPLIED
   WARRANTIES OF MERCHANTABILITY AND FITNESS FOR A PARTICULAR PURPOSE ARE
   DISCLAIMED. IN NO EVENT SHALL THE COPYRIGHT OWNER OR CONTRIBUTORS BE LIABLE FOR
   ANY DIRECT, INDIRECT, INCIDENTAL, SPECIAL, EXEMPLARY, OR CONSEQUENTIAL DAMAGES
   (INCLUDING, BUT NOT LIMITED TO, PROCUREMENT OF SUBSTITUTE GOODS OR SERVICES;
   LOSS OF USE, DATA, OR PROFITS; OR BUSINESS INTERRUPTION) HOWEVER CAUSED AND ON
   ANY THEORY OF LIABILITY, WHETHER IN CONTRACT, STRICT LIABILITY, OR TORT
   (INCLUDING NEGLIGENCE OR OTHERWISE) ARISING IN ANY WAY OUT OF THE USE OF THIS
   SOFTWARE, EVEN IF ADVISED OF THE POSSIBILITY OF SUCH DAMAGE.

   You are under no obligation whatsoever to provide any bug fixes, patches, or
   upgrades to the features, functionality or performance of the source code
   ("Enhancements") to anyone; however, if you choose to make your Enhancements
   available either publicly, or directly to Lawrence Berkeley National
   Laboratory, without imposing a separate written license agreement for such
   Enhancements, then you hereby grant the following license: a non-exclusive,
   royalty-free perpetual license to install, use, modify, prepare derivative
   works, incorporate into other computer software, distribute, and sublicense
   such enhancements or derivative works thereof, in binary and source code form.
*/
/// @file scf_dg.cpp
/// @brief Self consistent iteration using the DG method.
/// @date 2013-02-05
/// @date 2014-08-06 Add intra-element parallelization.
#include  "scf_dg.hpp"
#include	"blas.hpp"
#include	"lapack.hpp"
#include  "utility.hpp"

#define _DEBUGlevel_ 0

namespace  dgdft{

using namespace dgdft::DensityComponent;


// FIXME Leave the smoother function to somewhere more appropriate
Real
Smoother ( Real x )
{
#ifndef _RELEASE_
	PushCallStack("Smoother");
#endif
	Real t, z;
	if( x <= 0 )
		t = 1.0;
	else if( x >= 1 )
		t = 0.0;
	else{
		z = -1.0 / x + 1.0 / (1.0 - x );
		if( z < 0 )
			t = 1.0 / ( std::exp(z) + 1.0 );
		else
			t = std::exp(-z) / ( std::exp(-z) + 1.0 );
	}
#ifndef _RELEASE_
	PopCallStack();
#endif
	return t;
}		// -----  end of function Smoother  ----- 


SCFDG::SCFDG	(  )
{
#ifndef _RELEASE_
	PushCallStack("SCFDG::SCFDG");
#endif
  isPEXSIInitialized_ = false;
#ifndef _RELEASE_
	PopCallStack();
#endif
} 		// -----  end of method SCFDG::SCFDG  ----- 


SCFDG::~SCFDG	(  )
{
#ifndef _RELEASE_
	PushCallStack("SCFDG::~SCFDG");
#endif
<<<<<<< HEAD

=======
>>>>>>> 599abcbe
#ifdef _USE_PEXSI_
  if( isPEXSIInitialized_ == true ){
    Int info;
    PPEXSIPlanFinalize(
        pexsiPlan_,
        &info );
    if( info != 0 ){
      std::ostringstream msg;
      msg 
        << "PEXSI finalization returns info " << info << std::endl;
      throw std::runtime_error( msg.str().c_str() );
    }
  }
#endif
<<<<<<< HEAD

=======
>>>>>>> 599abcbe
#ifndef _RELEASE_
	PopCallStack();
#endif
} 		// -----  end of method SCFDG::~SCFDG  ----- 

void
SCFDG::Setup	(
		const esdf::ESDFInputParam& esdfParam, 
		HamiltonianDG&              hamDG,
	  DistVec<Index3, EigenSolver, ElemPrtn>&  distEigSol,
		DistFourier&                distfft,
		PeriodTable&                ptable,
	  Int                         contxt	)
{
#ifndef _RELEASE_
	PushCallStack("SCFDG::Setup");
#endif
  
  // *********************************************************************
  // Read parameters from ESDFParam
  // *********************************************************************
	// Control parameters
	{
		domain_        = esdfParam.domain;
    mixMaxDim_     = esdfParam.mixMaxDim;
		mixVariable_   = esdfParam.mixVariable;
    mixType_       = esdfParam.mixType;
		mixStepLength_ = esdfParam.mixStepLength;
<<<<<<< HEAD
    eigMaxIter_    = esdfParam.eigMaxIter;
    eigTolerance_  = esdfParam.eigTolerance;
=======
    eigTolerance_  = esdfParam.eigTolerance;
    eigMaxIter_    = esdfParam.eigMaxIter;
>>>>>>> 599abcbe
		scfInnerTolerance_  = esdfParam.scfInnerTolerance;
		scfInnerMaxIter_    = esdfParam.scfInnerMaxIter;
		scfOuterTolerance_  = esdfParam.scfOuterTolerance;
		scfOuterMaxIter_    = esdfParam.scfOuterMaxIter;
<<<<<<< HEAD
    numUnusedState_        = esdfParam.numUnusedState;
    isEigToleranceDynamic_ = esdfParam.isEigToleranceDynamic;
=======
    numUnusedState_ = esdfParam.numUnusedState;
>>>>>>> 599abcbe
		SVDBasisTolerance_  = esdfParam.SVDBasisTolerance;
    isEigToleranceDynamic_ = esdfParam.isEigToleranceDynamic;
		isRestartDensity_ = esdfParam.isRestartDensity;
		isRestartWfn_     = esdfParam.isRestartWfn;
		isOutputDensity_  = esdfParam.isOutputDensity;
		isOutputWfnElem_     = esdfParam.isOutputWfnElem;
		isOutputWfnExtElem_  = esdfParam.isOutputWfnExtElem;
		isOutputPotExtElem_  = esdfParam.isOutputPotExtElem;
		isCalculateAPosterioriEachSCF_ = esdfParam.isCalculateAPosterioriEachSCF;
		isCalculateForceEachSCF_       = esdfParam.isCalculateForceEachSCF;
		isOutputHMatrix_  = esdfParam.isOutputHMatrix;
    solutionMethod_   = esdfParam.solutionMethod;

    Tbeta_            = esdfParam.Tbeta;
		scaBlockSize_     = esdfParam.scaBlockSize;
		numElem_          = esdfParam.numElem;
		ecutWavefunction_ = esdfParam.ecutWavefunction;
		densityGridFactor_= esdfParam.densityGridFactor;
		LGLGridFactor_    = esdfParam.LGLGridFactor;
		isPeriodizePotential_ = esdfParam.isPeriodizePotential;
		distancePeriodize_= esdfParam.distancePeriodize;
	}

  MPI_Barrier(domain_.comm);
  MPI_Barrier(domain_.colComm);
  MPI_Barrier(domain_.rowComm);
  Int mpirank; MPI_Comm_rank( domain_.comm, &mpirank );
  Int mpisize; MPI_Comm_size( domain_.comm, &mpisize );
  Int mpirankRow;  MPI_Comm_rank(domain_.rowComm, &mpirankRow);
  Int mpisizeRow;  MPI_Comm_size(domain_.rowComm, &mpisizeRow);
  Int mpirankCol;  MPI_Comm_rank(domain_.colComm, &mpirankCol);
  Int mpisizeCol;  MPI_Comm_size(domain_.colComm, &mpisizeCol);
  
  // Initialize PEXSI
#ifdef _USE_PEXSI_
  if( solutionMethod_ == "pexsi" )
  {
    Int info;
    // Initialize the PEXSI options
    PPEXSISetDefaultOptions( &pexsiOptions_ );

    pexsiOptions_.temperature      = 1.0 / Tbeta_;
    pexsiOptions_.gap              = esdfParam.energyGap;
    pexsiOptions_.deltaE           = esdfParam.spectralRadius;
    pexsiOptions_.numPole          = esdfParam.numPole;
    pexsiOptions_.isInertiaCount   = 1; 
    pexsiOptions_.maxPEXSIIter     = esdfParam.maxPEXSIIter;
    pexsiOptions_.muMin0           = esdfParam.muMin;
    pexsiOptions_.muMax0           = esdfParam.muMax;
    pexsiOptions_.muInertiaTolerance = 
      esdfParam.muInertiaTolerance;
    pexsiOptions_.muInertiaExpansion = 
      esdfParam.muInertiaExpansion;
    pexsiOptions_.muPEXSISafeGuard   = 
      esdfParam.muPEXSISafeGuard;
    pexsiOptions_.numElectronPEXSITolerance = 
      esdfParam.numElectronPEXSITolerance;

    muInertiaToleranceTarget_ = esdfParam.muInertiaTolerance;
    numElectronPEXSIToleranceTarget_ = esdfParam.numElectronPEXSITolerance;

    pexsiOptions_.ordering           = esdfParam.matrixOrdering;
    pexsiOptions_.npSymbFact         = esdfParam.npSymbFact;
    pexsiOptions_.verbosity          = 1; // FIXME

    numProcRowPEXSI_     = esdfParam.numProcRowPEXSI;
    numProcColPEXSI_     = esdfParam.numProcColPEXSI;
    inertiaCountSteps_   = esdfParam.inertiaCountSteps;

    pexsiPlan_        = PPEXSIPlanInitialize( 
        domain_.comm,
        numProcRowPEXSI_,
        numProcColPEXSI_,
        mpirank,
        &info );
    if( info != 0 ){
      std::ostringstream msg;
      msg 
        << "PEXSI initialization returns info " << info << std::endl;
      throw std::runtime_error( msg.str().c_str() );
    }
  }
#endif
    



	// other SCFDG parameters
	{
		hamDGPtr_      = &hamDG;
		distEigSolPtr_ = &distEigSol;
		distfftPtr_    = &distfft;
    ptablePtr_     = &ptable;
		elemPrtn_      = distEigSol.Prtn();
		contxt_        = contxt;
	

		distDMMat_.SetComm(domain_.colComm);
		distEDMMat_.SetComm(domain_.colComm);
		distFDMMat_.SetComm(domain_.colComm);
		
    //distEigSolPtr_.SetComm(domain_.colComm);
    //distfftPtr_.SetComm(domain_.colComm);
		
   
    mixOuterSave_.SetComm(domain_.colComm);
		mixInnerSave_.SetComm(domain_.colComm);
		dfOuterMat_.SetComm(domain_.colComm);
		dvOuterMat_.SetComm(domain_.colComm);
		dfInnerMat_.SetComm(domain_.colComm);
		dvInnerMat_.SetComm(domain_.colComm);
		vtotLGLSave_.SetComm(domain_.colComm);
		
   
    mixOuterSave_.Prtn()  = elemPrtn_;
		mixInnerSave_.Prtn()  = elemPrtn_;
		dfOuterMat_.Prtn()    = elemPrtn_;
		dvOuterMat_.Prtn()    = elemPrtn_;
		dfInnerMat_.Prtn()    = elemPrtn_;
		dvInnerMat_.Prtn()    = elemPrtn_;
		vtotLGLSave_.Prtn()   = elemPrtn_;


    // The number of processors in the column communicator must be the
    // number of elements, and mpisize should be a multiple of the
    // number of elements.
    dmCol_ = numElem_[0] * numElem_[1] * numElem_[2];
    dmRow_ = mpisize / dmCol_;
    if( (mpisize % dmCol_) != 0 ){
      statusOFS << "mpisize = " << mpisize << " mpirank = " << mpirank << std::endl;
      statusOFS << "dmCol_ = " << dmCol_ << " dmRow_ = " << dmRow_ << std::endl;
      std::ostringstream msg;
      msg << "Total number of processors do not fit to the number processors per element." << std::endl;
      throw std::runtime_error( msg.str().c_str() );
    }
    

		// FIXME fixed ratio between the size of the extended element and
		// the element
		for( Int d = 0; d < DIM; d++ ){
			extElemRatio_[d] = ( numElem_[d]>1 ) ? 3 : 1;
		}

		for( Int k = 0; k < numElem_[2]; k++ )
			for( Int j = 0; j < numElem_[1]; j++ )
				for( Int i = 0; i < numElem_[0]; i++ ){
					Index3 key( i, j, k );
					if( elemPrtn_.Owner( key ) == (mpirank / dmRow_) ){
						DblNumVec  emptyVec( hamDG.NumUniformGridElemFine().prod() );
						SetValue( emptyVec, 0.0 );
						mixOuterSave_.LocalMap()[key] = emptyVec;
						mixInnerSave_.LocalMap()[key] = emptyVec;
						DblNumMat  emptyMat( hamDG.NumUniformGridElemFine().prod(), mixMaxDim_ );
						SetValue( emptyMat, 0.0 );
						dfOuterMat_.LocalMap()[key]   = emptyMat;
						dvOuterMat_.LocalMap()[key]   = emptyMat;
						dfInnerMat_.LocalMap()[key]   = emptyMat;
						dvInnerMat_.LocalMap()[key]   = emptyMat;

						DblNumVec  emptyLGLVec( hamDG.NumLGLGridElem().prod() );
						SetValue( emptyLGLVec, 0.0 );
						vtotLGLSave_.LocalMap()[key] = emptyLGLVec;
					} // own this element
				}  // for (i)
		
	
    // Restart the density in the global domain
		restartDensityFileName_ = "DEN";
    // Restart the wavefunctions in the extended element
		restartWfnFileName_     = "WFNEXT";
	}

  // *********************************************************************
  // Initialization
  // *********************************************************************

	// Density
  DistDblNumVec&  density = hamDGPtr_->Density();
 
  density.SetComm(domain_.colComm);
 
  if( isRestartDensity_ ) {
    std::istringstream rhoStream;      
    SeparateRead( restartDensityFileName_, rhoStream );

    Real sumDensityLocal = 0.0, sumDensity = 0.0;

    for( Int k = 0; k < numElem_[2]; k++ )
      for( Int j = 0; j < numElem_[1]; j++ )
        for( Int i = 0; i < numElem_[0]; i++ ){
          Index3 key( i, j, k );
          if( elemPrtn_.Owner( key ) == (mpirank / dmRow_) ){

            std::vector<DblNumVec> grid(DIM);
            for( Int d = 0; d < DIM; d++ ){
              deserialize( grid[d], rhoStream, NO_MASK );
            }

            DblNumVec   denVecRead;
            DblNumVec&  denVec = density.LocalMap()[key];
            deserialize( denVecRead, rhoStream, NO_MASK );
            if( denVecRead.Size() != denVec.Size() ){
              std::ostringstream msg;
              msg 
                << "The size of restarting density does not match with the current setup."  
                << std::endl
                << "input density size   ~ " << denVecRead.Size() << std::endl
                << "current density size ~ " << denVec.Size()     << std::endl;
              throw std::runtime_error( msg.str().c_str() );
            }
            denVec = denVecRead;
            for( Int p = 0; p < denVec.Size(); p++ ){
              sumDensityLocal += denVec(p);
            }
          }
        } // for (i)

    // Rescale the density
    mpi::Allreduce( &sumDensityLocal, &sumDensity, 1, MPI_SUM,
        domain_.colComm );

    Print( statusOFS, "Restart density. Sum of density      = ", 
        sumDensity * domain_.Volume() / domain_.NumGridTotalFine() );

  } // else using the zero initial guess
  else {
    // Initialize the electron density using the pseudocharge
    // make sure the pseudocharge is initialized
    DistDblNumVec& pseudoCharge = hamDGPtr_->PseudoCharge();
    
    pseudoCharge.SetComm(domain_.colComm);

    Real sumDensityLocal = 0.0, sumPseudoChargeLocal = 0.0;
    Real sumDensity, sumPseudoCharge;
    Real EPS = 1e-6;

    // make sure that the electron density is positive
    for( Int k = 0; k < numElem_[2]; k++ )
      for( Int j = 0; j < numElem_[1]; j++ )
        for( Int i = 0; i < numElem_[0]; i++ ){
          Index3 key( i, j, k );
          if( elemPrtn_.Owner( key ) == (mpirank / dmRow_) ){
            DblNumVec&  denVec = density.LocalMap()[key];
            DblNumVec&  ppVec  = pseudoCharge.LocalMap()[key];
            for( Int p = 0; p < denVec.Size(); p++ ){
              denVec(p) = ( ppVec(p) > EPS ) ? ppVec(p) : EPS;
              sumDensityLocal += denVec(p);
              sumPseudoChargeLocal += ppVec(p);
            }
          }
        } // for (i)

    // Rescale the density
    mpi::Allreduce( &sumDensityLocal, &sumDensity, 1, MPI_SUM,
        domain_.colComm );
    mpi::Allreduce( &sumPseudoChargeLocal, &sumPseudoCharge, 
        1, MPI_SUM, domain_.colComm );

    Print( statusOFS, "Initial density. Sum of density      = ", 
        sumDensity * domain_.Volume() / domain_.NumGridTotalFine() );
#if ( _DEBUGlevel_ >= 1 )
    Print( statusOFS, "Sum of pseudo charge        = ", 
        sumPseudoCharge * domain_.Volume() / domain_.NumGridTotalFine() );
#endif

    for( Int k = 0; k < numElem_[2]; k++ )
      for( Int j = 0; j < numElem_[1]; j++ )
        for( Int i = 0; i < numElem_[0]; i++ ){
          Index3 key( i, j, k );
          if( elemPrtn_.Owner( key ) == (mpirank / dmRow_) ){
            DblNumVec&  denVec = density.LocalMap()[key];
            blas::Scal( denVec.Size(), sumPseudoCharge / sumDensity, 
                denVec.Data(), 1 );
          }
        } // for (i)
  } // Restart the density


  // Wavefunctions in the extended element
  if( isRestartWfn_ ){
    std::istringstream wfnStream;      
    SeparateRead( restartWfnFileName_, wfnStream );
   
    for( Int k = 0; k < numElem_[2]; k++ )
      for( Int j = 0; j < numElem_[1]; j++ )
        for( Int i = 0; i < numElem_[0]; i++ ){
          Index3 key( i, j, k );
          if( elemPrtn_.Owner( key ) == (mpirank / dmRow_) ){
            EigenSolver&  eigSol = distEigSolPtr_->LocalMap()[key];
            Spinor& psi = eigSol.Psi();

            DblNumTns& wavefun = psi.Wavefun();
            DblNumTns  wavefunRead;

            std::vector<DblNumVec> gridpos(DIM);
            for( Int d = 0; d < DIM; d++ ){
              deserialize( gridpos[d], wfnStream, NO_MASK );
            }
            deserialize( wavefunRead, wfnStream, NO_MASK );

            if( wavefunRead.Size() != wavefun.Size() ){
              std::ostringstream msg;
              msg 
                << "The size of restarting basis function does not match with the current setup."  
                << std::endl
                << "input basis size   ~ " << wavefunRead.Size() << std::endl
                << "current basis size ~ " << wavefun.Size()     << std::endl;
              throw std::runtime_error( msg.str().c_str() );
            }

            wavefun = wavefunRead;
          }
        } // for (i)

    Print( statusOFS, "Restart basis functions." );
  } 
  else{ 
 
    // Use random initial guess for basis functions in the extended element.
    for( Int k = 0; k < numElem_[2]; k++ )
      for( Int j = 0; j < numElem_[1]; j++ )
        for( Int i = 0; i < numElem_[0]; i++ ){
          Index3 key( i, j, k );
          if( elemPrtn_.Owner( key ) == (mpirank / dmRow_) ){
            EigenSolver&  eigSol = distEigSolPtr_->LocalMap()[key];
            Spinor& psi = eigSol.Psi();

            UniformRandom( psi.Wavefun() );


            // For debugging purpose
            // Make sure that the initial wavefunctions in each element
            // are the same, when different number of processors are
            // used for intra-element parallelization.
            if(0){ 
              Spinor  psiTemp;
              psiTemp.Setup( eigSol.FFT().domain, 1, psi.NumStateTotal(), psi.NumStateTotal(), 0.0 );

              Int mpirankp, mpisizep;
              MPI_Comm_rank( domain_.rowComm, &mpirankp );
              MPI_Comm_size( domain_.rowComm, &mpisizep );

              if (mpirankp == 0){
                SetRandomSeed(1);
                UniformRandom( psiTemp.Wavefun() );
              }
              MPI_Bcast(psiTemp.Wavefun().Data(), psiTemp.Wavefun().m()*psiTemp.Wavefun().n()*psiTemp.Wavefun().p(), MPI_DOUBLE, 0, domain_.rowComm);

              Int size = psi.Wavefun().m() * psi.Wavefun().n();
              Int nocc = psi.Wavefun().p();

              IntNumVec& wavefunIdx = psi.WavefunIdx();
              NumTns<Scalar>& wavefun = psi.Wavefun();

              for (Int k=0; k<nocc; k++) {
                Scalar *ptr = psi.Wavefun().MatData(k);
                Scalar *ptr1 = psiTemp.Wavefun().MatData(wavefunIdx(k));
                for (Int i=0; i<size; i++) {
                  *ptr = *ptr1;
                  ptr = ptr + 1;
                  ptr1 = ptr1 + 1;
                }
              }
            }//if(0)
          }
        } // for (i)
    Print( statusOFS, "Initial basis functions with random guess." );
  } // if (isRestartWfn_)




  // Generate the transfer matrix from the periodic uniform grid on each
  // extended element to LGL grid.  
  {
		PeriodicUniformToLGLMat_.resize(DIM);
    PeriodicUniformFineToLGLMat_.resize(DIM);

		EigenSolver& eigSol = (*distEigSol.LocalMap().begin()).second;
		Domain dmExtElem = eigSol.FFT().domain;
		Domain dmElem;
		for( Int d = 0; d < DIM; d++ ){
			dmElem.length[d]   = domain_.length[d] / numElem_[d];
			dmElem.numGrid[d]  = domain_.numGrid[d] / numElem_[d];
      dmElem.numGridFine[d]  = domain_.numGridFine[d] / numElem_[d];
			// PosStart relative to the extended element 
			dmExtElem.posStart[d] = 0.0;
			dmElem.posStart[d] = ( numElem_[d] > 1 ) ? dmElem.length[d] : 0;
		}

		Index3 numLGL        = hamDG.NumLGLGridElem();
		Index3 numUniform    = dmExtElem.numGrid;
    Index3 numUniformFine    = dmExtElem.numGridFine;
		Point3 lengthUniform = dmExtElem.length;

		std::vector<DblNumVec>  LGLGrid(DIM);
		LGLMesh( dmElem, numLGL, LGLGrid ); 
		std::vector<DblNumVec>  UniformGrid(DIM);
    UniformMesh( dmExtElem, UniformGrid );
    std::vector<DblNumVec>  UniformGridFine(DIM);
    UniformMeshFine( dmExtElem, UniformGridFine );

//		for( Int d = 0; d < DIM; d++ ){
//			DblNumMat&  localMat = PeriodicUniformToLGLMat_[d];
//			localMat.Resize( numLGL[d], numUniform[d] );
//			SetValue( localMat, 0.0 );
//			Int maxK;
//			if (numUniform[d] % 2 == 0)
//				maxK = numUniform[d] / 2 - 1;
//			else
//				maxK = ( numUniform[d] - 1 ) / 2;
//			for( Int j = 0; j < numUniform[d]; j++ )
//				for( Int i = 0; i < numLGL[d]; i++ ){
//					// 1.0 accounts for the k=0 mode
//					localMat(i,j) = 1.0;
//					for( Int k = 1; k < maxK; k++ ){
//						localMat(i,j) += 2.0 * std::cos( 
//								2 * PI * k / lengthUniform[d] * 
//								( LGLGrid[d](i) - j * lengthUniform[d] / numUniform[d] ) );
//					} // for (k)
//					localMat(i,j) /= numUniform[d];
//				} // for (i)
//		} // for (d)

		for( Int d = 0; d < DIM; d++ ){
			DblNumMat&  localMat = PeriodicUniformToLGLMat_[d];
			localMat.Resize( numLGL[d], numUniform[d] );
			SetValue( localMat, 0.0 );
			DblNumVec KGrid( numUniform[d] );
			for( Int i = 0; i <= numUniform[d] / 2; i++ ){
				KGrid(i) = i * 2.0 * PI / lengthUniform[d];
			}
			for( Int i = numUniform[d] / 2 + 1; i < numUniform[d]; i++ ){
				KGrid(i) = ( i - numUniform[d] ) * 2.0 * PI / lengthUniform[d];
			}

			for( Int j = 0; j < numUniform[d]; j++ )
				for( Int i = 0; i < numLGL[d]; i++ ){
					localMat(i, j) = 0.0;
					for( Int k = 0; k < numUniform[d]; k++ ){
						localMat(i,j) += std::cos( KGrid(k) * ( LGLGrid[d](i) -
									UniformGrid[d](j) ) ) / numUniform[d];
					} // for (k)
				} // for (i)
		} // for (d)


		for( Int d = 0; d < DIM; d++ ){
			DblNumMat&  localMatFine = PeriodicUniformFineToLGLMat_[d];
			localMatFine.Resize( numLGL[d], numUniformFine[d] );
			SetValue( localMatFine, 0.0 );
			DblNumVec KGridFine( numUniformFine[d] );
			for( Int i = 0; i <= numUniformFine[d] / 2; i++ ){
				KGridFine(i) = i * 2.0 * PI / lengthUniform[d];
			}
			for( Int i = numUniformFine[d] / 2 + 1; i < numUniformFine[d]; i++ ){
				KGridFine(i) = ( i - numUniformFine[d] ) * 2.0 * PI / lengthUniform[d];
			}

			for( Int j = 0; j < numUniformFine[d]; j++ )
				for( Int i = 0; i < numLGL[d]; i++ ){
					localMatFine(i, j) = 0.0;
					for( Int k = 0; k < numUniformFine[d]; k++ ){
						localMatFine(i,j) += std::cos( KGridFine(k) * ( LGLGrid[d](i) -
									UniformGridFine[d](j) ) ) / numUniformFine[d];
					} // for (k)
				} // for (i)
		} // for (d)

    // Assume the initial error is O(1)
    scfOuterNorm_ = 1.0;
    scfInnerNorm_ = 1.0;

#if ( _DEBUGlevel_ >= 1 )
		statusOFS << "PeriodicUniformToLGLMat[0] = "
			<< PeriodicUniformToLGLMat_[0] << std::endl;
		statusOFS << "PeriodicUniformToLGLMat[1] = " 
			<< PeriodicUniformToLGLMat_[1] << std::endl;
		statusOFS << "PeriodicUniformToLGLMat[2] = "
			<< PeriodicUniformToLGLMat_[2] << std::endl;
		statusOFS << "PeriodicUniformFineToLGLMat[0] = "
			<< PeriodicUniformFineToLGLMat_[0] << std::endl;
		statusOFS << "PeriodicUniformFineToLGLMat[1] = " 
			<< PeriodicUniformFineToLGLMat_[1] << std::endl;
		statusOFS << "PeriodicUniformFineToLGLMat[2] = "
			<< PeriodicUniformFineToLGLMat_[2] << std::endl;
#endif
	}

#ifndef _RELEASE_
	PopCallStack();
#endif

	return ;
} 		// -----  end of method SCFDG::Setup  ----- 


void
SCFDG::Iterate	(  )
{
#ifndef _RELEASE_
	PushCallStack("SCFDG::Iterate");
#endif




  MPI_Barrier(domain_.comm);
  MPI_Barrier(domain_.colComm);
  MPI_Barrier(domain_.rowComm);
 

 

  Int mpirank; MPI_Comm_rank( domain_.comm, &mpirank );
  Int mpisize; MPI_Comm_size( domain_.comm, &mpisize );
  
 
  Int mpirankRow;  MPI_Comm_rank(domain_.rowComm, &mpirankRow);
  Int mpisizeRow;  MPI_Comm_size(domain_.rowComm, &mpisizeRow);


  Int mpirankCol;  MPI_Comm_rank(domain_.colComm, &mpirankCol);
  Int mpisizeCol;  MPI_Comm_size(domain_.colComm, &mpisizeCol);

	Real timeSta, timeEnd;

  HamiltonianDG&  hamDG = *hamDGPtr_;


  // Compute the exchange-correlation potential and energy
  GetTime( timeSta );
	hamDG.CalculateXC( Exc_, hamDG.Epsxc(), hamDG.Vxc() );
  GetTime( timeEnd );
#if ( _DEBUGlevel_ >= 0 )
  statusOFS << "Time for calculating XC is " <<
    timeEnd - timeSta << " [s]" << std::endl << std::endl;
#endif

  // Compute the Hartree potential
  GetTime( timeSta );
	hamDG.CalculateHartree( hamDG.Vhart(), *distfftPtr_ );
  GetTime( timeEnd );
#if ( _DEBUGlevel_ >= 0 )
  statusOFS << "Time for calculating Hartree is " <<
    timeEnd - timeSta << " [s]" << std::endl << std::endl;
#endif
 
  // No external potential

	// Compute the total potential
  GetTime( timeSta );
	hamDG.CalculateVtot( hamDG.Vtot() );
  GetTime( timeEnd );
#if ( _DEBUGlevel_ >= 0 )
  statusOFS << "Time for calculating Vtot is " <<
    timeEnd - timeSta << " [s]" << std::endl << std::endl;
#endif

  Real timeIterStart(0), timeIterEnd(0);
  
	bool isSCFConverged = false;

	scfTotalInnerIter_  = 0;

  for (Int iter=1; iter <= scfOuterMaxIter_; iter++) {
    if ( isSCFConverged ) break;
		
		
		// Performing each iteartion
		{
			std::ostringstream msg;
			msg << "Outer SCF iteration # " << iter;
			PrintBlock( statusOFS, msg.str() );
		}

    GetTime( timeIterStart );
		
		// *********************************************************************
		// Update the local potential in the extended element and the element.
		// *********************************************************************
    {
			GetTime(timeSta);

			UpdateElemLocalPotential();

			GetTime( timeEnd );
#if ( _DEBUGlevel_ >= 0 )
			statusOFS << "Time for updating the local potential in the extended element and the element is " <<
				timeEnd - timeSta << " [s]" << std::endl << std::endl;
#endif
		}

		
   
    // *********************************************************************
		// Solve the basis functions in the extended element
		// *********************************************************************

    Real timeBasisSta, timeBasisEnd;
		GetTime(timeBasisSta);
		for( Int k = 0; k < numElem_[2]; k++ )
			for( Int j = 0; j < numElem_[1]; j++ )
				for( Int i = 0; i < numElem_[0]; i++ ){
					Index3 key( i, j, k );
					if( elemPrtn_.Owner( key ) == (mpirank / dmRow_) ){
						EigenSolver&  eigSol = distEigSolPtr_->LocalMap()[key];
						DblNumVec&    vtotExtElem = eigSol.Ham().Vtot();
						Index3 numGridExtElem = eigSol.FFT().domain.numGrid;
            Index3 numGridExtElemFine = eigSol.FFT().domain.numGridFine;
            Index3 numLGLGrid     = hamDG.NumLGLGridElem();

						// Skip the interpoation if there is no adaptive local
						// basis function.  
						if( eigSol.Psi().NumState() == 0 ){
							hamDG.BasisLGL().LocalMap()[key].Resize( numLGLGrid.prod(), 0 );  
							continue;
						}

						// Add the external barrier potential
						// In the periodized version, the external potential depends
						// on the potential V in order to result in a C^{inf}
						// potential.
						if( isPeriodizePotential_ ){

							// Compute the bubble function in the extended element.

							Domain& dmExtElem = eigSol.FFT().domain;
							std::vector<DblNumVec> gridpos(DIM);
							//UniformMesh ( dmExtElem, gridpos );
              UniformMeshFine ( dmExtElem, gridpos );
							// Bubble function along each dimension
							std::vector<DblNumVec> vBubble(DIM);

							for( Int d = 0; d < DIM; d++ ){
								Real length   = dmExtElem.length[d];
								Int numGrid   = dmExtElem.numGridFine[d];
								Real posStart = dmExtElem.posStart[d]; 
								Real EPS = 1e-10; // Criterion for distancePeriodize_
								vBubble[d].Resize( numGrid );
								SetValue( vBubble[d], 1.0 );

								if( distancePeriodize_[d] > EPS ){
									Real lb = posStart + distancePeriodize_[d];
									Real rb = posStart + length - distancePeriodize_[d];
									for( Int p = 0; p < numGrid; p++ ){
										if( gridpos[d][p] > rb ){
											vBubble[d][p] = Smoother( (gridpos[d][p] - rb ) / 
													distancePeriodize_[d]);
										}

										if( gridpos[d][p] < lb ){
											vBubble[d][p] = Smoother( (lb - gridpos[d][p] ) / 
													distancePeriodize_[d]);
										}
									}
								}
							} // for (d)

#if ( _DEBUGlevel_ >= 1  )
							statusOFS << "gridpos[0] = " << std::endl << gridpos[0] << std::endl;
							statusOFS << "vBubble[0] = " << std::endl << vBubble[0] << std::endl;
							statusOFS << "gridpos[1] = " << std::endl << gridpos[1] << std::endl;
							statusOFS << "vBubble[1] = " << std::endl << vBubble[1] << std::endl;
							statusOFS << "gridpos[2] = " << std::endl << gridpos[2] << std::endl;
							statusOFS << "vBubble[2] = " << std::endl << vBubble[2] << std::endl;
#endif

							// Get the potential
							DblNumVec& vext = eigSol.Ham().Vext();
							DblNumVec& vtot = eigSol.Ham().Vtot();

							// Find the max of the potential in the extended element
							Real vtotMax = *std::max_element( &vtot[0], &vtot[0] + vtot.Size() );

							SetValue( vext, 0.0 );
							for( Int gk = 0; gk < dmExtElem.numGridFine[2]; gk++)
								for( Int gj = 0; gj < dmExtElem.numGridFine[1]; gj++ )
									for( Int gi = 0; gi < dmExtElem.numGridFine[0]; gi++ ){
										Int idx = gi + gj * dmExtElem.numGridFine[0] + 
											gk * dmExtElem.numGridFine[0] * dmExtElem.numGridFine[1];
										vext[idx] = ( vtot[idx] - vtotMax ) * 
											( vBubble[0][gi] * vBubble[1][gj] * vBubble[2][gk] - 1.0 );
									} // for (gi)

							// NOTE:
							// Directly modify the vtot.  vext is not used in the
							// matrix-vector multiplication in the eigensolver.
							blas::Axpy( numGridExtElemFine.prod(), 1.0, eigSol.Ham().Vext().Data(), 1,
									eigSol.Ham().Vtot().Data(), 1 );
						} // if ( isPeriodizePotential_ ) 


            // VtotFine to VtotCoarse: Restricting vtot on a fine grid
            // to a coarse grid for computing the basis functions on a
            // coarse grid.

            Int ntotCoarse  = eigSol.FFT().domain.NumGridTotal();
            Int ntotFine  = eigSol.FFT().domain.NumGridTotalFine();

            DblNumVec& vtotFine = eigSol.Ham().Vtot();
            DblNumVec& vtotCoarse = eigSol.Ham().VtotCoarse();

         
            Fourier& fft = eigSol.FFT();

            for( Int ii = 0; ii < ntotFine; ii++ ){
              fft.inputComplexVecFine(ii) = Complex( vtotFine(ii), 0.0 );
            }

            fftw_execute( fft.forwardPlanFine );

            Int PtrC = 0;
            Int PtrF = 0;

            Int iF = 0;
            Int jF = 0;
            Int kF = 0;

            SetValue( fft.outputComplexVec, Z_ZERO );

            for( Int kk = 0; kk < fft.domain.numGrid[2]; kk++ ){
              for( Int jj = 0; jj <  fft.domain.numGrid[1]; jj++ ){
                for( Int ii = 0; ii <  fft.domain.numGrid[0]; ii++ ){
   
                  PtrC = ii + jj * fft.domain.numGrid[0] + kk * fft.domain.numGrid[0] * fft.domain.numGrid[1];

                  if ( (0 <= ii) && (ii <=  fft.domain.numGrid[0] / 2) ) { iF = ii; }
                  else { iF =  fft.domain.numGridFine[0] - fft.domain.numGrid[0] + ii; }

                  if ( (0 <= jj) && (jj <=  fft.domain.numGrid[1] / 2) ) { jF = jj; }
                  else { jF =  fft.domain.numGridFine[1] - fft.domain.numGrid[1] + jj; }

                  if ( (0 <= kk) && (kk <=  fft.domain.numGrid[2] / 2) ) { kF = kk; }
                  else { kF =  fft.domain.numGridFine[2] - fft.domain.numGrid[2] + kk; }

                  PtrF = iF + jF * fft.domain.numGridFine[0] + kF * fft.domain.numGridFine[0] * fft.domain.numGridFine[1];

                  fft.outputComplexVec(PtrC) = fft.outputComplexVecFine(PtrF);

                }
              }
            }

            fftw_execute( fft.backwardPlan );

            for( Int ii = 0; ii < ntotCoarse; ii++ ){
              vtotCoarse(ii) = fft.inputComplexVec(ii).real() / ntotFine;
            }

						// Solve the basis functions in the extended element
<<<<<<< HEAD

=======
  
>>>>>>> 599abcbe
            Real eigTolNow;
            if( isEigToleranceDynamic_ ){
              // Dynamic strategy to control the tolerance
              if( iter == 1 )
<<<<<<< HEAD
                eigTolNow = 1e-3;
              else
                eigTolNow = std::max( std::min( scfOuterNorm_*1e-2, 1e-3 ) , eigTolerance_ );
=======
                // FIXME magic number
                eigTolNow = 1e-2;
              else
                eigTolNow = eigTolerance_;
>>>>>>> 599abcbe
            }
            else{
              // Static strategy to control the tolerance
              eigTolNow = eigTolerance_;
            }
<<<<<<< HEAD
            
            Int numBasis = (eigSol.Psi().NumState())-numUnusedState_;

            statusOFS << "The current tolerance used by the eigensolver is " 
              << eigTolNow << std::endl;
            statusOFS << "The target number of converged eigenvectors is " 
              << numBasis << std::endl;


            // FIXME Replace BLOPEX
						GetTime( timeSta );
            
            if(0)
              eigSol.Solve();
            else
              eigSol.LOBPCGSolveReal2(
                  numBasis,
                  eigMaxIter_,
                  eigTolNow );

						GetTime( timeEnd );
=======

            Int numEig = (eigSol.Psi().NumStateTotal())-numUnusedState_;
            statusOFS << "The current tolerance used by the eigensolver is " 
              << eigTolNow << std::endl;
            statusOFS << "The target number of converged eigenvectors is " 
              << numEig << std::endl;
   
           
            GetTime( timeSta );
            // FIXME multiple choices of solvers for the extended
            // element should be given in the input file
					  if(0){
              eigSol.Solve();
            }
            if(1){
              eigSol.LOBPCGSolveReal2(numEig, eigMaxIter_, eigTolNow );
            }
            GetTime( timeEnd );
>>>>>>> 599abcbe
						statusOFS << "Eigensolver time = " 	<< timeEnd - timeSta
							<< " [s]" << std::endl;


						// Print out the information
						statusOFS << std::endl 
							<< "ALB calculation in extended element " << key << std::endl;
						for(Int ii = 0; ii < eigSol.EigVal().m(); ii++){
							Print(statusOFS, 
									"basis#   = ", ii, 
									"eigval   = ", eigSol.EigVal()(ii),
									"resval   = ", eigSol.ResVal()(ii));
						}
						statusOFS << std::endl;

            // Old post processing code
            if(0){

              GetTime( timeSta );
              Spinor& psi = eigSol.Psi();

<<<<<<< HEAD
              // Assuming that wavefun has only 1 component
              DblNumTns& wavefun = psi.Wavefun();


              DblNumTns&   LGLWeight3D = hamDG.LGLWeight3D();
              DblNumTns    sqrtLGLWeight3D( numLGLGrid[0], numLGLGrid[1], numLGLGrid[2] );
=======
						// Assuming that wavefun has only 1 component.  This should
            // be changed when spin-polarization is added.
						DblNumTns& wavefun = psi.Wavefun();

            DblNumTns&   LGLWeight3D = hamDG.LGLWeight3D();
						DblNumTns    sqrtLGLWeight3D( numLGLGrid[0], numLGLGrid[1], numLGLGrid[2] );
>>>>>>> 599abcbe

              Real *ptr1 = LGLWeight3D.Data(), *ptr2 = sqrtLGLWeight3D.Data();
              for( Int i = 0; i < numLGLGrid.prod(); i++ ){
                *(ptr2++) = std::sqrt( *(ptr1++) );
              }

<<<<<<< HEAD
              Int numBasis = psi.NumState() + 1;

              DblNumMat localBasis( 
                  numLGLGrid.prod(), 
                  numBasis );
=======
            // Int numBasis = psi.NumState() + 1;
						Int numBasis = psi.NumState();
						Int numBasisTotal = psi.NumStateTotal();
						Int numBasisLocal = numBasis;
            Int numBasisTotalTest = 0;

            mpi::Allreduce( &numBasis, &numBasisTotalTest, 1, MPI_SUM, domain_.rowComm );
            if( numBasisTotalTest != numBasisTotal ){
					  	statusOFS << "numBasisTotal = " << numBasisTotal << std::endl;
					  	statusOFS << "numBasisTotalTest = " << numBasisTotalTest << std::endl;
              throw std::logic_error("Sum{numBasis} = numBasisTotal does not match.");
            }

            // FIXME The constant mode is now not used.
						DblNumMat localBasis( 
								numLGLGrid.prod(), 
								numBasis );
>>>>>>> 599abcbe

              SetValue( localBasis, 0.0 );

<<<<<<< HEAD
#ifdef _USE_OPENMP_
#pragma omp parallel
              {
#endif
#ifdef _USE_OPENMP_
#pragma omp for schedule (dynamic,1) nowait
#endif
                for( Int l = 0; l < psi.NumState(); l++ ){
                  InterpPeriodicUniformToLGL( 
                      numGridExtElem,
                      numLGLGrid,
                      wavefun.VecData(0, l), 
                      localBasis.VecData(l) );
                }


#ifdef _USE_OPENMP_
#pragma omp for schedule (dynamic,1) nowait
#endif
                for( Int l = 0; l < psi.NumState(); l++ ){
                  // FIXME Temporarily removing the mean value from each
                  // basis function and add the constant mode later
                  Real avg = blas::Dot( numLGLGrid.prod(),
                      localBasis.VecData(l), 1,
                      LGLWeight3D.Data(), 1 );
                  avg /= ( domain_.Volume() / numElem_.prod() );
                  for( Int p = 0; p < numLGLGrid.prod(); p++ ){
                    localBasis(p, l) -= avg;
                  }
                }

                // FIXME Temporary adding the constant mode. Should be done more systematically later.
                for( Int p = 0; p < numLGLGrid.prod(); p++ ){
                  localBasis(p,psi.NumState()) = 1.0 / std::sqrt( domain_.Volume() / numElem_.prod() );
                }

#ifdef _USE_OPENMP_
              }
#endif
              GetTime( timeEnd );
              statusOFS << "Time for interpolating basis = " 	<< timeEnd - timeSta
                << " [s]" << std::endl;

              // Post processing for the basis functions on the LGL grid.
              // Method 1: Perform GEMM and threshold the basis functions
              // for the small matrix
              if(1){
                GetTime( timeSta );
                {
                  // Scale the basis functions by sqrt of integration weight
                  for( Int g = 0; g < localBasis.n(); g++ ){
                    Real *ptr1 = localBasis.VecData(g);
                    Real *ptr2 = sqrtLGLWeight3D.Data();
                    for( Int l = 0; l < localBasis.m(); l++ ){
                      *(ptr1++)  *= *(ptr2++);
                    }
                  }

                  // Check the orthogonalizity of the basis especially
                  // with respect to the constant mode
                  DblNumMat MMat( numBasis, numBasis );
                  Int numLGLGridTotal = numLGLGrid.prod();
                  blas::Gemm( 'T', 'N', numBasis, numBasis, numLGLGridTotal,
                      1.0, localBasis.Data(), numLGLGridTotal, 
                      localBasis.Data(), numLGLGridTotal, 0.0,
                      MMat.Data(), numBasis );

                  DblNumMat    U( numBasis, numBasis );
                  DblNumMat   VT( numBasis, numBasis );
                  DblNumVec    S( numBasis );

                  lapack::QRSVD( numBasis, numBasis, 
                      MMat.Data(), numBasis,
                      S.Data(), U.Data(), U.m(), VT.Data(), VT.m() );

                  Int  numSVDBasis = 0;	
                  for( Int g = 0; g < numBasis; g++ ){
                    S[g] = std::sqrt( S[g] );
                    if( S[g] / S[0] > SVDBasisTolerance_ )
                      numSVDBasis++;
                  }

                  // Unscale the orthogonal basis functions by sqrt of
                  // integration weight
                  for( Int g = 0; g < localBasis.n(); g++ ){
                    Real *ptr1 = localBasis.VecData(g);
                    Real *ptr2 = sqrtLGLWeight3D.Data();
                    for( Int l = 0; l < localBasis.m(); l++ ){
                      *(ptr1++)  /= *(ptr2++);
                    }
                  }
=======
//#ifdef _USE_OPENMP_
//#pragma omp parallel
            {
//#endif
//#ifdef _USE_OPENMP_
//#pragma omp for schedule (dynamic,1) nowait
//#endif
              for( Int l = 0; l < psi.NumState(); l++ ){
                InterpPeriodicUniformToLGL( 
                    numGridExtElem,
                    numLGLGrid,
                    wavefun.VecData(0, l), 
                    localBasis.VecData(l) );
              }


//#ifdef _USE_OPENMP_
//#pragma omp for schedule (dynamic,1) nowait
//#endif
//              for( Int l = 0; l < psi.NumState(); l++ ){
//                // FIXME Temporarily removing the mean value from each
//                // basis function and add the constant mode later
//                Real avg = blas::Dot( numLGLGrid.prod(),
//                    localBasis.VecData(l), 1,
//                    LGLWeight3D.Data(), 1 );
//                avg /= ( domain_.Volume() / numElem_.prod() );
//                for( Int p = 0; p < numLGLGrid.prod(); p++ ){
//                  localBasis(p, l) -= avg;
//                }
//              }
//
//              // FIXME Temporary adding the constant mode. Should be done more systematically later.
//              for( Int p = 0; p < numLGLGrid.prod(); p++ ){
//                localBasis(p,psi.NumState()) = 1.0 / std::sqrt( domain_.Volume() / numElem_.prod() );
//              }

//#ifdef _USE_OPENMP_
            }
//#endif
						GetTime( timeEnd );
						statusOFS << "Time for interpolating basis = " 	<< timeEnd - timeSta
							<< " [s]" << std::endl;

						
            // Post processing for the basis functions on the LGL grid.
            // Perform GEMM and threshold the basis functions for the
            // small matrix.
            //
            // This method might have lower numerical accuracy, but is
            // much more scalable than other known options.
						if(1){
							
              GetTime( timeSta );
						
              {
								// Scale the basis functions by sqrt(weight).  This
                // allows the consequent SVD decomposition of the form
                //
                // X' * W * X
								for( Int g = 0; g < localBasis.n(); g++ ){
									Real *ptr1 = localBasis.VecData(g);
									Real *ptr2 = sqrtLGLWeight3D.Data();
									for( Int l = 0; l < localBasis.m(); l++ ){
										*(ptr1++)  *= *(ptr2++);
									}
								}

                // Convert the column partition to row partition

                Int height = psi.NumGridTotal() * psi.NumComponent();
                Int heightLGL = numLGLGrid.prod();
                Int width = psi.NumStateTotal();

                Int widthBlocksize = width / mpisizeRow;
                Int heightBlocksize = height / mpisizeRow;
                Int heightLGLBlocksize = heightLGL / mpisizeRow;

                Int widthLocal = widthBlocksize;
                Int heightLocal = heightBlocksize;
                Int heightLGLLocal = heightLGLBlocksize;

                if(mpirankRow < (width % mpisizeRow)){
                  widthLocal = widthBlocksize + 1;
                }

                if(mpirankRow == (mpisizeRow - 1)){
                  heightLocal = heightBlocksize + height % mpisizeRow;
                }
>>>>>>> 599abcbe

                if(mpirankRow == (mpisizeRow - 1)){
                  heightLGLLocal = heightLGLBlocksize + heightLGL % mpisizeRow;
                }

<<<<<<< HEAD
                  // Get the first numSVDBasis which are significant.
                  DblNumMat& basis = hamDG.BasisLGL().LocalMap()[key];
                  basis.Resize( localBasis.m(), numSVDBasis );

                  for( Int g = 0; g < numSVDBasis; g++ ){
                    blas::Scal( numBasis, 1.0 / S[g], U.VecData(g), 1 );
                  }

                  blas::Gemm( 'N', 'N', numLGLGridTotal, numSVDBasis,
                      numBasis, 1.0, localBasis.Data(), numLGLGridTotal,
                      U.Data(), numBasis, 0.0, basis.Data(), numLGLGridTotal );

#if ( _DEBUGlevel_ >= 1  )
                  {
                    // Scale the basis functions by sqrt of integration weight
                    for( Int g = 0; g < basis.n(); g++ ){
                      Real *ptr1 = basis.VecData(g);
                      Real *ptr2 = sqrtLGLWeight3D.Data();
                      for( Int l = 0; l < basis.m(); l++ ){
                        *(ptr1++)  *= *(ptr2++);
                      }
                    }

                    // Check the orthogonalizity of the basis especially
                    // with respect to the constant mode
                    DblNumMat MMat( numSVDBasis, numSVDBasis );
                    Int numLGLGridTotal = numLGLGrid.prod();
                    blas::Gemm( 'T', 'N', numSVDBasis, numSVDBasis, numLGLGridTotal,
                        1.0, basis.Data(), numLGLGridTotal, 
                        basis.Data(), numLGLGridTotal, 0.0,
                        MMat.Data(), numSVDBasis );

                    statusOFS << "MMat = " << MMat << std::endl;


                    for( Int g = 0; g < basis.n(); g++ ){
                      Real *ptr1 = basis.VecData(g);
                      Real *ptr2 = sqrtLGLWeight3D.Data();
                      for( Int l = 0; l < basis.m(); l++ ){
                        *(ptr1++)  /= *(ptr2++);
                      }
                    }
                  }
#endif


                  statusOFS << "Singular values of the basis = " 
                    << S << std::endl;

                  statusOFS << "Number of significant SVD basis = " 
                    << numSVDBasis << std::endl;

                }
                GetTime( timeEnd );
                statusOFS << "Time for SVD of basis = " 	<< timeEnd - timeSta
                  << " [s]" << std::endl;
              }

              // Method 2: SVD
              if(0){
                GetTime( timeSta );
                {

                  // Scale the basis functions by sqrt of integration weight
                  //#pragma omp parallel for 
                  for( Int g = 0; g < localBasis.n(); g++ ){
                    Real *ptr1 = localBasis.VecData(g);
                    Real *ptr2 = sqrtLGLWeight3D.Data();
                    for( Int l = 0; l < localBasis.m(); l++ ){
                      *(ptr1++)  *= *(ptr2++);
                    }
                  }

#if ( _DEBUGlevel_ >= 1  )
                  // Check the orthogonalizity of the basis especially
                  // with respect to the constant mode
                  DblNumMat MMat( numBasis, numBasis );
                  SetValue( MMat, 0.0 );
                  for( Int a = 0; a < numBasis; a++ ){
                    for( Int b = a; b < numBasis; b++ ){
                      MMat(a,b) = blas::Dot(
                          numLGLGrid.prod(),
                          localBasis.VecData(a), 1,
                          localBasis.VecData(b), 1 );
                      MMat(b,a) = MMat(a,b);
                    }
                  }

                  statusOFS << "MMat = " << std::endl << MMat << std::endl;
#endif


                  DblNumMat    U( localBasis.m(), localBasis.n() );
                  DblNumMat   VT( localBasis.n(), localBasis.n() );
                  DblNumVec    S( localBasis.n() );


                  lapack::QRSVD( localBasis.m(), localBasis.n(), 
                      localBasis.Data(), localBasis.m(),
                      S.Data(), U.Data(), U.m(), VT.Data(), VT.m() );

                  statusOFS << "Singular values of the basis = " 
                    << S << std::endl;

                  // Unscale the orthogonal basis functions by sqrt of
                  // integration weight
                  //#pragma omp parallel for schedule(dynamic,1) 

                  // Introduce an SVD truncation criterion parameter.
                  Int  numSVDBasis = 0;	
                  for( Int g = 0; g < localBasis.n(); g++ ){
                    Real *ptr1 = U.VecData(g);
                    Real *ptr2 = sqrtLGLWeight3D.Data();
                    for( Int l = 0; l < localBasis.m(); l++ ){
                      *(ptr1++)  /= *(ptr2++);
                    }
                    if( S[g] / S[0] > SVDBasisTolerance_ )
                      numSVDBasis++;
                  }

                  // Get the first numSVDBasis which are significant.
                  DblNumMat& basis = hamDG.BasisLGL().LocalMap()[key];
                  basis.Resize( localBasis.m(), numSVDBasis );
                  blas::Copy( localBasis.m() * numSVDBasis, 
                      U.Data(), 1, basis.Data(), 1 );

                  statusOFS << "Number of significant SVD basis = " 	<< numSVDBasis << std::endl;
                }
                GetTime( timeEnd );
                statusOFS << "Time for SVD of basis = " 	<< timeEnd - timeSta
                  << " [s]" << std::endl;
              }
=======
                // FIXME Use AlltoallForward and AlltoallBackward
                // functions to replace below

                DblNumMat MMat( numBasisTotal, numBasisTotal );
                DblNumMat MMatTemp( numBasisTotal, numBasisTotal );
                SetValue( MMat, 0.0 );
                SetValue( MMatTemp, 0.0 );
                Int numLGLGridTotal = numLGLGrid.prod();
                Int numLGLGridLocal = heightLGLLocal;
  
						    DblNumMat localBasisRow(heightLGLLocal, numBasisTotal );
						    SetValue( localBasisRow, 0.0 );
  
                AlltoallForward (localBasis, localBasisRow, domain_.rowComm);
               
                SetValue( MMatTemp, 0.0 );
                blas::Gemm( 'T', 'N', numBasisTotal, numBasisTotal, numLGLGridLocal,
                    1.0, localBasisRow.Data(), numLGLGridLocal, 
                    localBasisRow.Data(), numLGLGridLocal, 0.0,
                    MMatTemp.Data(), numBasisTotal );


                SetValue( MMat, 0.0 );
                MPI_Allreduce( MMatTemp.Data(), MMat.Data(), numBasisTotal * numBasisTotal, MPI_DOUBLE, MPI_SUM, domain_.rowComm );
                
>>>>>>> 599abcbe

                // The following operation is only performed on the
                // master processor in the row communicator

<<<<<<< HEAD

              // Method 3: Solve generalized eigenvalue problem
              //   (D Phi)^T W (D Phi) v = lambda Phi^T W Phi v
              // and threshold on the eigenvalue lambda to obtain
              // orthogonal basis functions.  Here Phi are the local basis
              // functions computed on the LGL grid, W is the LGL weight
              // matrix and D is the differentiation matrix same as
              // hamiltonian_dg.cpp.
              //
              if(0){
                GetTime( timeSta );
                {
                  // Compute the derivatives of the basis functions
                  std::vector<DblNumMat> DlocalBasis(DIM);
                  for( Int d = 0; d < DIM; d++ ){
                    DlocalBasis[d].Resize( numLGLGrid.prod(), 
                        numBasis );
                    for( int g = 0; g < numBasis; g++ ){
                      hamDG.DiffPsi( numLGLGrid, localBasis.VecData(g), 
                          DlocalBasis[d].VecData(g), d );
                    }
                  }

                  // Solve the generalized eigenvalue problem
                  DblNumMat KMat( numBasis, numBasis );
                  DblNumMat MMat( numBasis, numBasis );
                  SetValue( KMat, 0.0 );
                  SetValue( MMat, 0.0 );
                  for( Int a = 0; a < numBasis; a++ ){
                    for( Int b = a; b < numBasis; b++ ){
                      KMat(a,b) = 
                        + ThreeDotProduct(
                            DlocalBasis[0].VecData(a), DlocalBasis[0].VecData(b), 
                            LGLWeight3D.Data(), numLGLGrid.prod() )
                        + ThreeDotProduct(
                            DlocalBasis[1].VecData(a), DlocalBasis[1].VecData(b), 
                            LGLWeight3D.Data(), numLGLGrid.prod() )
                        + ThreeDotProduct(
                            DlocalBasis[2].VecData(a), DlocalBasis[2].VecData(b), 
                            LGLWeight3D.Data(), numLGLGrid.prod() );
                      MMat(a,b) =
                        + ThreeDotProduct(
                            localBasis.VecData(a), localBasis.VecData(b), 
                            LGLWeight3D.Data(), numLGLGrid.prod() );
                      KMat(b,a) = KMat(a,b);
                      MMat(b,a) = MMat(a,b);
                    }
                  }

#if ( _DEBUGlevel_ >= 1  )
                  statusOFS << "KMat = " << std::endl << KMat << std::endl;
                  statusOFS << "MMat = " << std::endl << MMat << std::endl;
                  DblNumVec t( numLGLGrid.prod() );
                  blas::Copy( numLGLGrid.prod(), DlocalBasis[0].VecData(numBasis-1), 1,
                      t.Data(), 1 );
                  statusOFS << "DlocalBasis[0](:,end) = " << t << std::endl;
                  blas::Copy( numLGLGrid.prod(), DlocalBasis[1].VecData(numBasis-1), 1,
                      t.Data(), 1 );
                  statusOFS << "DlocalBasis[1](:,end) = " << t << std::endl;
                  blas::Copy( numLGLGrid.prod(), DlocalBasis[2].VecData(numBasis-1), 1,
                      t.Data(), 1 );
                  statusOFS << "DlocalBasis[2](:,end) = " << t << std::endl;
#endif


                  lapack::Potrf( 'U', numBasis, MMat.Data(), numBasis );

                  lapack::Hegst( 1, 'U', numBasis, 
                      KMat.Data(), numBasis, 
                      MMat.Data(), numBasis );

                  std::vector<Real>  eigs(numBasis);
                  lapack::Syevd( 'V', 'U', numBasis, KMat.Data(), numBasis,
                      &eigs[0] );

                  // Multiply eigs by 0.5 to obtain the effective ecut
                  Int numBasisKeep = 0;
                  for( Int a = 0; a < numBasis; a++ ){
                    eigs[a] *= 0.5;
                    // Keeping the basis if it is smooth enough
                    // TODO Introduce a number for 
                    // ecutWavefunction_ / 16.0
                    if( eigs[a] < ecutWavefunction_ / 16.0 ){
                      numBasisKeep = a+1;
                    }
                  }

                  statusOFS << "Effective ecut = " << std::endl << eigs << std::endl;

                  // Get the eigenfunctions for the generalized eigenvalue
                  // problem.
                  // NOTE The formulation only works with 'U' option.
                  // TODO Make Sygvd function which takes into account the
                  // 'L' option.
                  blas::Trsm( 'L', 'U', 'N', 'N', numBasis, numBasis,
                      1.0, MMat.Data(), numBasis, 
                      KMat.Data(), numBasis );

                  // Get the adaptive local basis functions
                  DblNumMat& basis = hamDG.BasisLGL().LocalMap()[key];
                  basis.Resize( localBasis.m(), numBasisKeep );
                  blas::Gemm( 'N', 'N', localBasis.m(), numBasisKeep, localBasis.n(),
                      1.0, localBasis.Data(), localBasis.m(),
                      KMat.Data(), numBasis,
                      0.0, basis.Data(), localBasis.m() );

                  // Check the orthogonality of the basis functions
#if ( _DEBUGlevel_ >= 1  )
                  MMat.Resize( basis.n(), basis.n() );
                  for( Int a = 0; a < basis.n(); a++ ){
                    for( Int b = a; b < basis.n(); b++ ){
                      MMat(a,b) =
                        + ThreeDotProduct(
                            basis.VecData(a), basis.VecData(b), 
                            LGLWeight3D.Data(), numLGLGrid.prod() );
                      MMat(b,a) = MMat(a,b);
                    }
                  }
                  statusOFS << "Checking the validity of the orthogonality: " << 
                    MMat << std::endl;
#endif
=======
                DblNumMat    U( numBasisTotal, numBasisTotal );
                DblNumMat   VT( numBasisTotal, numBasisTotal );
                DblNumVec    S( numBasisTotal );
                SetValue(U, 0.0);
                SetValue(VT, 0.0);
                SetValue(S, 0.0);

                MPI_Barrier( domain_.rowComm );
                
                //if ( mpirankRow == 0) {
                  lapack::QRSVD( numBasisTotal, numBasisTotal, 
                      MMat.Data(), numBasisTotal,
                      S.Data(), U.Data(), U.m(), VT.Data(), VT.m() );
                //} 


                //if(0){

                //MPI_Bcast(S.Data(), numBasisTotal, MPI_DOUBLE, 0, domain_.rowComm);
                //MPI_Bcast(U.Data(), numBasisTotal * numBasisTotal, MPI_DOUBLE, 0, domain_.rowComm);
                //MPI_Bcast(VT.Data(), numBasisTotal * numBasisTotal, MPI_DOUBLE, 0, domain_.rowComm);
                
                
               
                MPI_Barrier( domain_.rowComm );

>>>>>>> 599abcbe

                // Broadcast U and S

                Int  numSVDBasisTotal = 0;	
                for( Int g = 0; g < numBasisTotal; g++ ){
                  S[g] = std::sqrt( S[g] );
                  if( S[g] / S[0] > SVDBasisTolerance_ )
                    numSVDBasisTotal++;
                }
  
                Int numSVDBasisBlocksize = numSVDBasisTotal / mpisizeRow;
                
                Int numSVDBasisLocal = numSVDBasisBlocksize;	

                if(mpirankRow < (width % mpisizeRow)){
                  numSVDBasisLocal = numSVDBasisBlocksize + 1;
                }

                Int numSVDBasisTotalTest = 0;

                mpi::Allreduce( &numSVDBasisLocal, &numSVDBasisTotalTest, 1, MPI_SUM, domain_.rowComm );
                
                if( numSVDBasisTotal != numSVDBasisTotalTest ){
                  throw std::logic_error("numSVDBasisTotal != numSVDBasisTotalTest");
                }
                
            
                // Multiply X <- X*U in the row-partitioned format
								// Get the first numSVDBasis which are significant.
								
                DblNumMat& basis = hamDG.BasisLGL().LocalMap()[key];
								
                basis.Resize( numLGLGridTotal, numSVDBasisLocal );
                DblNumMat basisRow( numLGLGridLocal, numSVDBasisTotal );

<<<<<<< HEAD
                  statusOFS << "Number of basis kept = " 	<< numBasisKeep << std::endl;
                }
                GetTime( timeEnd );
                statusOFS << "Time for post processing of the basis = " 	<< timeEnd - timeSta
                  << " [s]" << std::endl;
              }
            }
=======
                SetValue( basis, 0.0 );
                SetValue( basisRow, 0.0 );
>>>>>>> 599abcbe

            // LLIN New post processing code 05/22/2014
            // NOTE: There is no extra procedure for adding the constant mode.
            if(1){

<<<<<<< HEAD
              GetTime( timeSta );
              Spinor& psi = eigSol.Psi();

              // Assuming that wavefun has only 1 component
              DblNumTns& wavefun = psi.Wavefun();

              DblNumTns&   LGLWeight3D = hamDG.LGLWeight3D();
              DblNumTns    sqrtLGLWeight3D( numLGLGrid[0], numLGLGrid[1], numLGLGrid[2] );

              Real *ptr1 = LGLWeight3D.Data(), *ptr2 = sqrtLGLWeight3D.Data();
              for( Int i = 0; i < numLGLGrid.prod(); i++ ){
                *(ptr2++) = std::sqrt( *(ptr1++) );
              }

              DblNumMat localBasis(
                  numLGLGrid.prod(), 
                  numBasis );

              SetValue( localBasis, 0.0 );

#ifdef _USE_OPENMP_
#pragma omp parallel
              {
#endif
#ifdef _USE_OPENMP_
#pragma omp for schedule (dynamic,1) nowait
#endif
                for( Int l = 0; l < numBasis; l++ ){
                  InterpPeriodicUniformToLGL( 
                      numGridExtElem,
                      numLGLGrid,
                      wavefun.VecData(0, l), 
                      localBasis.VecData(l) );
                }
#ifdef _USE_OPENMP_
              }
#endif
              GetTime( timeEnd );
              statusOFS << "Time for interpolating basis = " 	<< timeEnd - timeSta
                << " [s]" << std::endl;

              // Post processing for the basis functions on the LGL grid.
              // Perform GEMM and threshold the basis functions for the
              // small matrix
              if(1){
                GetTime( timeSta );
                {
                  // Scale the basis functions by sqrt of integration weight
                  for( Int g = 0; g < localBasis.n(); g++ ){
                    Real *ptr1 = localBasis.VecData(g);
                    Real *ptr2 = sqrtLGLWeight3D.Data();
                    for( Int l = 0; l < localBasis.m(); l++ ){
                      *(ptr1++)  *= *(ptr2++);
                    }
                  }

                  // Orthogonalize the basis and eliminate the linearly
                  // dependent modes (as a safe-guard)
                  DblNumMat MMat( numBasis, numBasis );
                  Int numLGLGridTotal = numLGLGrid.prod();
                  blas::Gemm( 'T', 'N', numBasis, numBasis, numLGLGridTotal,
                      1.0, localBasis.Data(), numLGLGridTotal, 
                      localBasis.Data(), numLGLGridTotal, 0.0,
                      MMat.Data(), numBasis );

                  DblNumMat    U( numBasis, numBasis );
                  DblNumMat   VT( numBasis, numBasis );
                  DblNumVec    S( numBasis );

                  lapack::QRSVD( numBasis, numBasis, 
                      MMat.Data(), numBasis,
                      S.Data(), U.Data(), U.m(), VT.Data(), VT.m() );

                  Int  numSVDBasis = 0;	
                  for( Int g = 0; g < numBasis; g++ ){
                    S[g] = std::sqrt( S[g] );
                    if( S[g] / S[0] > SVDBasisTolerance_ )
                      numSVDBasis++;
                  }

                  // Unscale the orthogonal basis functions by sqrt of
                  // integration weight
                  for( Int g = 0; g < localBasis.n(); g++ ){
                    Real *ptr1 = localBasis.VecData(g);
                    Real *ptr2 = sqrtLGLWeight3D.Data();
                    for( Int l = 0; l < localBasis.m(); l++ ){
                      *(ptr1++)  /= *(ptr2++);
                    }
                  }
=======
                for( Int g = 0; g < numSVDBasisTotal; g++ ){
                  blas::Scal( numBasisTotal, 1.0 / S[g], U.VecData(g), 1 );
                }


                // FIXME
                blas::Gemm( 'N', 'N', numLGLGridLocal, numSVDBasisTotal,
                    numBasisTotal, 1.0, localBasisRow.Data(), numLGLGridLocal,
                    U.Data(), numBasisTotal, 0.0, basisRow.Data(), numLGLGridLocal );

                AlltoallBackward (basisRow, basis, domain_.rowComm);

                // FIXME
                // row-partition to column partition via MPI_Alltoallv

								// Unscale the orthogonal basis functions by sqrt of
								// integration weight
                // FIXME
							

                for( Int g = 0; g < basis.n(); g++ ){
									Real *ptr1 = basis.VecData(g);
									Real *ptr2 = sqrtLGLWeight3D.Data();
									for( Int l = 0; l < basis.m(); l++ ){
										*(ptr1++)  /= *(ptr2++);
									}
								}



                statusOFS << "Singular values of the basis = " 
									<< S << std::endl;

								statusOFS << "Number of significant SVD basis = " 
                  << numSVDBasisTotal << std::endl;

           
                MPI_Barrier( domain_.rowComm );

              }
>>>>>>> 599abcbe

                  // Get the first numSVDBasis which are significant.
                  DblNumMat& basis = hamDG.BasisLGL().LocalMap()[key];
                  basis.Resize( localBasis.m(), numSVDBasis );

<<<<<<< HEAD
                  for( Int g = 0; g < numSVDBasis; g++ ){
                    blas::Scal( numBasis, 1.0 / S[g], U.VecData(g), 1 );
                  }

                  blas::Gemm( 'N', 'N', numLGLGridTotal, numSVDBasis,
                      numBasis, 1.0, localBasis.Data(), numLGLGridTotal,
                      U.Data(), numBasis, 0.0, basis.Data(), numLGLGridTotal );
=======
            
              GetTime( timeEnd );
							statusOFS << "Time for SVD of basis = " 	<< timeEnd - timeSta
								<< " [s]" << std::endl;
						
          
              MPI_Barrier( domain_.rowComm );
              
              //if(1){
              //  statusOFS << std::endl<< "All processors exit with abort in scf_dg.cpp." << std::endl;
              //  abort();
             // }
>>>>>>> 599abcbe

                  statusOFS << "Singular values of the basis = " 
                    << S << std::endl;

<<<<<<< HEAD
                  statusOFS << "Number of significant SVD basis = " 
                    << numSVDBasis << std::endl;

                }
                GetTime( timeEnd );
                statusOFS << "Time for SVD of basis = " 	<< timeEnd - timeSta
                  << " [s]" << std::endl;
              }
            }
=======

            MPI_Barrier( domain_.rowComm );
            
            } // if(1)

>>>>>>> 599abcbe

					} // own this element
				} // for (i)



    
    GetTime( timeBasisEnd );



		statusOFS << "Total time for generating the adaptive local basis function is " <<
			timeBasisEnd - timeBasisSta << " [s]" << std::endl << std::endl;

		
		// *********************************************************************
		// Inner SCF iteration 
		//
		// Assemble and diagonalize the DG matrix until convergence is
		// reached for updating the basis functions in the next step.
		// *********************************************************************

		GetTime(timeSta);

		// Save the mixing variable in the outer SCF iteration 
		for( Int k = 0; k < numElem_[2]; k++ )
			for( Int j = 0; j < numElem_[1]; j++ )
				for( Int i = 0; i < numElem_[0]; i++ ){
					Index3 key( i, j, k );
					if( elemPrtn_.Owner( key ) == (mpirank / dmRow_) ){
						if( mixVariable_ == "density" ){
							DblNumVec& oldVec = hamDG.Density().LocalMap()[key];
							mixOuterSave_.LocalMap()[key] = oldVec;
						}
						else if( mixVariable_ == "potential" ){
							DblNumVec& oldVec = hamDG.Vtot().LocalMap()[key];
							mixOuterSave_.LocalMap()[key] = oldVec;
						}
					} // own this element
				} // for (i)

    // Main function here
    InnerIterate( iter );

    MPI_Barrier( domain_.comm );
		GetTime( timeEnd );
#if ( _DEBUGlevel_ >= 0 )
		statusOFS << "Time for outer SCF iteration is " <<
			timeEnd - timeSta << " [s]" << std::endl << std::endl;
#endif

		// *********************************************************************
		// Post processing 
		// *********************************************************************
		

		// Compute the error of the mixing variable 
		{
			Real normMixDifLocal = 0.0, normMixOldLocal = 0.0;
			Real normMixDif, normMixOld;
			for( Int k = 0; k < numElem_[2]; k++ )
				for( Int j = 0; j < numElem_[1]; j++ )
					for( Int i = 0; i < numElem_[0]; i++ ){
						Index3 key( i, j, k );
						if( elemPrtn_.Owner( key ) == (mpirank / dmRow_) ){
							if( mixVariable_ == "density" ){
								DblNumVec& oldVec = mixOuterSave_.LocalMap()[key];
								DblNumVec& newVec = hamDG.Density().LocalMap()[key];

								for( Int p = 0; p < oldVec.m(); p++ ){
									normMixDifLocal += pow( oldVec(p) - newVec(p), 2.0 );
									normMixOldLocal += pow( oldVec(p), 2.0 );
								}
							}
							else if( mixVariable_ == "potential" ){
								DblNumVec& oldVec = mixOuterSave_.LocalMap()[key];
								DblNumVec& newVec = hamDG.Vtot().LocalMap()[key];

								for( Int p = 0; p < oldVec.m(); p++ ){
									normMixDifLocal += pow( oldVec(p) - newVec(p), 2.0 );
									normMixOldLocal += pow( oldVec(p), 2.0 );
								}
							}
						} // own this element
					} // for (i)


			mpi::Allreduce( &normMixDifLocal, &normMixDif, 1, MPI_SUM, 
					domain_.colComm );
			mpi::Allreduce( &normMixOldLocal, &normMixOld, 1, MPI_SUM,
					domain_.colComm );

			normMixDif = std::sqrt( normMixDif );
			normMixOld = std::sqrt( normMixOld );

			scfOuterNorm_    = normMixDif / normMixOld;

			Print(statusOFS, "OUTERSCF: EfreeHarris                 = ", EfreeHarris_ ); 
//			FIXME
//			Print(statusOFS, "OUTERSCF: EfreeSecondOrder            = ", EfreeSecondOrder_ ); 
			Print(statusOFS, "OUTERSCF: Efree                       = ", Efree_ ); 
			Print(statusOFS, "OUTERSCF: inner norm(out-in)/norm(in) = ", scfInnerNorm_ ); 
			Print(statusOFS, "OUTERSCF: outer norm(out-in)/norm(in) = ", scfOuterNorm_ ); 
			statusOFS << std::endl;
		}

//		// Print out the state variables of the current iteration
//    PrintState( );

    if( scfOuterNorm_ < scfOuterTolerance_ ){
      /* converged */
      Print( statusOFS, "Outer SCF is converged!\n" );
			statusOFS << std::endl;
      isSCFConverged = true;
    }

		// Potential mixing for the outer SCF iteration. or no mixing at all anymore?
		// It seems that no mixing is the best.
	
		GetTime( timeIterEnd );
		statusOFS << "Total wall clock time for this SCF iteration = " << timeIterEnd - timeIterStart
			<< " [s]" << std::endl;
  }


  // Output the electron density
  if( isOutputDensity_ ){
    if(1)
    {
      statusOFS << std::endl 
        << "Output the electron density on the global grid" << std::endl;


      // Output the electron density on the uniform grid in each element
      std::ostringstream rhoStream;      

      NumTns<std::vector<DblNumVec> >& uniformGridElem =
        hamDG.UniformGridElem();

      for( Int k = 0; k < numElem_[2]; k++ )
        for( Int j = 0; j < numElem_[1]; j++ )
          for( Int i = 0; i < numElem_[0]; i++ ){
            Index3 key( i, j, k );
            if( elemPrtn_.Owner( key ) == (mpirank / dmRow_) ){
              DblNumVec&  denVec = hamDG.Density().LocalMap()[key];
              std::vector<DblNumVec>& grid = uniformGridElem(i, j, k);
              for( Int d = 0; d < DIM; d++ ){
                serialize( grid[d], rhoStream, NO_MASK );
              }
              serialize( denVec, rhoStream, NO_MASK );
            }
          } // for (i)
      SeparateWrite( restartDensityFileName_, rhoStream );
    }

    if(0)
    {
      // Output the electron density on the LGL grid in each element
      std::ostringstream rhoStream;      

      NumTns<std::vector<DblNumVec> >& LGLGridElem =
        hamDG.LGLGridElem();

      for( Int k = 0; k < numElem_[2]; k++ )
        for( Int j = 0; j < numElem_[1]; j++ )
          for( Int i = 0; i < numElem_[0]; i++ ){
            Index3 key( i, j, k );
            if( elemPrtn_.Owner( key ) == (mpirank / dmRow_) ){
              DblNumVec&  denVec = hamDG.DensityLGL().LocalMap()[key];
              std::vector<DblNumVec>& grid = LGLGridElem(i, j, k);
              for( Int d = 0; d < DIM; d++ ){
                serialize( grid[d], rhoStream, NO_MASK );
              }
              serialize( denVec, rhoStream, NO_MASK );
            }
          } // for (i)
      SeparateWrite( "DENLGL", rhoStream );
    }
  } // if ( output density )

  for( Int k = 0; k < numElem_[2]; k++ )
    for( Int j = 0; j < numElem_[1]; j++ )
      for( Int i = 0; i < numElem_[0]; i++ ){
        Index3 key( i, j, k );
        if( elemPrtn_.Owner( key ) == (mpirank / dmRow_) ){
          if( isOutputPotExtElem_ )
          {
            statusOFS 
              << std::endl 
              << "Output the total potential in the extended element."
              << std::endl;
            std::ostringstream potStream;      
            EigenSolver&  eigSol = distEigSolPtr_->LocalMap()[key];

            // Generate the uniform mesh on the extended element.
            std::vector<DblNumVec> gridpos;
            //UniformMesh ( eigSol.FFT().domain, gridpos );
            UniformMeshFine ( eigSol.FFT().domain, gridpos );
            for( Int d = 0; d < DIM; d++ ){
              serialize( gridpos[d], potStream, NO_MASK );
            }
            serialize( eigSol.Ham().Vtot(), potStream, NO_MASK );
            serialize( eigSol.Ham().Vext(), potStream, NO_MASK );
            SeparateWrite( "POTEXT", potStream);
          }

          if( isOutputWfnExtElem_ )
          {
            statusOFS 
              << std::endl 
              << "Output the wavefunctions in the extended element."
              << std::endl;

            EigenSolver&  eigSol = distEigSolPtr_->LocalMap()[key];
            std::ostringstream wavefunStream;      

            // Generate the uniform mesh on the extended element.
            std::vector<DblNumVec> gridpos;
            UniformMesh ( eigSol.FFT().domain, gridpos );
            for( Int d = 0; d < DIM; d++ ){
              serialize( gridpos[d], wavefunStream, NO_MASK );
            }
            serialize( eigSol.Psi().Wavefun(), wavefunStream, NO_MASK );
            SeparateWrite( "WFNEXT", wavefunStream);
          }

          if( isOutputWfnElem_ )
          {
            // Output the wavefunctions in the extended element.
            std::ostringstream wavefunStream;      

            // Generate the uniform mesh on the extended element.
            std::vector<DblNumVec>& gridpos = hamDG.LGLGridElem()(i,j,k);
            for( Int d = 0; d < DIM; d++ ){
              serialize( gridpos[d], wavefunStream, NO_MASK );
            }
            serialize( hamDG.BasisLGL().LocalMap()[key], wavefunStream, NO_MASK );
            SeparateWrite( "WFNELEM", wavefunStream);
          }

        } // (own this element)
      } // for (i)

#ifndef _RELEASE_
	PopCallStack();
#endif

	return ;
} 		// -----  end of method SCFDG::Iterate  ----- 


void
SCFDG::InnerIterate	( Int outerIter )
{
#ifndef _RELEASE_
	PushCallStack("SCFDG::InnerIterate");
#endif
	Int mpirank, mpisize;
	MPI_Comm_rank( domain_.comm, &mpirank );
	MPI_Comm_size( domain_.comm, &mpisize );
  Int mpirankRow;  MPI_Comm_rank(domain_.rowComm, &mpirankRow);
  Int mpisizeRow;  MPI_Comm_size(domain_.rowComm, &mpisizeRow);
  Int mpirankCol;  MPI_Comm_rank(domain_.colComm, &mpirankCol);
  Int mpisizeCol;  MPI_Comm_size(domain_.colComm, &mpisizeCol);

	Real timeSta, timeEnd;
	Real timeIterStart, timeIterEnd;

  
  HamiltonianDG&  hamDG = *hamDGPtr_;


  bool isInnerSCFConverged = false;

	for( Int innerIter = 1; innerIter <= scfInnerMaxIter_; innerIter++ ){
		if ( isInnerSCFConverged ) break;
		scfTotalInnerIter_++;

    GetTime( timeIterStart );

		statusOFS << std::endl << "Inner SCF iteration #"  
			<< innerIter << " starts." << std::endl << std::endl;


		// *********************************************************************
		// Update potential and construct/update the DG matrix
		// *********************************************************************

		if( innerIter == 1 ){
			// The first inner iteration does not update the potential, and
			// construct the global Hamiltonian matrix from scratch
			GetTime(timeSta);
      

      MPI_Barrier( domain_.comm );
      MPI_Barrier( domain_.rowComm );
      MPI_Barrier( domain_.colComm );

      hamDG.CalculateDGMatrix( );
      
     
   
      MPI_Barrier( domain_.comm );
      MPI_Barrier( domain_.rowComm );
      MPI_Barrier( domain_.colComm );
			GetTime( timeEnd );
#if ( _DEBUGlevel_ >= 0 )
			statusOFS << "Time for constructing the DG matrix is " <<
				timeEnd - timeSta << " [s]" << std::endl << std::endl;
#endif
		}
		else{
			// The consequent inner iterations update the potential in the
			// element, and only update the global Hamiltonian matrix
			
			// Update the potential in the element (and the extended element)

     
      GetTime(timeSta);

			// Save the old potential on the LGL grid
			for( Int k = 0; k < numElem_[2]; k++ )
				for( Int j = 0; j < numElem_[1]; j++ )
					for( Int i = 0; i < numElem_[0]; i++ ){
						Index3 key( i, j, k );
						if( elemPrtn_.Owner( key ) == (mpirank / dmRow_) ){
							Index3 numLGLGrid     = hamDG.NumLGLGridElem();
							blas::Copy( numLGLGrid.prod(),
									hamDG.VtotLGL().LocalMap()[key].Data(), 1,
									vtotLGLSave_.LocalMap()[key].Data(), 1 );
						} // if (own this element)
					} // for (i)

      
      // Update the local potential on the extended element and on the
      // element.
      UpdateElemLocalPotential();


      // Save the difference of the potential on the LGL grid into vtotLGLSave_
			for( Int k = 0; k < numElem_[2]; k++ )
				for( Int j = 0; j < numElem_[1]; j++ )
					for( Int i = 0; i < numElem_[0]; i++ ){
						Index3 key( i, j, k );
						if( elemPrtn_.Owner( key ) == (mpirank / dmRow_) ){
							Index3 numLGLGrid     = hamDG.NumLGLGridElem();
							Real *ptrNew = hamDG.VtotLGL().LocalMap()[key].Data();
							Real *ptrDif = vtotLGLSave_.LocalMap()[key].Data();
							for( Int p = 0; p < numLGLGrid.prod(); p++ ){
								(*ptrDif) = (*ptrNew) - (*ptrDif);
								ptrNew++;
								ptrDif++;
							} 
						} // if (own this element)
					} // for (i)

      
     
			MPI_Barrier( domain_.comm );
			GetTime( timeEnd );
#if ( _DEBUGlevel_ >= 0 )
			statusOFS << "Time for updating the local potential in the extended element and the element is " <<
				timeEnd - timeSta << " [s]" << std::endl << std::endl;
#endif


			// Update the DG Matrix
			GetTime(timeSta);
			hamDG.UpdateDGMatrix( vtotLGLSave_ );
			MPI_Barrier( domain_.comm );
			GetTime( timeEnd );
#if ( _DEBUGlevel_ >= 0 )
			statusOFS << "Time for updating the DG matrix is " <<
				timeEnd - timeSta << " [s]" << std::endl << std::endl;
#endif

		} // if ( innerIter == 1 )



    // *********************************************************************
    // Write the Hamiltonian matrix to a file (if needed) 
    // *********************************************************************

		if( isOutputHMatrix_ ){
			DistSparseMatrix<Real>  HSparseMat;

			GetTime(timeSta);
			DistElemMatToDistSparseMat( 
					hamDG.HMat(),
					hamDG.NumBasisTotal(),
					HSparseMat,
					hamDG.ElemBasisIdx(),
					domain_.comm );
			GetTime(timeEnd);
#if ( _DEBUGlevel_ >= 0 )
			statusOFS << "Time for converting the DG matrix to DistSparseMatrix format is " <<
				timeEnd - timeSta << " [s]" << std::endl << std::endl;
#endif

			GetTime(timeSta);
			ParaWriteDistSparseMatrix( "H.csc", HSparseMat );
//			WriteDistSparseMatrixFormatted( "H.matrix", HSparseMat );
			GetTime(timeEnd);
#if ( _DEBUGlevel_ >= 0 )
			statusOFS << "Time for writing the matrix in parallel is " <<
				timeEnd - timeSta << " [s]" << std::endl << std::endl;
#endif

		}


    // *********************************************************************
		// Evaluate the density matrix
    // 
    // This can be done either using diagonalization method or using PEXSI
		// *********************************************************************

		// Save the mixing variable first
		{
			for( Int k = 0; k < numElem_[2]; k++ )
				for( Int j = 0; j < numElem_[1]; j++ )
					for( Int i = 0; i < numElem_[0]; i++ ){
						Index3 key( i, j, k );
						if( elemPrtn_.Owner( key ) == (mpirank / dmRow_) ){
							if( mixVariable_ == "density" ){
								DblNumVec& oldVec = hamDG.Density().LocalMap()[key];
								DblNumVec& newVec = mixInnerSave_.LocalMap()[key];
								blas::Copy( oldVec.Size(), oldVec.Data(), 1,
										newVec.Data(), 1 );
							}
							else if( mixVariable_ == "potential" ){
								DblNumVec& oldVec = hamDG.Vtot().LocalMap()[key];
								DblNumVec& newVec = mixInnerSave_.LocalMap()[key];
								blas::Copy( oldVec.Size(), oldVec.Data(), 1,
										newVec.Data(), 1 );
							}

						} // own this element
					} // for (i)
		}



    // Method 1: Using diagonalization method
    //
    // FIXME The diagonalization procedure is now only performed on each
    // processor column.  A better implementation should 
    //
    // 1) Convert the HMat_ to a distributed ScaLAPACK matrix involving
    // all (or a given number of) processors
    //
    // 2) Diagonalize using all (or a given number of) processors.
    //
    // 3) Convert the eigenfunction matrices to the format that is
    // distributed among all processors.
    if( solutionMethod_ == "diag"  ){
      {
        GetTime(timeSta);
        Int sizeH = hamDG.NumBasisTotal();
        
        DblNumVec& eigval = hamDG.EigVal(); 
        eigval.Resize( hamDG.NumStateTotal() );		

        for( Int k = 0; k < numElem_[2]; k++ )
          for( Int j = 0; j < numElem_[1]; j++ )
            for( Int i = 0; i < numElem_[0]; i++ ){
              Index3 key( i, j, k );
              if( elemPrtn_.Owner( key ) == (mpirank / dmRow_) ){
                const std::vector<Int>&  idx = hamDG.ElemBasisIdx()(i, j, k); 
                DblNumMat& localCoef  = hamDG.EigvecCoef().LocalMap()[key];
                localCoef.Resize( idx.size(), hamDG.NumStateTotal() );		
              }
            } 
        

        if(contxt_ >= 0){

        scalapack::Descriptor descH( sizeH, sizeH, scaBlockSize_, scaBlockSize_, 
            0, 0, contxt_ );

        scalapack::ScaLAPACKMatrix<Real>  scaH, scaZ;

        std::vector<Real> eigs;

        DistElemMatToScaMat( hamDG.HMat(), 	descH,
            scaH, hamDG.ElemBasisIdx(), domain_.colComm );

        scalapack::Syevd('U', scaH, eigs, scaZ);
       
        //DblNumVec& eigval = hamDG.EigVal(); 
        //eigval.Resize( hamDG.NumStateTotal() );		
        for( Int i = 0; i < hamDG.NumStateTotal(); i++ )
          eigval[i] = eigs[i];


        
        ScaMatToDistNumMat( scaZ, hamDG.Density().Prtn(), 
            hamDG.EigvecCoef(), hamDG.ElemBasisIdx(), domain_.colComm, 
            hamDG.NumStateTotal() );
      
     
        
       
        } //if(contxt_ >= 0)

        MPI_Bcast(eigval.Data(), hamDG.NumStateTotal(), MPI_DOUBLE, 0, domain_.rowComm);
        
        for( Int k = 0; k < numElem_[2]; k++ )
          for( Int j = 0; j < numElem_[1]; j++ )
            for( Int i = 0; i < numElem_[0]; i++ ){
              Index3 key( i, j, k );
              if( elemPrtn_.Owner( key ) == (mpirank / dmRow_) ){
                DblNumMat& localCoef  = hamDG.EigvecCoef().LocalMap()[key];
                MPI_Bcast(localCoef.Data(), localCoef.m() * localCoef.n(), MPI_DOUBLE, 0, domain_.rowComm);
              }
            } 
        
       
        MPI_Barrier( domain_.comm );
        MPI_Barrier( domain_.rowComm );
        MPI_Barrier( domain_.colComm );
        
        GetTime( timeEnd );
#if ( _DEBUGlevel_ >= 0 )
        statusOFS << "Time for diagonalizing the DG matrix using ScaLAPACK is " <<
          timeEnd - timeSta << " [s]" << std::endl << std::endl;
#endif
      }

      // Post processing

      // Compute the occupation rate
      CalculateOccupationRate( hamDG.EigVal(), hamDG.OccupationRate() );


      // Compute the Harris energy functional.  
      // NOTE: In computing the Harris energy, the density and the
      // potential must be the INPUT density and potential without ANY
      // update.
      CalculateHarrisEnergy();


      MPI_Barrier( domain_.comm );
      MPI_Barrier( domain_.rowComm );
      MPI_Barrier( domain_.colComm );

      // Compute the output electron density
      GetTime( timeSta );

      // Calculate the new electron density
      // FIXME 
      // Do not need the conversion from column to row partition as well
      hamDG.CalculateDensity( hamDG.Density(), hamDG.DensityLGL() );
      

      MPI_Barrier( domain_.comm );
      MPI_Barrier( domain_.rowComm );
      MPI_Barrier( domain_.colComm );
      
      GetTime( timeEnd );
#if ( _DEBUGlevel_ >= 0 )
      statusOFS << "Time for computing density in the global domain is " <<
        timeEnd - timeSta << " [s]" << std::endl << std::endl;
#endif

      // Update the output potential, and the KS and second order accurate
      // energy
      {
        // Update the Hartree energy and the exchange correlation energy and
        // potential for computing the KS energy and the second order
        // energy.
        // NOTE Vtot should not be updated until finishing the computation
        // of the energies.


        hamDG.CalculateXC( Exc_, hamDG.Epsxc(), hamDG.Vxc() );
       
      
        hamDG.CalculateHartree( hamDG.Vhart(), *distfftPtr_ );


        
       
        // Compute the second order accurate energy functional.
        // NOTE: In computing the second order energy, the density and the
        // potential must be the OUTPUT density and potential without ANY
        // MIXING.
        CalculateSecondOrderEnergy();

   
        // Compute the KS energy 
        CalculateKSEnergy();

      
        // Update the total potential AFTER updating the energy

        // No external potential

        // Compute the new total potential

        hamDG.CalculateVtot( hamDG.Vtot() );
      }


      
      // Compute the force at every step
      if( isCalculateForceEachSCF_ ){
        // Compute force
        GetTime( timeSta );
        
        hamDG.CalculateForce( *distfftPtr_ );
        
        
        
        
        GetTime( timeEnd );
        statusOFS << "Time for computing the force is " <<
          timeEnd - timeSta << " [s]" << std::endl << std::endl;

        // Print out the force
        // Only master processor output information containing all atoms
        if( mpirank == 0 ){
          PrintBlock( statusOFS, "Atomic Force" );
          {
            Point3 forceCM(0.0, 0.0, 0.0);
            std::vector<Atom>& atomList = hamDG.AtomList();
            Int numAtom = atomList.size();
            for( Int a = 0; a < numAtom; a++ ){
              Print( statusOFS, "atom", a, "force", atomList[a].force );
              forceCM += atomList[a].force;
            }
            statusOFS << std::endl;
            Print( statusOFS, "force for centroid: ", forceCM );
            statusOFS << std::endl;
          }
        }
      }

      // Compute the a posteriori error estimator at every step
      // FIXME This is not used when intra-element parallelization is
      // used.
      if( isCalculateAPosterioriEachSCF_ && 0 )
      {
        GetTime( timeSta );
        DblNumTns  eta2Total, eta2Residual, eta2GradJump, eta2Jump;
        hamDG.CalculateAPosterioriError( 
            eta2Total, eta2Residual, eta2GradJump, eta2Jump );
        GetTime( timeEnd );
        statusOFS << "Time for computing the a posteriori error is " <<
          timeEnd - timeSta << " [s]" << std::endl << std::endl;

        // Only master processor output information containing all atoms
        if( mpirank == 0 ){
          PrintBlock( statusOFS, "A Posteriori error" );
          {
            statusOFS << std::endl << "Total a posteriori error:" << std::endl;
            statusOFS << eta2Total << std::endl;
            statusOFS << std::endl << "Residual term:" << std::endl;
            statusOFS << eta2Residual << std::endl;
            statusOFS << std::endl << "Jump of gradient term:" << std::endl;
            statusOFS << eta2GradJump << std::endl;
            statusOFS << std::endl << "Jump of function value term:" << std::endl;
            statusOFS << eta2Jump << std::endl;
          }
        }
      }
    }

    // Method 2: Using the pole expansion and selected inversion (PEXSI) method
    // FIXME Currently it is assumed that all processors used by DG will be used by PEXSI.
#ifdef _USE_PEXSI_
    if( solutionMethod_ == "pexsi" ){
      Real timePEXSISta, timePEXSIEnd;
      GetTime( timePEXSISta );

      Real numElectronExact = hamDG.NumOccupiedState() * hamDG.NumSpin();
      Real muMinInertia, muMaxInertia;
      Real muPEXSI, numElectronPEXSI;
      Int numTotalInertiaIter, numTotalPEXSIIter;

      // Temporary matrices 
      DistSparseMatrix<Real>  HSparseMat;
      DistSparseMatrix<Real>  DMSparseMat;
      DistSparseMatrix<Real>  EDMSparseMat;
      DistSparseMatrix<Real>  FDMSparseMat;


      Int info;
      
      // Create an MPI communicator for saving the H matrix in a
      // subgroup of processors
      Int npPerPole_ = numProcRowPEXSI_ * numProcColPEXSI_;
      MPI_Comm HCSCComm;
      Int isProcHCSC = ( mpirank < npPerPole_ ) ? 1 : 0;
      
      MPI_Comm_split( MPI_COMM_WORLD, isProcHCSC, mpirank, &HCSCComm );
      
      // Convert the DG matrix into the distributed CSC format

			GetTime(timeSta);
			DistElemMatToDistSparseMat( 
					hamDG.HMat(),
					hamDG.NumBasisTotal(),
					HSparseMat,
					hamDG.ElemBasisIdx(),
					domain_.comm, 
          npPerPole_ );
			GetTime(timeEnd);

      // FIXME The following line is NECESSARY, and is because of the
      // unmature implementation of DistElemMatToDistSparseMat
      if( isProcHCSC ){
        HSparseMat.comm = HCSCComm;
        mpi::Allreduce( &HSparseMat.nnzLocal, 
            &HSparseMat.nnz, 1, MPI_SUM, HSparseMat.comm );
      }
#if ( _DEBUGlevel_ >= 0 )
			statusOFS << "Time for converting the DG matrix to DistSparseMatrix format is " <<
				timeEnd - timeSta << " [s]" << std::endl << std::endl;
#endif


#if ( _DEBUGlevel_ >= 1 )
      if( mpirank < npPerPole_ ){
        statusOFS << "H.size = " << HSparseMat.size << std::endl;
        statusOFS << "H.nnz  = " << HSparseMat.nnz << std::endl;
        statusOFS << "H.nnzLocal  = " << HSparseMat.nnzLocal << std::endl;
        statusOFS << "H.colptrLocal.m() = " << HSparseMat.colptrLocal.m() << std::endl;
        statusOFS << "H.rowindLocal.m() = " << HSparseMat.rowindLocal.m() << std::endl;
        statusOFS << "H.nzvalLocal.m() = " << HSparseMat.nzvalLocal.m() << std::endl;
      }
#endif
 


#if ( _DEBUGlevel_ >= 1 )
      // Convert matrix back and forth to test the correctness of the
      // conversion routines.
      DistVec<ElemMatKey, NumMat<Real>, ElemMatPrtn>      HMat1;
      DistSparseMatrix<Real>      HSparseMat1;
      DistSparseMatToDistElemMat( 
          HSparseMat,
          hamDG.NumBasisTotal(),
          hamDG.HMat().Prtn(),
          HMat1,
					hamDG.ElemBasisIdx(),
          domain_.comm,
          npPerPole_ );

			DistElemMatToDistSparseMat( 
					HMat1,
					hamDG.NumBasisTotal(),
					HSparseMat1,
					hamDG.ElemBasisIdx(),
					domain_.comm, 
          npPerPole_ );

      // FIXME The following line is NECESSARY, and is because of the
      // unmature implementation of DistElemMatToDistSparseMat
      if( mpirank < npPerPole_ ){
        HSparseMat1.comm = HCSCComm;
        mpi::Allreduce( &HSparseMat1.nnzLocal, 
            &HSparseMat1.nnz, 1, MPI_SUM, HSparseMat1.comm );

        // Check the agreement between HSparseMat and HSparseMat1
        statusOFS << "H1.size = " << HSparseMat1.size << std::endl;
        statusOFS << "H1.nnz  = " << HSparseMat1.nnz << std::endl;
        statusOFS << "H1.nnzLocal  = " << HSparseMat1.nnzLocal << std::endl;
        statusOFS << "H1.colptrLocal.m() = " << HSparseMat1.colptrLocal.m() << std::endl;
        statusOFS << "H1.rowindLocal.m() = " << HSparseMat1.rowindLocal.m() << std::endl;
        statusOFS << "H1.nzvalLocal.m() = " << HSparseMat1.nzvalLocal.m() << std::endl;

        Real nzvalErr = 0.0;
        for( Int i = 0; i < HSparseMat.nnzLocal; i++ ){
          nzvalErr += pow( std::abs( 
                HSparseMat.nzvalLocal(i) - HSparseMat1.nzvalLocal(i) ), 2.0 );
        }
        nzvalErr = std::sqrt( nzvalErr );
        statusOFS << "||H.nzvalLocal - H1.nzvalLocal||_2 = " << nzvalErr << std::endl;
      }
#endif

      if( isProcHCSC ){
        CopyPattern( HSparseMat, DMSparseMat );
        CopyPattern( HSparseMat, EDMSparseMat );
        CopyPattern( HSparseMat, FDMSparseMat );
      }


      // Load the matrices into PEXSI.  
      // Only the processors with isProcHCSC == 1 need to carry the
      // nonzero values of HSparseMat
      PPEXSILoadRealSymmetricHSMatrix(
          pexsiPlan_,
          pexsiOptions_,
          HSparseMat.size,
          HSparseMat.nnz,
          HSparseMat.nnzLocal,
          HSparseMat.colptrLocal.m() - 1,
          HSparseMat.colptrLocal.Data(),
          HSparseMat.rowindLocal.Data(),
          HSparseMat.nzvalLocal.Data(),
          1,  // isSIdentity
          NULL,
          &info );
      if( info != 0 ){
        std::ostringstream msg;
        msg 
          << "PEXSI loading H matrix returns info " << info << std::endl;
        throw std::runtime_error( msg.str().c_str() );
      }

      // PEXSI solver

      {
        if( outerIter >= inertiaCountSteps_ ){
          pexsiOptions_.isInertiaCount = 0;
        }
        // Note: Heuristics strategy for dynamically adjusting the
        // tolerance
        pexsiOptions_.muInertiaTolerance = 
          std::min( std::max( muInertiaToleranceTarget_, 0.1 * scfOuterNorm_ ), 0.05 );
        pexsiOptions_.numElectronPEXSITolerance = 
          std::min( std::max( numElectronPEXSIToleranceTarget_, 1.0 * scfOuterNorm_ ), 0.5 );
        pexsiOptions_.isSymbolicFactorize = (innerIter == 1) ? 1 : 0;
        statusOFS << std::endl 
          << "muInertiaTolerance        = " << pexsiOptions_.muInertiaTolerance << std::endl
          << "numElectronPEXSITolerance = " << pexsiOptions_.numElectronPEXSITolerance << std::endl
          << "Symbolic factorization    =  " << pexsiOptions_.isSymbolicFactorize << std::endl;
      }


<<<<<<< HEAD
      PPEXSIDFTDriver(
          pexsiPlan_,
          pexsiOptions_,
          numElectronExact,
          &muPEXSI,
          &numElectronPEXSI,         
          &muMinInertia,              
          &muMaxInertia,             
          &numTotalInertiaIter,
          &numTotalPEXSIIter,
          &info );
=======
//      PPEXSIDFTDriver(
//          pexsiPlan_,
//          numElectronExact,
//          pexsiOptions_,
//          &muPEXSI,
//          &numElectronPEXSI,         
//          &muMinInertia,              
//          &muMaxInertia,             
//          &numTotalInertiaIter,
//          &numTotalPEXSIIter,
//          &info );
>>>>>>> 599abcbe

      if( info != 0 ){
        std::ostringstream msg;
        msg 
          << "PEXSI main driver returns info " << info << std::endl;
        throw std::runtime_error( msg.str().c_str() );
      }

      // Update the fermi level 
      fermi_ = muPEXSI;

      // Heuristics for the next step
      pexsiOptions_.muMin0 = muMinInertia - 5.0 * pexsiOptions_.temperature;
      pexsiOptions_.muMax0 = muMaxInertia + 5.0 * pexsiOptions_.temperature;

      // Retrieve the PEXSI data

      if( isProcHCSC ){
        Real totalEnergyH, totalEnergyS, totalFreeEnergy;
        PPEXSIRetrieveRealSymmetricDFTMatrix(
            pexsiPlan_,
            DMSparseMat.nzvalLocal.Data(),
            EDMSparseMat.nzvalLocal.Data(),
            FDMSparseMat.nzvalLocal.Data(),
            &totalEnergyH,
            &totalEnergyS,
            &totalFreeEnergy,
            &info );

        statusOFS << std::endl
          << "Results obtained from PEXSI:" << std::endl
          << "Total energy (H*DM)         = " << totalEnergyH << std::endl
          << "Total energy (S*EDM)        = " << totalEnergyS << std::endl
          << "Total free energy           = " << totalFreeEnergy << std::endl 
          << "InertiaIter                 = " << numTotalInertiaIter << std::endl
          << "PEXSIIter                   = " <<  numTotalPEXSIIter << std::endl
          << "mu                          = " << muPEXSI << std::endl
          << "numElectron                 = " << numElectronPEXSI << std::endl 
          << std::endl;

        if( info != 0 ){
          std::ostringstream msg;
          msg 
            << "PEXSI data retrieval returns info " << info << std::endl;
          throw std::runtime_error( msg.str().c_str() );
        }
      }

      // Convert the density matrix from DistSparseMatrix format to the
      // DistElemMat format
      DistSparseMatToDistElemMat(
          DMSparseMat,
          hamDG.NumBasisTotal(),
          hamDG.HMat().Prtn(),
          distDMMat_,
					hamDG.ElemBasisIdx(),
          domain_.comm,
          npPerPole_ );

      // Convert the energy density matrix from DistSparseMatrix
      // format to the DistElemMat format
      DistSparseMatToDistElemMat( 
          EDMSparseMat,
          hamDG.NumBasisTotal(),
          hamDG.HMat().Prtn(),
          distEDMMat_,
					hamDG.ElemBasisIdx(),
          domain_.comm,
          npPerPole_ );


      // Convert the free energy density matrix from DistSparseMatrix
      // format to the DistElemMat format
      DistSparseMatToDistElemMat( 
          FDMSparseMat,
          hamDG.NumBasisTotal(),
          hamDG.HMat().Prtn(),
          distFDMMat_,
					hamDG.ElemBasisIdx(),
          domain_.comm,
          npPerPole_ );

      // Compute the Harris energy functional.  
      // NOTE: In computing the Harris energy, the density and the
      // potential must be the INPUT density and potential without ANY
      // update.
      CalculateHarrisEnergyDM( distFDMMat_ );

      // Evaluate the electron density

      GetTime( timeSta );
      hamDG.CalculateDensityDM( 
          hamDG.Density(), hamDG.DensityLGL(), distDMMat_ );
      MPI_Barrier( domain_.comm );
      GetTime( timeEnd );
#if ( _DEBUGlevel_ >= 0 )
      statusOFS << "Time for computing density in the global domain is " <<
        timeEnd - timeSta << " [s]" << std::endl << std::endl;
#endif


      // Update the output potential, and the KS and second order accurate
      // energy
      {
        // Update the Hartree energy and the exchange correlation energy and
        // potential for computing the KS energy and the second order
        // energy.
        // NOTE Vtot should not be updated until finishing the computation
        // of the energies.

        hamDG.CalculateXC( Exc_, hamDG.Epsxc(), hamDG.Vxc() );
        hamDG.CalculateHartree( hamDG.Vhart(), *distfftPtr_ );

        // Compute the second order accurate energy functional.
        // NOTE: In computing the second order energy, the density and the
        // potential must be the OUTPUT density and potential without ANY
        // MIXING.
//        CalculateSecondOrderEnergy();

        // Compute the KS energy 
        CalculateKSEnergyDM( 
            distEDMMat_, distFDMMat_ );

        // Update the total potential AFTER updating the energy

        // No external potential

        // Compute the new total potential

        hamDG.CalculateVtot( hamDG.Vtot() );

      }

      // Compute the force at every step
      if( isCalculateForceEachSCF_ ){
        // Compute force
        GetTime( timeSta );
        hamDG.CalculateForceDM( *distfftPtr_, distDMMat_ );
        GetTime( timeEnd );
        statusOFS << "Time for computing the force is " <<
          timeEnd - timeSta << " [s]" << std::endl << std::endl;

        // Print out the force
        // Only master processor output information containing all atoms
        if( mpirank == 0 ){
          PrintBlock( statusOFS, "Atomic Force" );
          {
            Point3 forceCM(0.0, 0.0, 0.0);
            std::vector<Atom>& atomList = hamDG.AtomList();
            Int numAtom = atomList.size();
            for( Int a = 0; a < numAtom; a++ ){
              Print( statusOFS, "atom", a, "force", atomList[a].force );
              forceCM += atomList[a].force;
            }
            statusOFS << std::endl;
            Print( statusOFS, "force for centroid: ", forceCM );
            statusOFS << std::endl;
          }
        }
      }

      // TODO Evaluate the a posteriori error estimator

      MPI_Comm_free( &HCSCComm );
      GetTime( timePEXSISta );
#if ( _DEBUGlevel_ >= 0 )
      statusOFS << "Time for PEXSI evaluation is " <<
        timePEXSIEnd - timePEXSISta << " [s]" << std::endl << std::endl;
#endif
    } //if( solutionMethod_ == "pexsi" )
#endif

    
    // Compute the error of the mixing variable

		GetTime(timeSta);
		{
			Real normMixDifLocal = 0.0, normMixOldLocal = 0.0;
			Real normMixDif, normMixOld;
			for( Int k = 0; k < numElem_[2]; k++ )
				for( Int j = 0; j < numElem_[1]; j++ )
					for( Int i = 0; i < numElem_[0]; i++ ){
						Index3 key( i, j, k );
						if( elemPrtn_.Owner( key ) == (mpirank / dmRow_) ){
							if( mixVariable_ == "density" ){
								DblNumVec& oldVec = mixInnerSave_.LocalMap()[key];
								DblNumVec& newVec = hamDG.Density().LocalMap()[key];

								for( Int p = 0; p < oldVec.m(); p++ ){
									normMixDifLocal += pow( oldVec(p) - newVec(p), 2.0 );
									normMixOldLocal += pow( oldVec(p), 2.0 );
								}
							}
							else if( mixVariable_ == "potential" ){
								DblNumVec& oldVec = mixInnerSave_.LocalMap()[key];
								DblNumVec& newVec = hamDG.Vtot().LocalMap()[key];

								for( Int p = 0; p < oldVec.m(); p++ ){
									normMixDifLocal += pow( oldVec(p) - newVec(p), 2.0 );
									normMixOldLocal += pow( oldVec(p), 2.0 );
								}
							}
						} // own this element
					} // for (i)

      


			mpi::Allreduce( &normMixDifLocal, &normMixDif, 1, MPI_SUM, 
					domain_.colComm );
			mpi::Allreduce( &normMixOldLocal, &normMixOld, 1, MPI_SUM,
					domain_.colComm );

			normMixDif = std::sqrt( normMixDif );
			normMixOld = std::sqrt( normMixOld );

			scfInnerNorm_    = normMixDif / normMixOld;
			Print(statusOFS, "norm(MixDif)          = ", normMixDif );
			Print(statusOFS, "norm(MixOld)          = ", normMixOld );
			Print(statusOFS, "norm(out-in)/norm(in) = ", scfInnerNorm_ );
		}

    if( scfInnerNorm_ < scfInnerTolerance_ ){
      /* converged */
      Print( statusOFS, "Inner SCF is converged!\n" );
      isInnerSCFConverged = true;
    }

		MPI_Barrier( domain_.colComm );
		GetTime( timeEnd );
#if ( _DEBUGlevel_ >= 0 )
		statusOFS << "Time for computing the SCF residual is " <<
			timeEnd - timeSta << " [s]" << std::endl << std::endl;
#endif

		// Mixing for the inner SCF iteration.
		GetTime( timeSta );

		// The number of iterations used for Anderson mixing
		Int numAndersonIter;

		if( scfInnerMaxIter_ == 1 ){
			// Maximum inner iteration = 1 means there is no distinction of
			// inner/outer SCF.  Anderson mixing uses the global history
			numAndersonIter = scfTotalInnerIter_;
		}
		else{
			// If more than one inner iterations is used, then Anderson only
			// uses local history.  For explanation see 
			//
			// Note 04/11/2013:  
			// "Problem of Anderson mixing in inner/outer SCF loop"
			numAndersonIter = innerIter;
		}


		

    if( mixVariable_ == "density" ){
			if( mixType_ == "anderson" ||
					mixType_ == "kerker+anderson"	){
				AndersonMix(
						numAndersonIter, 
						mixStepLength_,
						mixType_,
						hamDG.Density(),
						mixInnerSave_,
						hamDG.Density(),
						dfInnerMat_,
						dvInnerMat_);
			} else{
				throw std::runtime_error("Invalid mixing type.");
			}
		}
    else if( mixVariable_ == "potential" ){
			if( mixType_ == "anderson" ||
					mixType_ == "kerker+anderson"	){
				AndersonMix(
						numAndersonIter, 
						mixStepLength_,
						mixType_,
						hamDG.Vtot(),
						mixInnerSave_,
						hamDG.Vtot(),
						dfInnerMat_,
						dvInnerMat_);
			} else{
				throw std::runtime_error("Invalid mixing type.");
			}
		}



    MPI_Barrier( domain_.comm );
		GetTime( timeEnd );
#if ( _DEBUGlevel_ >= 0 )
		statusOFS << "Time for mixing is " <<
			timeEnd - timeSta << " [s]" << std::endl << std::endl;
#endif

		// Post processing for the density mixing. Make sure that the
		// density is positive, and compute the potential again. 
		// This is only used for density mixing.
		if( mixVariable_ == "density" )
		{
			Real sumRhoLocal = 0.0;
			Real sumRho;
			for( Int k = 0; k < numElem_[2]; k++ )
				for( Int j = 0; j < numElem_[1]; j++ )
					for( Int i = 0; i < numElem_[0]; i++ ){
						Index3 key( i, j, k );
						if( elemPrtn_.Owner( key ) == (mpirank / dmRow_) ){
							DblNumVec&  density      = hamDG.Density().LocalMap()[key];

							for (Int p=0; p < density.Size(); p++) {
								density(p) = std::max( density(p), 0.0 );
								sumRhoLocal += density(p);
							}
						} // own this element
					} // for (i)
			mpi::Allreduce( &sumRhoLocal, &sumRho, 1, MPI_SUM, domain_.colComm );
			sumRho *= domain_.Volume() / domain_.NumGridTotal();

			Real rhofac = hamDG.NumSpin() * hamDG.NumOccupiedState() / sumRho;

#if ( _DEBUGlevel_ >= 0 )
			statusOFS << std::endl;
			Print( statusOFS, "Sum Rho after mixing (raw data) = ", sumRho );
			statusOFS << std::endl;
#endif


			// Normalize the electron density in the global domain
			for( Int k = 0; k < numElem_[2]; k++ )
				for( Int j = 0; j < numElem_[1]; j++ )
					for( Int i = 0; i < numElem_[0]; i++ ){
						Index3 key( i, j, k );
						if( elemPrtn_.Owner( key ) == (mpirank / dmRow_) ){
							DblNumVec& localRho = hamDG.Density().LocalMap()[key];
							blas::Scal( localRho.Size(), rhofac, localRho.Data(), 1 );
						} // own this element
					} // for (i)


			// Update the potential after mixing for the next iteration.  
			// This is only used for potential mixing

			// Compute the exchange-correlation potential and energy from the
			// new density
			hamDG.CalculateXC( Exc_, hamDG.Epsxc(), hamDG.Vxc() );

			hamDG.CalculateHartree( hamDG.Vhart(), *distfftPtr_ );

			// No external potential




      // Compute the new total potential

      hamDG.CalculateVtot( hamDG.Vtot() );
    }




		// Print out the state variables of the current iteration

    // Only master processor output information containing all atoms
    if( mpirank == 0 ){
      PrintState( );
    }

		GetTime( timeIterEnd );
   
		statusOFS << "Time time for this inner SCF iteration = " << timeIterEnd - timeIterStart
			<< " [s]" << std::endl << std::endl;

	} // for (innerIter)

#ifndef _RELEASE_
	PopCallStack();
#endif

	return ;
} 		// -----  end of method SCFDG::InnerIterate  ----- 

void
SCFDG::UpdateElemLocalPotential	(  )
{
#ifndef _RELEASE_
	PushCallStack("SCFDG::UpdateElemLocalPotential");
#endif

	Int mpirank, mpisize;
	MPI_Comm_rank( domain_.comm, &mpirank );
	MPI_Comm_size( domain_.comm, &mpisize );

  HamiltonianDG&  hamDG = *hamDGPtr_;

  

  // vtot gather the neighborhood
	DistDblNumVec&  vtot = hamDG.Vtot();


	std::set<Index3> neighborSet;
	for( Int k = 0; k < numElem_[2]; k++ )
		for( Int j = 0; j < numElem_[1]; j++ )
			for( Int i = 0; i < numElem_[0]; i++ ){
				Index3 key( i, j, k );
				if( elemPrtn_.Owner(key) == (mpirank / dmRow_) ){
					std::vector<Index3>   idx(3);

					for( Int d = 0; d < DIM; d++ ){
						// Previous
						if( key[d] == 0 ) 
							idx[0][d] = numElem_[d]-1; 
						else 
							idx[0][d] = key[d]-1;

						// Current
						idx[1][d] = key[d];

						// Next
						if( key[d] == numElem_[d]-1) 
							idx[2][d] = 0;
						else
							idx[2][d] = key[d] + 1;
					} // for (d)

					// Tensor product 
					for( Int c = 0; c < 3; c++ )
						for( Int b = 0; b < 3; b++ )
							for( Int a = 0; a < 3; a++ ){
								// Not the element key itself
								if( idx[a][0] != i || idx[b][1] != j || idx[c][2] != k ){
									neighborSet.insert( Index3( idx[a][0], idx[b][1], idx[c][2] ) );
								}
							} // for (a)
				} // own this element
			} // for (i)
	std::vector<Index3>  neighborIdx;
	neighborIdx.insert( neighborIdx.begin(), neighborSet.begin(), neighborSet.end() );

#if ( _DEBUGlevel_ >= 1 )
	statusOFS << "neighborIdx = " << neighborIdx << std::endl;
#endif

	// communicate
	vtot.Prtn()   = elemPrtn_;
  vtot.SetComm(domain_.colComm);
	vtot.GetBegin( neighborIdx, NO_MASK );
	vtot.GetEnd( NO_MASK );



	// Update of the local potential in each extended element locally.
	// The nonlocal potential does not need to be updated
	//
	// Also update the local potential on the LGL grid in hamDG.
	//
	// NOTE:
	//
	// 1. It is hard coded that the extended element is 1 or 3
	// times the size of the element
	//
	// 2. The local potential on the LGL grid is done by using Fourier
	// interpolation from the extended element to the element. Gibbs
	// phenomena MAY be there but at least this is better than
	// Lagrange interpolation on a uniform grid.
	//  
	//
	for( Int k = 0; k < numElem_[2]; k++ )
		for( Int j = 0; j < numElem_[1]; j++ )
			for( Int i = 0; i < numElem_[0]; i++ ){
				Index3 key( i, j, k );
				if( elemPrtn_.Owner( key ) == (mpirank / dmRow_) ){
					EigenSolver&  eigSol = distEigSolPtr_->LocalMap()[key];
					// Skip the calculation if there is no adaptive local
					// basis function.  
					if( eigSol.Psi().NumState() == 0 )
						continue;

					Hamiltonian&  hamExtElem  = eigSol.Ham();
					DblNumVec&    vtotExtElem = hamExtElem.Vtot();
					SetValue( vtotExtElem, 0.0 );

					Index3 numGridElem = hamDG.NumUniformGridElemFine();
					Index3 numGridExtElem = eigSol.FFT().domain.numGridFine;

					// Update the potential in the extended element
					for(std::map<Index3, DblNumVec>::iterator 
							mi = vtot.LocalMap().begin();
							mi != vtot.LocalMap().end(); mi++ ){
						Index3      keyElem = (*mi).first;
						DblNumVec&  vtotElem = (*mi).second;




						// Determine the shiftIdx which maps the position of vtotElem to 
						// vtotExtElem
						Index3 shiftIdx;
						for( Int d = 0; d < DIM; d++ ){
							shiftIdx[d] = keyElem[d] - key[d];
							shiftIdx[d] = shiftIdx[d] - IRound( Real(shiftIdx[d]) / 
									numElem_[d] ) * numElem_[d];
							// FIXME Adjustment  
							if( numElem_[d] > 1 ) shiftIdx[d] ++;

							shiftIdx[d] *= numGridElem[d];
						}

#if ( _DEBUGlevel_ >= 1 )
						statusOFS << "keyExtElem         = " << key << std::endl;
						statusOFS << "numGridExtElemFine = " << numGridExtElem << std::endl;
						statusOFS << "numGridElemFine    = " << numGridElem << std::endl;
						statusOFS << "keyElem            = " << keyElem << ", shiftIdx = " << shiftIdx << std::endl;
#endif
            
            Int ptrExtElem, ptrElem;
						for( Int k = 0; k < numGridElem[2]; k++ )
							for( Int j = 0; j < numGridElem[1]; j++ )
								for( Int i = 0; i < numGridElem[0]; i++ ){
									ptrExtElem = (shiftIdx[0] + i) + 
										( shiftIdx[1] + j ) * numGridExtElem[0] +
										( shiftIdx[2] + k ) * numGridExtElem[0] * numGridExtElem[1];
									ptrElem    = i + j * numGridElem[0] + k * numGridElem[0] * numGridElem[1];
									vtotExtElem( ptrExtElem ) = vtotElem( ptrElem );
								} // for (i)

					} // for (mi)

          // Update the potential in the element on LGL grid
					DblNumVec&  vtotLGLElem = hamDG.VtotLGL().LocalMap()[key];
					Index3 numLGLGrid       = hamDG.NumLGLGridElem();

          InterpPeriodicUniformFineToLGL( 
							numGridExtElem,
							numLGLGrid,
							vtotExtElem.Data(),
							vtotLGLElem.Data() );

					// Loop over the neighborhood

				} // own this element
			} // for (i)

  // Clean up vtot not owned by this element
	std::vector<Index3>  eraseKey;
	for( std::map<Index3, DblNumVec>::iterator 
			mi  = vtot.LocalMap().begin();
			mi != vtot.LocalMap().end(); mi++ ){
		Index3 key = (*mi).first;
		if( vtot.Prtn().Owner(key) != (mpirank / dmRow_) ){
			eraseKey.push_back( key );
		}
	}

	for( std::vector<Index3>::iterator vi = eraseKey.begin();
			vi != eraseKey.end(); vi++ ){
		vtot.LocalMap().erase( *vi );
	}

#ifndef _RELEASE_
	PopCallStack();
#endif

	return ;
} 		// -----  end of method SCFDG::UpdateElemLocalPotential  ----- 

void
SCFDG::CalculateOccupationRate	( DblNumVec& eigVal, DblNumVec& occupationRate )
{
#ifndef _RELEASE_
	PushCallStack("SCFDG::CalculateOccupationRate");
#endif
	// For a given finite temperature, update the occupation number */
	// FIXME Magic number here
	Real tol = 1e-10; 
	Int maxiter = 100;  

	Real lb, ub, flb, fub, occsum;
	Int ilb, iub, iter;

	Int npsi       = hamDGPtr_->NumStateTotal();
	Int nOccStates = hamDGPtr_->NumOccupiedState();

	if( eigVal.m() != npsi ){
		std::ostringstream msg;
		msg 
			<< "The number of eigenstates do not match."  << std::endl
			<< "eigVal         ~ " << eigVal.m() << std::endl
			<< "numStateTotal  ~ " << npsi << std::endl;
		throw std::logic_error( msg.str().c_str() );
	}


	if( occupationRate.m() != npsi ) occupationRate.Resize( npsi );

	if( npsi > nOccStates )  {
		/* use bisection to find efermi such that 
		 * sum_i fermidirac(ev(i)) = nocc
		 */
		ilb = nOccStates-1;
		iub = nOccStates+1;

		lb = eigVal(ilb-1);
		ub = eigVal(iub-1);

		/* Calculate Fermi-Dirac function and make sure that
		 * flb < nocc and fub > nocc
		 */

		flb = 0.0;
		fub = 0.0;
		for(Int j = 0; j < npsi; j++) {
			flb += 1.0 / (1.0 + exp(Tbeta_*(eigVal(j)-lb)));
			fub += 1.0 / (1.0 + exp(Tbeta_*(eigVal(j)-ub))); 
		}

		while( (nOccStates-flb)*(fub-nOccStates) < 0 ) {
			if( flb > nOccStates ) {
				if(ilb > 0){
					ilb--;
					lb = eigVal(ilb-1);
					flb = 0.0;
					for(Int j = 0; j < npsi; j++) flb += 1.0 / (1.0 + exp(Tbeta_*(eigVal(j)-lb)));
				}
				else {
					throw std::logic_error( "Cannot find a lower bound for efermi" );
				}
			}

			if( fub < nOccStates ) {
				if( iub < npsi ) {
					iub++;
					ub = eigVal(iub-1);
					fub = 0.0;
					for(Int j = 0; j < npsi; j++) fub += 1.0 / (1.0 + exp(Tbeta_*(eigVal(j)-ub)));
				}
				else {
					throw std::logic_error( "Cannot find a lower bound for efermi, try to increase the number of wavefunctions" );
				}
			}
		}  /* end while */

		fermi_ = (lb+ub)*0.5;
		occsum = 0.0;
		for(Int j = 0; j < npsi; j++) {
			occupationRate(j) = 1.0 / (1.0 + exp(Tbeta_*(eigVal(j) - fermi_)));
			occsum += occupationRate(j);
		}

		/* Start bisection iteration */
		iter = 1;
		while( (fabs(occsum - nOccStates) > tol) && (iter < maxiter) ) {
			if( occsum < nOccStates ) {lb = fermi_;}
			else {ub = fermi_;}

			fermi_ = (lb+ub)*0.5;
			occsum = 0.0;
			for(Int j = 0; j < npsi; j++) {
				occupationRate(j) = 1.0 / (1.0 + exp(Tbeta_*(eigVal(j) - fermi_)));
				occsum += occupationRate(j);
			}
			iter++;
		}
	}
	else {
		if (npsi == nOccStates ) {
			for(Int j = 0; j < npsi; j++) 
				occupationRate(j) = 1.0;
			fermi_ = eigVal(npsi-1);
		}
		else {
			throw std::logic_error( "The number of eigenvalues in ev should be larger than nocc" );
		}
	}

#ifndef _RELEASE_
	PopCallStack();
#endif

	return ;
} 		// -----  end of method SCFDG::CalculateOccupationRate  ----- 



void
SCFDG::InterpPeriodicUniformToLGL	( 
		const Index3& numUniformGrid, 
		const Index3& numLGLGrid, 
		const Real*   psiUniform, 
		Real*         psiLGL )
{
#ifndef _RELEASE_
	PushCallStack("SCFDG::InterpPeriodicUniformToLGL");
#endif

	Index3 Ns1 = numUniformGrid;
	Index3 Ns2 = numLGLGrid;
	
	DblNumVec  tmp1( Ns2[0] * Ns1[1] * Ns1[2] );
	DblNumVec  tmp2( Ns2[0] * Ns2[1] * Ns1[2] );
	SetValue( tmp1, 0.0 );
	SetValue( tmp2, 0.0 );

	// x-direction, use Gemm
	{
		Int m = Ns2[0], n = Ns1[1] * Ns1[2], k = Ns1[0];
		blas::Gemm( 'N', 'N', m, n, k, 1.0, PeriodicUniformToLGLMat_[0].Data(),
				m, psiUniform, k, 0.0, tmp1.Data(), m );
	}
	
	// y-direction, use Gemv
	{
		Int   m = Ns2[1], n = Ns1[1];
		Int   ptrShift1, ptrShift2;
		Int   inc = Ns2[0];
		for( Int k = 0; k < Ns1[2]; k++ ){
			for( Int i = 0; i < Ns2[0]; i++ ){
				ptrShift1 = i + k * Ns2[0] * Ns1[1];
				ptrShift2 = i + k * Ns2[0] * Ns2[1];
				blas::Gemv( 'N', m, n, 1.0, 
						PeriodicUniformToLGLMat_[1].Data(), m, 
						tmp1.Data() + ptrShift1, inc, 0.0, 
						tmp2.Data() + ptrShift2, inc );
			} // for (i)
		} // for (k)
	}

	
	// z-direction, use Gemm
	{
		Int m = Ns2[0] * Ns2[1], n = Ns2[2], k = Ns1[2]; 
		blas::Gemm( 'N', 'T', m, n, k, 1.0, 
				tmp2.Data(), m, 
				PeriodicUniformToLGLMat_[2].Data(), n, 0.0, psiLGL, m );
	}

#ifndef _RELEASE_
	PopCallStack();
#endif

	return ;
} 		// -----  end of method SCFDG::InterpPeriodicUniformToLGL  ----- 


void
SCFDG::InterpPeriodicUniformFineToLGL	( 
		const Index3& numUniformGridFine, 
		const Index3& numLGLGrid, 
		const Real*   rhoUniform, 
		Real*         rhoLGL )
{
#ifndef _RELEASE_
	PushCallStack("SCFDG::InterpPeriodicUniformFineToLGL");
#endif

	Index3 Ns1 = numUniformGridFine;
	Index3 Ns2 = numLGLGrid;
	
	DblNumVec  tmp1( Ns2[0] * Ns1[1] * Ns1[2] );
	DblNumVec  tmp2( Ns2[0] * Ns2[1] * Ns1[2] );
	SetValue( tmp1, 0.0 );
	SetValue( tmp2, 0.0 );

	// x-direction, use Gemm
	{
		Int m = Ns2[0], n = Ns1[1] * Ns1[2], k = Ns1[0];
		blas::Gemm( 'N', 'N', m, n, k, 1.0, PeriodicUniformFineToLGLMat_[0].Data(),
				m, rhoUniform, k, 0.0, tmp1.Data(), m );
	}
	
	// y-direction, use Gemv
	{
		Int   m = Ns2[1], n = Ns1[1];
		Int   rhoShift1, rhoShift2;
		Int   inc = Ns2[0];
		for( Int k = 0; k < Ns1[2]; k++ ){
			for( Int i = 0; i < Ns2[0]; i++ ){
				rhoShift1 = i + k * Ns2[0] * Ns1[1];
				rhoShift2 = i + k * Ns2[0] * Ns2[1];
				blas::Gemv( 'N', m, n, 1.0, 
						PeriodicUniformFineToLGLMat_[1].Data(), m, 
						tmp1.Data() + rhoShift1, inc, 0.0, 
						tmp2.Data() + rhoShift2, inc );
			} // for (i)
		} // for (k)
	}

	
	// z-direction, use Gemm
	{
		Int m = Ns2[0] * Ns2[1], n = Ns2[2], k = Ns1[2]; 
		blas::Gemm( 'N', 'T', m, n, k, 1.0, 
				tmp2.Data(), m, 
				PeriodicUniformFineToLGLMat_[2].Data(), n, 0.0, rhoLGL, m );
	}

#ifndef _RELEASE_
	PopCallStack();
#endif

	return ;
} 		// -----  end of method SCFDG::InterpPeriodicUniformFineToLGL  ----- 


void
SCFDG::CalculateKSEnergy	(  )
{
#ifndef _RELEASE_
	PushCallStack("SCFDG::CalculateKSEnergy");
#endif
	Int mpirank, mpisize;
	MPI_Comm_rank( domain_.comm, &mpirank );
	MPI_Comm_size( domain_.comm, &mpisize );

  HamiltonianDG&  hamDG = *hamDGPtr_;

	DblNumVec&  eigVal         = hamDG.EigVal();
	DblNumVec&  occupationRate = hamDG.OccupationRate();

	// Kinetic energy
	Int numSpin = hamDG.NumSpin();
	Ekin_ = 0.0;
	for (Int i=0; i < eigVal.m(); i++) {
		Ekin_  += numSpin * eigVal(i) * occupationRate(i);
	}

	// Self energy part
	Eself_ = 0.0;
	std::vector<Atom>&  atomList = hamDG.AtomList();
	for(Int a=0; a< atomList.size() ; a++) {
		Int type = atomList[a].type;
		Eself_ +=  ptablePtr_->ptemap()[type].params(PTParam::ESELF);
	}


	// Hartree and XC part
	Ehart_ = 0.0;
	EVxc_  = 0.0;

	Real EhartLocal = 0.0, EVxcLocal = 0.0;
	
	for( Int k = 0; k < numElem_[2]; k++ )
		for( Int j = 0; j < numElem_[1]; j++ )
			for( Int i = 0; i < numElem_[0]; i++ ){
				Index3 key( i, j, k );
				if( elemPrtn_.Owner( key ) == (mpirank / dmRow_) ){
					DblNumVec&  density      = hamDG.Density().LocalMap()[key];
					DblNumVec&  vxc          = hamDG.Vxc().LocalMap()[key];
					DblNumVec&  pseudoCharge = hamDG.PseudoCharge().LocalMap()[key];
					DblNumVec&  vhart        = hamDG.Vhart().LocalMap()[key];

					for (Int p=0; p < density.Size(); p++) {
						EVxcLocal  += vxc(p) * density(p);
						EhartLocal += 0.5 * vhart(p) * ( density(p) + pseudoCharge(p) );
					}

				} // own this element
			} // for (i)

	mpi::Allreduce( &EVxcLocal, &EVxc_, 1, MPI_SUM, domain_.colComm );
	mpi::Allreduce( &EhartLocal, &Ehart_, 1, MPI_SUM, domain_.colComm );

	Ehart_ *= domain_.Volume() / domain_.NumGridTotalFine();
	EVxc_  *= domain_.Volume() / domain_.NumGridTotalFine();

	// Correction energy
	Ecor_   = (Exc_ - EVxc_) - Ehart_ - Eself_;

	// Total energy
	Etot_ = Ekin_ + Ecor_;

	// Helmholtz free energy
	if( hamDG.NumOccupiedState() == 
			hamDG.NumStateTotal() ){
		// Zero temperature
		Efree_ = Etot_;
	}
	else{
		// Finite temperature
		Efree_ = 0.0;
		Real fermi = fermi_;
		Real Tbeta = Tbeta_;
		for(Int l=0; l< eigVal.m(); l++) {
			Real eig = eigVal(l);
			if( eig - fermi >= 0){
				Efree_ += -numSpin /Tbeta*log(1.0+exp(-Tbeta*(eig - fermi))); 
			}
			else{
				Efree_ += numSpin * (eig - fermi) - numSpin / Tbeta*log(1.0+exp(Tbeta*(eig-fermi)));
			}
		}
		Efree_ += Ecor_ + fermi * hamDG.NumOccupiedState() * numSpin; 
	}


#ifndef _RELEASE_
	PopCallStack();
#endif

	return ;
} 		// -----  end of method SCFDG::CalculateKSEnergy  ----- 


void
SCFDG::CalculateKSEnergyDM (
    DistVec<ElemMatKey, NumMat<Real>, ElemMatPrtn>& distEDMMat,
    DistVec<ElemMatKey, NumMat<Real>, ElemMatPrtn>& distFDMMat )
{
#ifndef _RELEASE_
	PushCallStack("SCFDG::CalculateKSEnergyDM");
#endif
	Int mpirank, mpisize;
	MPI_Comm_rank( domain_.colComm, &mpirank );
	MPI_Comm_size( domain_.colComm, &mpisize );

  HamiltonianDG&  hamDG = *hamDGPtr_;

	DblNumVec&  eigVal         = hamDG.EigVal();
	DblNumVec&  occupationRate = hamDG.OccupationRate();

	// Kinetic energy
	Int numSpin = hamDG.NumSpin();

	// Self energy part
	Eself_ = 0.0;
	std::vector<Atom>&  atomList = hamDG.AtomList();
	for(Int a=0; a< atomList.size() ; a++) {
		Int type = atomList[a].type;
		Eself_ +=  ptablePtr_->ptemap()[type].params(PTParam::ESELF);
	}


	// Hartree and XC part
	Ehart_ = 0.0;
	EVxc_  = 0.0;

	Real EhartLocal = 0.0, EVxcLocal = 0.0;
	
	for( Int k = 0; k < numElem_[2]; k++ )
		for( Int j = 0; j < numElem_[1]; j++ )
			for( Int i = 0; i < numElem_[0]; i++ ){
				Index3 key( i, j, k );
				if( elemPrtn_.Owner( key ) == (mpirank / dmRow_) ){
					DblNumVec&  density      = hamDG.Density().LocalMap()[key];
					DblNumVec&  vxc          = hamDG.Vxc().LocalMap()[key];
					DblNumVec&  pseudoCharge = hamDG.PseudoCharge().LocalMap()[key];
					DblNumVec&  vhart        = hamDG.Vhart().LocalMap()[key];

					for (Int p=0; p < density.Size(); p++) {
						EVxcLocal  += vxc(p) * density(p);
						EhartLocal += 0.5 * vhart(p) * ( density(p) + pseudoCharge(p) );
					}

				} // own this element
			} // for (i)

	mpi::Allreduce( &EVxcLocal, &EVxc_, 1, MPI_SUM, domain_.colComm );
	mpi::Allreduce( &EhartLocal, &Ehart_, 1, MPI_SUM, domain_.colComm );

	Ehart_ *= domain_.Volume() / domain_.NumGridTotal();
	EVxc_  *= domain_.Volume() / domain_.NumGridTotal();

	// Correction energy
	Ecor_   = (Exc_ - EVxc_) - Ehart_ - Eself_;

  // Kinetic energy and helmholtz free energy, calculated from the
  // energy and free energy density matrices.
  // Here 
  // 
  //   Ekin = Tr[H 2/(1+exp(beta(H-mu)))] 
  // and
  //   Ehelm = -2/beta Tr[log(1+exp(mu-H))] + mu*N_e
  // FIXME Put the above documentation to the proper place like the hpp
  // file

  Real Ehelm = 0.0, EhelmLocal = 0.0, EkinLocal = 0.0;
  
  if( 1 ) {
    // Compute the trace of the energy density matrix in each element
    for( Int k = 0; k < numElem_[2]; k++ )
      for( Int j = 0; j < numElem_[1]; j++ )
        for( Int i = 0; i < numElem_[0]; i++ ){
          Index3 key( i, j, k );
          if( elemPrtn_.Owner( key ) == (mpirank / dmRow_) ){
            DblNumMat& localBasis = hamDG.BasisLGL().LocalMap()[key];
            Int numGrid  = localBasis.m();
            Int numBasis = localBasis.n();

            // Skip the element if there is no basis functions.
            if( numBasis == 0 )
              continue;

            DblNumMat& localEDM = distEDMMat.LocalMap()[
              ElemMatKey(key, key)];
            DblNumMat& localFDM = distFDMMat.LocalMap()[
              ElemMatKey(key, key)];

            if( numBasis != localEDM.m() ||
                numBasis != localEDM.n() ){
              std::ostringstream msg;
              msg << std::endl
                << "Error happens in the element (" << key << ")" << std::endl
                << "The number of basis functions is " << numBasis << std::endl
                << "The size of the local energy density matrix is " 
                << localEDM.m() << " x " << localEDM.n() << std::endl;
              throw std::runtime_error( msg.str().c_str() );
            }


            if( numBasis != localFDM.m() ||
                numBasis != localFDM.n() ){
              std::ostringstream msg;
              msg << std::endl
                << "Error happens in the element (" << key << ")" << std::endl
                << "The number of basis functions is " << numBasis << std::endl
                << "The size of the local free energy density matrix is " 
                << localFDM.m() << " x " << localFDM.n() << std::endl;
              throw std::runtime_error( msg.str().c_str() );
            }

            for( Int a = 0; a < numBasis; a++ ){
              EkinLocal  += localEDM(a,a);
              EhelmLocal += localFDM(a,a);
            }
          } // own this element
        } // for (i)

    // Reduce the results 
    mpi::Allreduce( &EkinLocal, &Ekin_, 
        1, MPI_SUM, domain_.colComm );

    mpi::Allreduce( &EhelmLocal, &Ehelm, 
        1, MPI_SUM, domain_.colComm );

    // Add the mu*N term for the free energy
    Ehelm += fermi_ * hamDG.NumOccupiedState() * numSpin;

  }



	// Total energy
	Etot_ = Ekin_ + Ecor_;

  // Free energy at finite temperature
  Efree_ = Ehelm + Ecor_;


#ifndef _RELEASE_
	PopCallStack();
#endif

	return ;
} 		// -----  end of method SCFDG::CalculateKSEnergyDM  ----- 


void
SCFDG::CalculateHarrisEnergy	(  )
{
#ifndef _RELEASE_
	PushCallStack("SCFDG::CalculateHarrisEnergy");
#endif
	Int mpirank, mpisize;
	MPI_Comm_rank( domain_.comm, &mpirank );
	MPI_Comm_size( domain_.comm, &mpisize );

  HamiltonianDG&  hamDG = *hamDGPtr_;

	DblNumVec&  eigVal         = hamDG.EigVal();
	DblNumVec&  occupationRate = hamDG.OccupationRate();

	// NOTE: To avoid confusion, all energies in this routine are
	// temporary variables other than EfreeHarris_.
	//
	// The related energies will be computed again in the routine
	//
	// CalculateKSEnergy()
	
	Real Ekin, Eself, Ehart, EVxc, Exc, Ecor;

	// Kinetic energy from the new density matrix.
	Int numSpin = hamDG.NumSpin();
	Ekin = 0.0;
	for (Int i=0; i < eigVal.m(); i++) {
		Ekin  += numSpin * eigVal(i) * occupationRate(i);
	}

	// Self energy part
	Eself = 0.0;
	std::vector<Atom>&  atomList = hamDG.AtomList();
	for(Int a=0; a< atomList.size() ; a++) {
		Int type = atomList[a].type;
		Eself +=  ptablePtr_->ptemap()[type].params(PTParam::ESELF);
	}


	// Nonlinear correction part.  This part uses the Hartree energy and
	// XC correlation energy from the old electron density.

	Real EhartLocal = 0.0, EVxcLocal = 0.0;
	
	for( Int k = 0; k < numElem_[2]; k++ )
		for( Int j = 0; j < numElem_[1]; j++ )
			for( Int i = 0; i < numElem_[0]; i++ ){
				Index3 key( i, j, k );
				if( elemPrtn_.Owner( key ) == (mpirank / dmRow_) ){
					DblNumVec&  density      = hamDG.Density().LocalMap()[key];
					DblNumVec&  vxc          = hamDG.Vxc().LocalMap()[key];
					DblNumVec&  pseudoCharge = hamDG.PseudoCharge().LocalMap()[key];
					DblNumVec&  vhart        = hamDG.Vhart().LocalMap()[key];

					for (Int p=0; p < density.Size(); p++) {
						EVxcLocal  += vxc(p) * density(p);
						EhartLocal += 0.5 * vhart(p) * ( density(p) + pseudoCharge(p) );
					}

				} // own this element
			} // for (i)

	mpi::Allreduce( &EVxcLocal, &EVxc, 1, MPI_SUM, domain_.colComm );
	mpi::Allreduce( &EhartLocal, &Ehart, 1, MPI_SUM, domain_.colComm );

	Ehart *= domain_.Volume() / domain_.NumGridTotalFine();
	EVxc  *= domain_.Volume() / domain_.NumGridTotalFine();
	// Use the previous exchange-correlation energy
	Exc    = Exc_;


	// Correction energy.  
	Ecor   = (Exc - EVxc) - Ehart - Eself;

	// Harris free energy functional
	if( hamDG.NumOccupiedState() == 
			hamDG.NumStateTotal() ){
		// Zero temperature
		EfreeHarris_ = Ekin + Ecor;
	}
	else{
		// Finite temperature
		EfreeHarris_ = 0.0;
		Real fermi = fermi_;
		Real Tbeta = Tbeta_;
		for(Int l=0; l< eigVal.m(); l++) {
			Real eig = eigVal(l);
			if( eig - fermi >= 0){
				EfreeHarris_ += -numSpin /Tbeta*log(1.0+exp(-Tbeta*(eig - fermi))); 
			}
			else{
				EfreeHarris_ += numSpin * (eig - fermi) - numSpin / Tbeta*log(1.0+exp(Tbeta*(eig-fermi)));
			}
		}
		EfreeHarris_ += Ecor + fermi * hamDG.NumOccupiedState() * numSpin; 
	}






#ifndef _RELEASE_
	PopCallStack();
#endif

	return ;
} 		// -----  end of method SCFDG::CalculateHarrisEnergy  ----- 

void
SCFDG::CalculateHarrisEnergyDM(
    DistVec<ElemMatKey, NumMat<Real>, ElemMatPrtn>& distFDMMat )
{
#ifndef _RELEASE_
	PushCallStack("SCFDG::CalculateHarrisEnergyDM");
#endif
	Int mpirank, mpisize;
	MPI_Comm_rank( domain_.colComm, &mpirank );
	MPI_Comm_size( domain_.colComm, &mpisize );

  HamiltonianDG&  hamDG = *hamDGPtr_;

	// NOTE: To avoid confusion, all energies in this routine are
	// temporary variables other than EfreeHarris_.
	//
	// The related energies will be computed again in the routine
	//
	// CalculateKSEnergy()
	
	Real Ehelm, Eself, Ehart, EVxc, Exc, Ecor;

	Int numSpin = hamDG.NumSpin();

	// Self energy part
	Eself = 0.0;
	std::vector<Atom>&  atomList = hamDG.AtomList();
	for(Int a=0; a< atomList.size() ; a++) {
		Int type = atomList[a].type;
		Eself +=  ptablePtr_->ptemap()[type].params(PTParam::ESELF);
	}


	// Nonlinear correction part.  This part uses the Hartree energy and
	// XC correlation energy from the old electron density.

	Real EhartLocal = 0.0, EVxcLocal = 0.0;
	
	for( Int k = 0; k < numElem_[2]; k++ )
		for( Int j = 0; j < numElem_[1]; j++ )
			for( Int i = 0; i < numElem_[0]; i++ ){
				Index3 key( i, j, k );
				if( elemPrtn_.Owner( key ) == (mpirank / dmRow_) ){
					DblNumVec&  density      = hamDG.Density().LocalMap()[key];
					DblNumVec&  vxc          = hamDG.Vxc().LocalMap()[key];
					DblNumVec&  pseudoCharge = hamDG.PseudoCharge().LocalMap()[key];
					DblNumVec&  vhart        = hamDG.Vhart().LocalMap()[key];

					for (Int p=0; p < density.Size(); p++) {
						EVxcLocal  += vxc(p) * density(p);
						EhartLocal += 0.5 * vhart(p) * ( density(p) + pseudoCharge(p) );
					}

				} // own this element
			} // for (i)

	mpi::Allreduce( &EVxcLocal, &EVxc, 1, MPI_SUM, domain_.colComm );
	mpi::Allreduce( &EhartLocal, &Ehart, 1, MPI_SUM, domain_.colComm );

	Ehart *= domain_.Volume() / domain_.NumGridTotal();
	EVxc  *= domain_.Volume() / domain_.NumGridTotal();
	// Use the previous exchange-correlation energy
	Exc    = Exc_;


	// Correction energy.  
	Ecor   = (Exc - EVxc) - Ehart - Eself;



	// The Helmholtz part of the free energy
  //   Ehelm = -2/beta Tr[log(1+exp(mu-H))] + mu*N_e
  // FIXME Put the above documentation to the proper place like the hpp
  // file
  if( 1 ) {
    Real EhelmLocal = 0.0;
    Ehelm = 0.0;

    // Compute the trace of the energy density matrix in each element
    for( Int k = 0; k < numElem_[2]; k++ )
      for( Int j = 0; j < numElem_[1]; j++ )
        for( Int i = 0; i < numElem_[0]; i++ ){
          Index3 key( i, j, k );
          if( elemPrtn_.Owner( key ) == (mpirank / dmRow_) ){
            DblNumMat& localBasis = hamDG.BasisLGL().LocalMap()[key];
            Int numGrid  = localBasis.m();
            Int numBasis = localBasis.n();

            // Skip the element if there is no basis functions.
            if( numBasis == 0 )
              continue;

            DblNumMat& localFDM = distFDMMat.LocalMap()[
              ElemMatKey(key, key)];

            if( numBasis != localFDM.m() ||
                numBasis != localFDM.n() ){
              std::ostringstream msg;
              msg << std::endl
                << "Error happens in the element (" << key << ")" << std::endl
                << "The number of basis functions is " << numBasis << std::endl
                << "The size of the local free energy density matrix is " 
                << localFDM.m() << " x " << localFDM.n() << std::endl;
              throw std::runtime_error( msg.str().c_str() );
            }

            for( Int a = 0; a < numBasis; a++ ){
              EhelmLocal += localFDM(a,a);
            }
          } // own this element
        } // for (i)

    mpi::Allreduce( &EhelmLocal, &Ehelm, 
        1, MPI_SUM, domain_.colComm );

    // Add the mu*N term
    Ehelm += fermi_ * hamDG.NumOccupiedState() * numSpin;

  }
		

  // Harris free energy functional. This has to be the finite
  // temperature formulation

  EfreeHarris_ = Ehelm + Ecor;

#ifndef _RELEASE_
	PopCallStack();
#endif

	return ;
} 		// -----  end of method SCFDG::CalculateHarrisEnergyDM  ----- 

void
SCFDG::CalculateSecondOrderEnergy  (  )
{
#ifndef _RELEASE_
	PushCallStack("SCFDG::CalculateSecondOrderEnergy");
#endif
	Int mpirank, mpisize;
	MPI_Comm_rank( domain_.comm, &mpirank );
	MPI_Comm_size( domain_.comm, &mpisize );

  HamiltonianDG&  hamDG = *hamDGPtr_;

	DblNumVec&  eigVal         = hamDG.EigVal();
	DblNumVec&  occupationRate = hamDG.OccupationRate();

	// NOTE: To avoid confusion, all energies in this routine are
	// temporary variables other than EfreeSecondOrder_.
  // 
	// This is similar to the situation in 
	//
	// CalculateHarrisEnergy()

	
	Real Ekin, Eself, Ehart, EVtot, Exc, Ecor;

	// Kinetic energy from the new density matrix.
	Int numSpin = hamDG.NumSpin();
	Ekin = 0.0;
	for (Int i=0; i < eigVal.m(); i++) {
		Ekin  += numSpin * eigVal(i) * occupationRate(i);
	}

	// Self energy part
	Eself = 0.0;
	std::vector<Atom>&  atomList = hamDG.AtomList();
	for(Int a=0; a< atomList.size() ; a++) {
		Int type = atomList[a].type;
		Eself +=  ptablePtr_->ptemap()[type].params(PTParam::ESELF);
	}


	// Nonlinear correction part.  This part uses the Hartree energy and
	// XC correlation energy from the OUTPUT electron density, but the total
	// potential is the INPUT one used in the diagonalization process.
	// The density is also the OUTPUT density.
  //
	// NOTE the sign flip in Ehart, which is different from those in KS
	// energy functional and Harris energy functional.

	Real EhartLocal = 0.0, EVtotLocal = 0.0;


	for( Int k = 0; k < numElem_[2]; k++ )
		for( Int j = 0; j < numElem_[1]; j++ )
			for( Int i = 0; i < numElem_[0]; i++ ){
				Index3 key( i, j, k );
				if( elemPrtn_.Owner( key ) == (mpirank / dmRow_) ){
					DblNumVec&  density      = hamDG.Density().LocalMap()[key];
					DblNumVec&  vext         = hamDG.Vext().LocalMap()[key];
					DblNumVec&  vtot         = hamDG.Vtot().LocalMap()[key];
					DblNumVec&  pseudoCharge = hamDG.PseudoCharge().LocalMap()[key];
					DblNumVec&  vhart        = hamDG.Vhart().LocalMap()[key];

					for (Int p=0; p < density.Size(); p++) {
						EVtotLocal  += (vtot(p) - vext(p)) * density(p);
						// NOTE the sign flip
						EhartLocal  += 0.5 * vhart(p) * ( density(p) - pseudoCharge(p) );
					}

				} // own this element
			} // for (i)

	mpi::Allreduce( &EVtotLocal, &EVtot, 1, MPI_SUM, domain_.colComm );
	mpi::Allreduce( &EhartLocal, &Ehart, 1, MPI_SUM, domain_.colComm );

	Ehart *= domain_.Volume() / domain_.NumGridTotalFine();
	EVtot *= domain_.Volume() / domain_.NumGridTotalFine();

	// Use the exchange-correlation energy with respect to the new
	// electron density
	Exc = Exc_;
	
	// Correction energy.  
	// NOTE The correction energy in the second order method means
	// differently from that in Harris energy functional or the KS energy
	// functional.
	Ecor   = (Exc + Ehart - Eself) - EVtot;
	// FIXME
//	statusOFS
//		<< "Component energy for second order correction formula = " << std::endl
//		<< "Exc     = " << Exc      << std::endl
//		<< "Ehart   = " << Ehart    << std::endl
//		<< "Eself   = " << Eself    << std::endl
//		<< "EVtot   = " << EVtot    << std::endl
//		<< "Ecor    = " << Ecor     << std::endl;
//	


	// Second order accurate free energy functional
	if( hamDG.NumOccupiedState() == 
			hamDG.NumStateTotal() ){
		// Zero temperature
		EfreeSecondOrder_ = Ekin + Ecor;
	}
	else{
		// Finite temperature
		EfreeSecondOrder_ = 0.0;
		Real fermi = fermi_;
		Real Tbeta = Tbeta_;
		for(Int l=0; l< eigVal.m(); l++) {
			Real eig = eigVal(l);
			if( eig - fermi >= 0){
				EfreeSecondOrder_ += -numSpin /Tbeta*log(1.0+exp(-Tbeta*(eig - fermi))); 
			}
			else{
				EfreeSecondOrder_ += numSpin * (eig - fermi) - numSpin / Tbeta*log(1.0+exp(Tbeta*(eig-fermi)));
			}
		}
		EfreeSecondOrder_ += Ecor + fermi * hamDG.NumOccupiedState() * numSpin; 
	}


#ifndef _RELEASE_
	PopCallStack();
#endif

	return ;
} 		// -----  end of method SCFDG::CalculateSecondOrderEnergy  ----- 



void
SCFDG::AndersonMix	( 
		Int             iter, 
		Real            mixStepLength,
		std::string     mixType,
		DistDblNumVec&  distvMix,
		DistDblNumVec&  distvOld,
		DistDblNumVec&  distvNew,
		DistDblNumMat&  dfMat,
		DistDblNumMat&  dvMat )
{
#ifndef _RELEASE_
	PushCallStack("SCFDG::AndersonMix");
#endif
	Int mpirank, mpisize;
	MPI_Comm_rank( domain_.comm, &mpirank );
	MPI_Comm_size( domain_.comm, &mpisize );
  
  Int mpirankRow;  MPI_Comm_rank(domain_.rowComm, &mpirankRow);
  Int mpisizeRow;  MPI_Comm_size(domain_.rowComm, &mpisizeRow);
  Int mpirankCol;  MPI_Comm_rank(domain_.colComm, &mpirankCol);
  Int mpisizeCol;  MPI_Comm_size(domain_.colComm, &mpisizeCol);
	
  distvMix.SetComm(domain_.colComm);
  distvOld.SetComm(domain_.colComm);
  distvNew.SetComm(domain_.colComm);
  dfMat.SetComm(domain_.colComm);
  dvMat.SetComm(domain_.colComm);
	
  // Residual 
	DistDblNumVec distRes;
	// Optimal input potential in Anderon mixing.
	DistDblNumVec distvOpt; 
	// Optimal residual in Anderson mixing
  DistDblNumVec distResOpt; 
	// Preconditioned optimal residual in Anderson mixing
	DistDblNumVec distPrecResOpt;

  distRes.SetComm(domain_.colComm);
  distvOpt.SetComm(domain_.colComm);
  distResOpt.SetComm(domain_.colComm);
  distPrecResOpt.SetComm(domain_.colComm);
	
	// *********************************************************************
	// Initialize
	// *********************************************************************
	Int ntot  = hamDGPtr_->NumUniformGridElemFine().prod();
	
	// Number of iterations used, iter should start from 1
	Int iterused = std::min( iter-1, mixMaxDim_ ); 
	// The current position of dfMat, dvMat
	Int ipos = iter - 1 - ((iter-2)/ mixMaxDim_ ) * mixMaxDim_;
	// The next position of dfMat, dvMat
	Int inext = iter - ((iter-1)/ mixMaxDim_) * mixMaxDim_;

	distRes.Prtn()          = elemPrtn_;
	distvOpt.Prtn()         = elemPrtn_;
	distResOpt.Prtn()       = elemPrtn_;
	distPrecResOpt.Prtn()   = elemPrtn_;

	
	
  for( Int k = 0; k < numElem_[2]; k++ )
		for( Int j = 0; j < numElem_[1]; j++ )
			for( Int i = 0; i < numElem_[0]; i++ ){
				Index3 key( i, j, k );
				if( elemPrtn_.Owner( key ) == (mpirank / dmRow_) ){
					DblNumVec  emptyVec( ntot );
					SetValue( emptyVec, 0.0 );
					distRes.LocalMap()[key]        = emptyVec;
					distvOpt.LocalMap()[key]       = emptyVec;
					distResOpt.LocalMap()[key]     = emptyVec;
					distPrecResOpt.LocalMap()[key] = emptyVec;
				} // if ( own this element )
			} // for (i)


	
  // *********************************************************************
	// Anderson mixing
	// *********************************************************************
	
	for( Int k = 0; k < numElem_[2]; k++ )
		for( Int j = 0; j < numElem_[1]; j++ )
			for( Int i = 0; i < numElem_[0]; i++ ){
				Index3 key( i, j, k );
				if( elemPrtn_.Owner( key ) == (mpirank / dmRow_) ){
					// res(:) = vOld(:) - vNew(:) is the residual
					distRes.LocalMap()[key] = distvOld.LocalMap()[key];
					blas::Axpy( ntot, -1.0, distvNew.LocalMap()[key].Data(), 1, 
							distRes.LocalMap()[key].Data(), 1 );

					distvOpt.LocalMap()[key]   = distvOld.LocalMap()[key];
					distResOpt.LocalMap()[key] = distRes.LocalMap()[key];


				  // dfMat(:, ipos-1) = res(:) - dfMat(:, ipos-1);
				  // dvMat(:, ipos-1) = vOld(:) - dvMat(:, ipos-1);
					if( iter > 1 ){
						blas::Scal( ntot, -1.0, dfMat.LocalMap()[key].VecData(ipos-1), 1 );
						blas::Axpy( ntot, 1.0,  distRes.LocalMap()[key].Data(), 1, 
								dfMat.LocalMap()[key].VecData(ipos-1), 1 );
						blas::Scal( ntot, -1.0, dvMat.LocalMap()[key].VecData(ipos-1), 1 );
						blas::Axpy( ntot, 1.0,  distvOld.LocalMap()[key].Data(),  1, 
								dvMat.LocalMap()[key].VecData(ipos-1), 1 );
					}
				} // own this element
			} // for (i)



	// For iter == 1, Anderson mixing is the same as simple mixing.
	if( iter > 1 ){

		Int nrow = iterused;

		// Normal matrix FTF = F^T * F
		DblNumMat FTFLocal( nrow, nrow ), FTF( nrow, nrow );
		SetValue( FTFLocal, 0.0 );
		SetValue( FTF, 0.0 );

		// Right hand side FTv = F^T * vout
		DblNumVec FTvLocal( nrow ), FTv( nrow );
		SetValue( FTvLocal, 0.0 );
		SetValue( FTv, 0.0 );

		// Local construction of FTF and FTv
		for( Int k = 0; k < numElem_[2]; k++ )
			for( Int j = 0; j < numElem_[1]; j++ )
				for( Int i = 0; i < numElem_[0]; i++ ){
					Index3 key( i, j, k );
					if( elemPrtn_.Owner( key ) == (mpirank / dmRow_) ){
						DblNumMat& df     = dfMat.LocalMap()[key];
						DblNumVec& res    = distRes.LocalMap()[key];
						for( Int q = 0; q < nrow; q++ ){
							FTvLocal(q) += blas::Dot( ntot, df.VecData(q), 1,
									res.Data(), 1 );

							for( Int p = q; p < nrow; p++ ){
								FTFLocal(p, q) += blas::Dot( ntot, df.VecData(p), 1, 
										df.VecData(q), 1 );
								if( p > q )
									FTFLocal(q,p) = FTFLocal(p,q);
							} // for (p)
						} // for (q)

					} // own this element
				} // for (i)
		
		// Reduce the data
		mpi::Allreduce( FTFLocal.Data(), FTF.Data(), nrow * nrow, 
				MPI_SUM, domain_.colComm );
		mpi::Allreduce( FTvLocal.Data(), FTv.Data(), nrow, 
				MPI_SUM, domain_.colComm );

		// All processors solve the least square problem

		// FIXME Magic number for pseudo-inverse
		Real rcond = 1e-6;
		Int rank;

		DblNumVec  S( nrow );

		// FTv = pinv( FTF ) * res
		lapack::SVDLeastSquare( nrow, nrow, 1, 
				FTF.Data(), nrow, FTv.Data(), nrow,
        S.Data(), rcond, &rank );

		statusOFS << "Rank of dfmat = " << rank <<
			", rcond = " << rcond << std::endl;

		// Update vOpt, resOpt. 
		// FTv = Y^{\dagger} r as in the usual notation.
		// 
		for( Int k = 0; k < numElem_[2]; k++ )
			for( Int j = 0; j < numElem_[1]; j++ )
				for( Int i = 0; i < numElem_[0]; i++ ){
					Index3 key( i, j, k );
					if( elemPrtn_.Owner( key ) == (mpirank / dmRow_) ){
						// vOpt   -= dv * FTv
						blas::Gemv('N', ntot, nrow, -1.0, dvMat.LocalMap()[key].Data(),
								ntot, FTv.Data(), 1, 1.0, 
								distvOpt.LocalMap()[key].Data(), 1 );

						// resOpt -= df * FTv
						blas::Gemv('N', ntot, nrow, -1.0, dfMat.LocalMap()[key].Data(),
								ntot, FTv.Data(), 1, 1.0, 
								distResOpt.LocalMap()[key].Data(), 1 );
					} // own this element
				} // for (i)
	} // (iter > 1)

	
	
 
  if( mixType == "kerker+anderson" ){
		KerkerPrecond( distPrecResOpt, distResOpt );
	}
	else if( mixType == "anderson" ){
		for( Int k = 0; k < numElem_[2]; k++ )
			for( Int j = 0; j < numElem_[1]; j++ )
				for( Int i = 0; i < numElem_[0]; i++ ){
					Index3 key( i, j, k );
					if( elemPrtn_.Owner( key ) == (mpirank / dmRow_) ){
						distPrecResOpt.LocalMap()[key] = 
							distResOpt.LocalMap()[key];
					} // own this element
				} // for (i)
	}
	else{
		throw std::runtime_error("Invalid mixing type.");
	}
	
	
	

	// Update dfMat, dvMat, vMix 
	for( Int k = 0; k < numElem_[2]; k++ )
		for( Int j = 0; j < numElem_[1]; j++ )
			for( Int i = 0; i < numElem_[0]; i++ ){
				Index3 key( i, j, k );
				if( elemPrtn_.Owner( key ) == (mpirank / dmRow_) ){
					// dfMat(:, inext-1) = res(:)
					// dvMat(:, inext-1) = vOld(:)
					blas::Copy( ntot, distRes.LocalMap()[key].Data(), 1, 
							dfMat.LocalMap()[key].VecData(inext-1), 1 );
					blas::Copy( ntot, distvOld.LocalMap()[key].Data(),  1, 
							dvMat.LocalMap()[key].VecData(inext-1), 1 );

					// vMix(:) = vOpt(:) - mixStepLength * precRes(:)
					distvMix.LocalMap()[key] = distvOpt.LocalMap()[key];
					blas::Axpy( ntot, -mixStepLength, 
							distPrecResOpt.LocalMap()[key].Data(), 1, 
							distvMix.LocalMap()[key].Data(), 1 );
				} // own this element
			} // for (i)



#ifndef _RELEASE_
	PopCallStack();
#endif

	return ;
} 		// -----  end of method SCFDG::AndersonMix  ----- 

void
SCFDG::KerkerPrecond ( 
		DistDblNumVec&  distPrecResidual,
		const DistDblNumVec&  distResidual )
{
#ifndef _RELEASE_
	PushCallStack("SCFDG::KerkerPrecond");
#endif
	Int mpirank, mpisize;
	MPI_Comm_rank( domain_.comm, &mpirank );
	MPI_Comm_size( domain_.comm, &mpisize );

  Int mpirankRow;  MPI_Comm_rank(domain_.rowComm, &mpirankRow);
  Int mpisizeRow;  MPI_Comm_size(domain_.rowComm, &mpisizeRow);
  Int mpirankCol;  MPI_Comm_rank(domain_.colComm, &mpirankCol);
  Int mpisizeCol;  MPI_Comm_size(domain_.colComm, &mpisizeCol);
	
  DistFourier& fft = *distfftPtr_;
  //DistFourier.SetComm(domain_.colComm);

  Int ntot      = fft.numGridTotal;
	Int ntotLocal = fft.numGridLocal;

	Index3 numUniformGridElem = hamDGPtr_->NumUniformGridElem();

	// Convert distResidual to tempVecLocal in distributed row vector format
	DblNumVec  tempVecLocal;

  DistNumVecToDistRowVec(
			distResidual,
			tempVecLocal,
			domain_.numGridFine,
			numElem_,
			fft.localNzStart,
			fft.localNz,
			fft.isInGrid,
			domain_.colComm );

	// NOTE Fixed KerkerB parameter
	//
	// From the point of view of the elliptic preconditioner
	//
	// (-\Delta + 4 * pi * b) r_p = -Delta r
	//
	// The Kerker preconditioner in the Fourier space is
	//
	// k^2 / (k^2 + 4 * pi * b)
	//
	// or using gkk = k^2 /2 
	//
	// gkk / ( gkk + 2 * pi * b )
	//
	// Here we choose KerkerB to be a fixed number.
	Real KerkerB = 0.1; 

	if( fft.isInGrid ){

		for( Int i = 0; i < ntotLocal; i++ ){
			fft.inputComplexVecLocal(i) = Complex( 
					tempVecLocal(i), 0.0 );
		}
		fftw_execute( fft.forwardPlan );

		for( Int i = 0; i < ntotLocal; i++ ){
			// Do not touch the zero frequency
			if( fft.gkkLocal(i) != 0 ){
				fft.outputComplexVecLocal(i) *= fft.gkkLocal(i) / 
					( fft.gkkLocal(i) + 2.0 * PI * KerkerB );
			}
		}
		fftw_execute( fft.backwardPlan );

		for( Int i = 0; i < ntotLocal; i++ ){
			tempVecLocal(i) = fft.inputComplexVecLocal(i).real() / ntot;
		}
	} // if (fft.isInGrid)

	// Convert tempVecLocal to distPrecResidual in the DistNumVec format 

  DistRowVecToDistNumVec(
			tempVecLocal,
			distPrecResidual,
			domain_.numGridFine,
			numElem_,
			fft.localNzStart,
			fft.localNz,
			fft.isInGrid,
			domain_.colComm );


#ifndef _RELEASE_
	PopCallStack();
#endif

	return ;
} 		// -----  end of method SCFDG::KerkerPrecond  ----- 


void
SCFDG::PrintState	( )
{
#ifndef _RELEASE_
	PushCallStack("SCFDG::PrintState");
#endif
  
	HamiltonianDG&  hamDG = *hamDGPtr_;

	statusOFS << std::endl << "Eigenvalues in the global domain." << std::endl;
	for(Int i = 0; i < hamDG.EigVal().m(); i++){
    Print(statusOFS, 
				"band#    = ", i, 
	      "eigval   = ", hamDG.EigVal()(i),
	      "occrate  = ", hamDG.OccupationRate()(i));
	}
	statusOFS << std::endl;
	// FIXME
//	statusOFS 
//		<< "NOTE:  Ecor  = Exc - EVxc - Ehart - Eself" << std::endl
//	  << "       Etot  = Ekin + Ecor" << std::endl
//	  << "       Efree = Etot	+ Entropy" << std::endl << std::endl;
	Print(statusOFS, "EfreeHarris       = ",  EfreeHarris_, "[au]");
//			FIXME
//	Print(statusOFS, "EfreeSecondOrder  = ",  EfreeSecondOrder_, "[au]");
	Print(statusOFS, "Etot              = ",  Etot_, "[au]");
	Print(statusOFS, "Efree             = ",  Efree_, "[au]");
	Print(statusOFS, "Ekin              = ",  Ekin_, "[au]");
	Print(statusOFS, "Ehart             = ",  Ehart_, "[au]");
	Print(statusOFS, "EVxc              = ",  EVxc_, "[au]");
	Print(statusOFS, "Exc               = ",  Exc_, "[au]"); 
	Print(statusOFS, "Eself             = ",  Eself_, "[au]");
	Print(statusOFS, "Ecor              = ",  Ecor_, "[au]");
	Print(statusOFS, "Fermi             = ",  fermi_, "[au]");

#ifndef _RELEASE_
	PopCallStack();
#endif

	return ;
} 		// -----  end of method SCFDG::PrintState  ----- 



} // namespace dgdft<|MERGE_RESOLUTION|>--- conflicted
+++ resolved
@@ -99,10 +99,6 @@
 #ifndef _RELEASE_
 	PushCallStack("SCFDG::~SCFDG");
 #endif
-<<<<<<< HEAD
-
-=======
->>>>>>> 599abcbe
 #ifdef _USE_PEXSI_
   if( isPEXSIInitialized_ == true ){
     Int info;
@@ -117,17 +113,13 @@
     }
   }
 #endif
-<<<<<<< HEAD
-
-=======
->>>>>>> 599abcbe
 #ifndef _RELEASE_
 	PopCallStack();
 #endif
 } 		// -----  end of method SCFDG::~SCFDG  ----- 
 
 void
-SCFDG::Setup	(
+SCFDG::Setup	( 
 		const esdf::ESDFInputParam& esdfParam, 
 		HamiltonianDG&              hamDG,
 	  DistVec<Index3, EigenSolver, ElemPrtn>&  distEigSol,
@@ -149,23 +141,13 @@
 		mixVariable_   = esdfParam.mixVariable;
     mixType_       = esdfParam.mixType;
 		mixStepLength_ = esdfParam.mixStepLength;
-<<<<<<< HEAD
-    eigMaxIter_    = esdfParam.eigMaxIter;
-    eigTolerance_  = esdfParam.eigTolerance;
-=======
     eigTolerance_  = esdfParam.eigTolerance;
     eigMaxIter_    = esdfParam.eigMaxIter;
->>>>>>> 599abcbe
 		scfInnerTolerance_  = esdfParam.scfInnerTolerance;
 		scfInnerMaxIter_    = esdfParam.scfInnerMaxIter;
 		scfOuterTolerance_  = esdfParam.scfOuterTolerance;
 		scfOuterMaxIter_    = esdfParam.scfOuterMaxIter;
-<<<<<<< HEAD
-    numUnusedState_        = esdfParam.numUnusedState;
-    isEigToleranceDynamic_ = esdfParam.isEigToleranceDynamic;
-=======
     numUnusedState_ = esdfParam.numUnusedState;
->>>>>>> 599abcbe
 		SVDBasisTolerance_  = esdfParam.SVDBasisTolerance;
     isEigToleranceDynamic_ = esdfParam.isEigToleranceDynamic;
 		isRestartDensity_ = esdfParam.isRestartDensity;
@@ -917,53 +899,20 @@
             }
 
 						// Solve the basis functions in the extended element
-<<<<<<< HEAD
-
-=======
   
->>>>>>> 599abcbe
             Real eigTolNow;
             if( isEigToleranceDynamic_ ){
               // Dynamic strategy to control the tolerance
               if( iter == 1 )
-<<<<<<< HEAD
-                eigTolNow = 1e-3;
-              else
-                eigTolNow = std::max( std::min( scfOuterNorm_*1e-2, 1e-3 ) , eigTolerance_ );
-=======
                 // FIXME magic number
                 eigTolNow = 1e-2;
               else
                 eigTolNow = eigTolerance_;
->>>>>>> 599abcbe
             }
             else{
               // Static strategy to control the tolerance
               eigTolNow = eigTolerance_;
             }
-<<<<<<< HEAD
-            
-            Int numBasis = (eigSol.Psi().NumState())-numUnusedState_;
-
-            statusOFS << "The current tolerance used by the eigensolver is " 
-              << eigTolNow << std::endl;
-            statusOFS << "The target number of converged eigenvectors is " 
-              << numBasis << std::endl;
-
-
-            // FIXME Replace BLOPEX
-						GetTime( timeSta );
-            
-            if(0)
-              eigSol.Solve();
-            else
-              eigSol.LOBPCGSolveReal2(
-                  numBasis,
-                  eigMaxIter_,
-                  eigTolNow );
-
-						GetTime( timeEnd );
-=======
 
             Int numEig = (eigSol.Psi().NumStateTotal())-numUnusedState_;
             statusOFS << "The current tolerance used by the eigensolver is " 
@@ -982,7 +931,6 @@
               eigSol.LOBPCGSolveReal2(numEig, eigMaxIter_, eigTolNow );
             }
             GetTime( timeEnd );
->>>>>>> 599abcbe
 						statusOFS << "Eigensolver time = " 	<< timeEnd - timeSta
 							<< " [s]" << std::endl;
 
@@ -998,40 +946,22 @@
 						}
 						statusOFS << std::endl;
 
-            // Old post processing code
-            if(0){
-
-              GetTime( timeSta );
-              Spinor& psi = eigSol.Psi();
-
-<<<<<<< HEAD
-              // Assuming that wavefun has only 1 component
-              DblNumTns& wavefun = psi.Wavefun();
-
-
-              DblNumTns&   LGLWeight3D = hamDG.LGLWeight3D();
-              DblNumTns    sqrtLGLWeight3D( numLGLGrid[0], numLGLGrid[1], numLGLGrid[2] );
-=======
+
+						GetTime( timeSta );
+						Spinor& psi = eigSol.Psi();
+
 						// Assuming that wavefun has only 1 component.  This should
             // be changed when spin-polarization is added.
 						DblNumTns& wavefun = psi.Wavefun();
 
             DblNumTns&   LGLWeight3D = hamDG.LGLWeight3D();
 						DblNumTns    sqrtLGLWeight3D( numLGLGrid[0], numLGLGrid[1], numLGLGrid[2] );
->>>>>>> 599abcbe
-
-              Real *ptr1 = LGLWeight3D.Data(), *ptr2 = sqrtLGLWeight3D.Data();
-              for( Int i = 0; i < numLGLGrid.prod(); i++ ){
-                *(ptr2++) = std::sqrt( *(ptr1++) );
-              }
-
-<<<<<<< HEAD
-              Int numBasis = psi.NumState() + 1;
-
-              DblNumMat localBasis( 
-                  numLGLGrid.prod(), 
-                  numBasis );
-=======
+
+            Real *ptr1 = LGLWeight3D.Data(), *ptr2 = sqrtLGLWeight3D.Data();
+            for( Int i = 0; i < numLGLGrid.prod(); i++ ){
+              *(ptr2++) = std::sqrt( *(ptr1++) );
+            }
+
             // Int numBasis = psi.NumState() + 1;
 						Int numBasis = psi.NumState();
 						Int numBasisTotal = psi.NumStateTotal();
@@ -1049,103 +979,9 @@
 						DblNumMat localBasis( 
 								numLGLGrid.prod(), 
 								numBasis );
->>>>>>> 599abcbe
-
-              SetValue( localBasis, 0.0 );
-
-<<<<<<< HEAD
-#ifdef _USE_OPENMP_
-#pragma omp parallel
-              {
-#endif
-#ifdef _USE_OPENMP_
-#pragma omp for schedule (dynamic,1) nowait
-#endif
-                for( Int l = 0; l < psi.NumState(); l++ ){
-                  InterpPeriodicUniformToLGL( 
-                      numGridExtElem,
-                      numLGLGrid,
-                      wavefun.VecData(0, l), 
-                      localBasis.VecData(l) );
-                }
-
-
-#ifdef _USE_OPENMP_
-#pragma omp for schedule (dynamic,1) nowait
-#endif
-                for( Int l = 0; l < psi.NumState(); l++ ){
-                  // FIXME Temporarily removing the mean value from each
-                  // basis function and add the constant mode later
-                  Real avg = blas::Dot( numLGLGrid.prod(),
-                      localBasis.VecData(l), 1,
-                      LGLWeight3D.Data(), 1 );
-                  avg /= ( domain_.Volume() / numElem_.prod() );
-                  for( Int p = 0; p < numLGLGrid.prod(); p++ ){
-                    localBasis(p, l) -= avg;
-                  }
-                }
-
-                // FIXME Temporary adding the constant mode. Should be done more systematically later.
-                for( Int p = 0; p < numLGLGrid.prod(); p++ ){
-                  localBasis(p,psi.NumState()) = 1.0 / std::sqrt( domain_.Volume() / numElem_.prod() );
-                }
-
-#ifdef _USE_OPENMP_
-              }
-#endif
-              GetTime( timeEnd );
-              statusOFS << "Time for interpolating basis = " 	<< timeEnd - timeSta
-                << " [s]" << std::endl;
-
-              // Post processing for the basis functions on the LGL grid.
-              // Method 1: Perform GEMM and threshold the basis functions
-              // for the small matrix
-              if(1){
-                GetTime( timeSta );
-                {
-                  // Scale the basis functions by sqrt of integration weight
-                  for( Int g = 0; g < localBasis.n(); g++ ){
-                    Real *ptr1 = localBasis.VecData(g);
-                    Real *ptr2 = sqrtLGLWeight3D.Data();
-                    for( Int l = 0; l < localBasis.m(); l++ ){
-                      *(ptr1++)  *= *(ptr2++);
-                    }
-                  }
-
-                  // Check the orthogonalizity of the basis especially
-                  // with respect to the constant mode
-                  DblNumMat MMat( numBasis, numBasis );
-                  Int numLGLGridTotal = numLGLGrid.prod();
-                  blas::Gemm( 'T', 'N', numBasis, numBasis, numLGLGridTotal,
-                      1.0, localBasis.Data(), numLGLGridTotal, 
-                      localBasis.Data(), numLGLGridTotal, 0.0,
-                      MMat.Data(), numBasis );
-
-                  DblNumMat    U( numBasis, numBasis );
-                  DblNumMat   VT( numBasis, numBasis );
-                  DblNumVec    S( numBasis );
-
-                  lapack::QRSVD( numBasis, numBasis, 
-                      MMat.Data(), numBasis,
-                      S.Data(), U.Data(), U.m(), VT.Data(), VT.m() );
-
-                  Int  numSVDBasis = 0;	
-                  for( Int g = 0; g < numBasis; g++ ){
-                    S[g] = std::sqrt( S[g] );
-                    if( S[g] / S[0] > SVDBasisTolerance_ )
-                      numSVDBasis++;
-                  }
-
-                  // Unscale the orthogonal basis functions by sqrt of
-                  // integration weight
-                  for( Int g = 0; g < localBasis.n(); g++ ){
-                    Real *ptr1 = localBasis.VecData(g);
-                    Real *ptr2 = sqrtLGLWeight3D.Data();
-                    for( Int l = 0; l < localBasis.m(); l++ ){
-                      *(ptr1++)  /= *(ptr2++);
-                    }
-                  }
-=======
+
+						SetValue( localBasis, 0.0 );
+
 //#ifdef _USE_OPENMP_
 //#pragma omp parallel
             {
@@ -1234,146 +1070,11 @@
                 if(mpirankRow == (mpisizeRow - 1)){
                   heightLocal = heightBlocksize + height % mpisizeRow;
                 }
->>>>>>> 599abcbe
 
                 if(mpirankRow == (mpisizeRow - 1)){
                   heightLGLLocal = heightLGLBlocksize + heightLGL % mpisizeRow;
                 }
 
-<<<<<<< HEAD
-                  // Get the first numSVDBasis which are significant.
-                  DblNumMat& basis = hamDG.BasisLGL().LocalMap()[key];
-                  basis.Resize( localBasis.m(), numSVDBasis );
-
-                  for( Int g = 0; g < numSVDBasis; g++ ){
-                    blas::Scal( numBasis, 1.0 / S[g], U.VecData(g), 1 );
-                  }
-
-                  blas::Gemm( 'N', 'N', numLGLGridTotal, numSVDBasis,
-                      numBasis, 1.0, localBasis.Data(), numLGLGridTotal,
-                      U.Data(), numBasis, 0.0, basis.Data(), numLGLGridTotal );
-
-#if ( _DEBUGlevel_ >= 1  )
-                  {
-                    // Scale the basis functions by sqrt of integration weight
-                    for( Int g = 0; g < basis.n(); g++ ){
-                      Real *ptr1 = basis.VecData(g);
-                      Real *ptr2 = sqrtLGLWeight3D.Data();
-                      for( Int l = 0; l < basis.m(); l++ ){
-                        *(ptr1++)  *= *(ptr2++);
-                      }
-                    }
-
-                    // Check the orthogonalizity of the basis especially
-                    // with respect to the constant mode
-                    DblNumMat MMat( numSVDBasis, numSVDBasis );
-                    Int numLGLGridTotal = numLGLGrid.prod();
-                    blas::Gemm( 'T', 'N', numSVDBasis, numSVDBasis, numLGLGridTotal,
-                        1.0, basis.Data(), numLGLGridTotal, 
-                        basis.Data(), numLGLGridTotal, 0.0,
-                        MMat.Data(), numSVDBasis );
-
-                    statusOFS << "MMat = " << MMat << std::endl;
-
-
-                    for( Int g = 0; g < basis.n(); g++ ){
-                      Real *ptr1 = basis.VecData(g);
-                      Real *ptr2 = sqrtLGLWeight3D.Data();
-                      for( Int l = 0; l < basis.m(); l++ ){
-                        *(ptr1++)  /= *(ptr2++);
-                      }
-                    }
-                  }
-#endif
-
-
-                  statusOFS << "Singular values of the basis = " 
-                    << S << std::endl;
-
-                  statusOFS << "Number of significant SVD basis = " 
-                    << numSVDBasis << std::endl;
-
-                }
-                GetTime( timeEnd );
-                statusOFS << "Time for SVD of basis = " 	<< timeEnd - timeSta
-                  << " [s]" << std::endl;
-              }
-
-              // Method 2: SVD
-              if(0){
-                GetTime( timeSta );
-                {
-
-                  // Scale the basis functions by sqrt of integration weight
-                  //#pragma omp parallel for 
-                  for( Int g = 0; g < localBasis.n(); g++ ){
-                    Real *ptr1 = localBasis.VecData(g);
-                    Real *ptr2 = sqrtLGLWeight3D.Data();
-                    for( Int l = 0; l < localBasis.m(); l++ ){
-                      *(ptr1++)  *= *(ptr2++);
-                    }
-                  }
-
-#if ( _DEBUGlevel_ >= 1  )
-                  // Check the orthogonalizity of the basis especially
-                  // with respect to the constant mode
-                  DblNumMat MMat( numBasis, numBasis );
-                  SetValue( MMat, 0.0 );
-                  for( Int a = 0; a < numBasis; a++ ){
-                    for( Int b = a; b < numBasis; b++ ){
-                      MMat(a,b) = blas::Dot(
-                          numLGLGrid.prod(),
-                          localBasis.VecData(a), 1,
-                          localBasis.VecData(b), 1 );
-                      MMat(b,a) = MMat(a,b);
-                    }
-                  }
-
-                  statusOFS << "MMat = " << std::endl << MMat << std::endl;
-#endif
-
-
-                  DblNumMat    U( localBasis.m(), localBasis.n() );
-                  DblNumMat   VT( localBasis.n(), localBasis.n() );
-                  DblNumVec    S( localBasis.n() );
-
-
-                  lapack::QRSVD( localBasis.m(), localBasis.n(), 
-                      localBasis.Data(), localBasis.m(),
-                      S.Data(), U.Data(), U.m(), VT.Data(), VT.m() );
-
-                  statusOFS << "Singular values of the basis = " 
-                    << S << std::endl;
-
-                  // Unscale the orthogonal basis functions by sqrt of
-                  // integration weight
-                  //#pragma omp parallel for schedule(dynamic,1) 
-
-                  // Introduce an SVD truncation criterion parameter.
-                  Int  numSVDBasis = 0;	
-                  for( Int g = 0; g < localBasis.n(); g++ ){
-                    Real *ptr1 = U.VecData(g);
-                    Real *ptr2 = sqrtLGLWeight3D.Data();
-                    for( Int l = 0; l < localBasis.m(); l++ ){
-                      *(ptr1++)  /= *(ptr2++);
-                    }
-                    if( S[g] / S[0] > SVDBasisTolerance_ )
-                      numSVDBasis++;
-                  }
-
-                  // Get the first numSVDBasis which are significant.
-                  DblNumMat& basis = hamDG.BasisLGL().LocalMap()[key];
-                  basis.Resize( localBasis.m(), numSVDBasis );
-                  blas::Copy( localBasis.m() * numSVDBasis, 
-                      U.Data(), 1, basis.Data(), 1 );
-
-                  statusOFS << "Number of significant SVD basis = " 	<< numSVDBasis << std::endl;
-                }
-                GetTime( timeEnd );
-                statusOFS << "Time for SVD of basis = " 	<< timeEnd - timeSta
-                  << " [s]" << std::endl;
-              }
-=======
                 // FIXME Use AlltoallForward and AlltoallBackward
                 // functions to replace below
 
@@ -1399,134 +1100,10 @@
                 SetValue( MMat, 0.0 );
                 MPI_Allreduce( MMatTemp.Data(), MMat.Data(), numBasisTotal * numBasisTotal, MPI_DOUBLE, MPI_SUM, domain_.rowComm );
                 
->>>>>>> 599abcbe
 
                 // The following operation is only performed on the
                 // master processor in the row communicator
 
-<<<<<<< HEAD
-
-              // Method 3: Solve generalized eigenvalue problem
-              //   (D Phi)^T W (D Phi) v = lambda Phi^T W Phi v
-              // and threshold on the eigenvalue lambda to obtain
-              // orthogonal basis functions.  Here Phi are the local basis
-              // functions computed on the LGL grid, W is the LGL weight
-              // matrix and D is the differentiation matrix same as
-              // hamiltonian_dg.cpp.
-              //
-              if(0){
-                GetTime( timeSta );
-                {
-                  // Compute the derivatives of the basis functions
-                  std::vector<DblNumMat> DlocalBasis(DIM);
-                  for( Int d = 0; d < DIM; d++ ){
-                    DlocalBasis[d].Resize( numLGLGrid.prod(), 
-                        numBasis );
-                    for( int g = 0; g < numBasis; g++ ){
-                      hamDG.DiffPsi( numLGLGrid, localBasis.VecData(g), 
-                          DlocalBasis[d].VecData(g), d );
-                    }
-                  }
-
-                  // Solve the generalized eigenvalue problem
-                  DblNumMat KMat( numBasis, numBasis );
-                  DblNumMat MMat( numBasis, numBasis );
-                  SetValue( KMat, 0.0 );
-                  SetValue( MMat, 0.0 );
-                  for( Int a = 0; a < numBasis; a++ ){
-                    for( Int b = a; b < numBasis; b++ ){
-                      KMat(a,b) = 
-                        + ThreeDotProduct(
-                            DlocalBasis[0].VecData(a), DlocalBasis[0].VecData(b), 
-                            LGLWeight3D.Data(), numLGLGrid.prod() )
-                        + ThreeDotProduct(
-                            DlocalBasis[1].VecData(a), DlocalBasis[1].VecData(b), 
-                            LGLWeight3D.Data(), numLGLGrid.prod() )
-                        + ThreeDotProduct(
-                            DlocalBasis[2].VecData(a), DlocalBasis[2].VecData(b), 
-                            LGLWeight3D.Data(), numLGLGrid.prod() );
-                      MMat(a,b) =
-                        + ThreeDotProduct(
-                            localBasis.VecData(a), localBasis.VecData(b), 
-                            LGLWeight3D.Data(), numLGLGrid.prod() );
-                      KMat(b,a) = KMat(a,b);
-                      MMat(b,a) = MMat(a,b);
-                    }
-                  }
-
-#if ( _DEBUGlevel_ >= 1  )
-                  statusOFS << "KMat = " << std::endl << KMat << std::endl;
-                  statusOFS << "MMat = " << std::endl << MMat << std::endl;
-                  DblNumVec t( numLGLGrid.prod() );
-                  blas::Copy( numLGLGrid.prod(), DlocalBasis[0].VecData(numBasis-1), 1,
-                      t.Data(), 1 );
-                  statusOFS << "DlocalBasis[0](:,end) = " << t << std::endl;
-                  blas::Copy( numLGLGrid.prod(), DlocalBasis[1].VecData(numBasis-1), 1,
-                      t.Data(), 1 );
-                  statusOFS << "DlocalBasis[1](:,end) = " << t << std::endl;
-                  blas::Copy( numLGLGrid.prod(), DlocalBasis[2].VecData(numBasis-1), 1,
-                      t.Data(), 1 );
-                  statusOFS << "DlocalBasis[2](:,end) = " << t << std::endl;
-#endif
-
-
-                  lapack::Potrf( 'U', numBasis, MMat.Data(), numBasis );
-
-                  lapack::Hegst( 1, 'U', numBasis, 
-                      KMat.Data(), numBasis, 
-                      MMat.Data(), numBasis );
-
-                  std::vector<Real>  eigs(numBasis);
-                  lapack::Syevd( 'V', 'U', numBasis, KMat.Data(), numBasis,
-                      &eigs[0] );
-
-                  // Multiply eigs by 0.5 to obtain the effective ecut
-                  Int numBasisKeep = 0;
-                  for( Int a = 0; a < numBasis; a++ ){
-                    eigs[a] *= 0.5;
-                    // Keeping the basis if it is smooth enough
-                    // TODO Introduce a number for 
-                    // ecutWavefunction_ / 16.0
-                    if( eigs[a] < ecutWavefunction_ / 16.0 ){
-                      numBasisKeep = a+1;
-                    }
-                  }
-
-                  statusOFS << "Effective ecut = " << std::endl << eigs << std::endl;
-
-                  // Get the eigenfunctions for the generalized eigenvalue
-                  // problem.
-                  // NOTE The formulation only works with 'U' option.
-                  // TODO Make Sygvd function which takes into account the
-                  // 'L' option.
-                  blas::Trsm( 'L', 'U', 'N', 'N', numBasis, numBasis,
-                      1.0, MMat.Data(), numBasis, 
-                      KMat.Data(), numBasis );
-
-                  // Get the adaptive local basis functions
-                  DblNumMat& basis = hamDG.BasisLGL().LocalMap()[key];
-                  basis.Resize( localBasis.m(), numBasisKeep );
-                  blas::Gemm( 'N', 'N', localBasis.m(), numBasisKeep, localBasis.n(),
-                      1.0, localBasis.Data(), localBasis.m(),
-                      KMat.Data(), numBasis,
-                      0.0, basis.Data(), localBasis.m() );
-
-                  // Check the orthogonality of the basis functions
-#if ( _DEBUGlevel_ >= 1  )
-                  MMat.Resize( basis.n(), basis.n() );
-                  for( Int a = 0; a < basis.n(); a++ ){
-                    for( Int b = a; b < basis.n(); b++ ){
-                      MMat(a,b) =
-                        + ThreeDotProduct(
-                            basis.VecData(a), basis.VecData(b), 
-                            LGLWeight3D.Data(), numLGLGrid.prod() );
-                      MMat(b,a) = MMat(a,b);
-                    }
-                  }
-                  statusOFS << "Checking the validity of the orthogonality: " << 
-                    MMat << std::endl;
-#endif
-=======
                 DblNumMat    U( numBasisTotal, numBasisTotal );
                 DblNumMat   VT( numBasisTotal, numBasisTotal );
                 DblNumVec    S( numBasisTotal );
@@ -1553,7 +1130,6 @@
                
                 MPI_Barrier( domain_.rowComm );
 
->>>>>>> 599abcbe
 
                 // Broadcast U and S
 
@@ -1589,114 +1165,10 @@
                 basis.Resize( numLGLGridTotal, numSVDBasisLocal );
                 DblNumMat basisRow( numLGLGridLocal, numSVDBasisTotal );
 
-<<<<<<< HEAD
-                  statusOFS << "Number of basis kept = " 	<< numBasisKeep << std::endl;
-                }
-                GetTime( timeEnd );
-                statusOFS << "Time for post processing of the basis = " 	<< timeEnd - timeSta
-                  << " [s]" << std::endl;
-              }
-            }
-=======
                 SetValue( basis, 0.0 );
                 SetValue( basisRow, 0.0 );
->>>>>>> 599abcbe
-
-            // LLIN New post processing code 05/22/2014
-            // NOTE: There is no extra procedure for adding the constant mode.
-            if(1){
-
-<<<<<<< HEAD
-              GetTime( timeSta );
-              Spinor& psi = eigSol.Psi();
-
-              // Assuming that wavefun has only 1 component
-              DblNumTns& wavefun = psi.Wavefun();
-
-              DblNumTns&   LGLWeight3D = hamDG.LGLWeight3D();
-              DblNumTns    sqrtLGLWeight3D( numLGLGrid[0], numLGLGrid[1], numLGLGrid[2] );
-
-              Real *ptr1 = LGLWeight3D.Data(), *ptr2 = sqrtLGLWeight3D.Data();
-              for( Int i = 0; i < numLGLGrid.prod(); i++ ){
-                *(ptr2++) = std::sqrt( *(ptr1++) );
-              }
-
-              DblNumMat localBasis(
-                  numLGLGrid.prod(), 
-                  numBasis );
-
-              SetValue( localBasis, 0.0 );
-
-#ifdef _USE_OPENMP_
-#pragma omp parallel
-              {
-#endif
-#ifdef _USE_OPENMP_
-#pragma omp for schedule (dynamic,1) nowait
-#endif
-                for( Int l = 0; l < numBasis; l++ ){
-                  InterpPeriodicUniformToLGL( 
-                      numGridExtElem,
-                      numLGLGrid,
-                      wavefun.VecData(0, l), 
-                      localBasis.VecData(l) );
-                }
-#ifdef _USE_OPENMP_
-              }
-#endif
-              GetTime( timeEnd );
-              statusOFS << "Time for interpolating basis = " 	<< timeEnd - timeSta
-                << " [s]" << std::endl;
-
-              // Post processing for the basis functions on the LGL grid.
-              // Perform GEMM and threshold the basis functions for the
-              // small matrix
-              if(1){
-                GetTime( timeSta );
-                {
-                  // Scale the basis functions by sqrt of integration weight
-                  for( Int g = 0; g < localBasis.n(); g++ ){
-                    Real *ptr1 = localBasis.VecData(g);
-                    Real *ptr2 = sqrtLGLWeight3D.Data();
-                    for( Int l = 0; l < localBasis.m(); l++ ){
-                      *(ptr1++)  *= *(ptr2++);
-                    }
-                  }
-
-                  // Orthogonalize the basis and eliminate the linearly
-                  // dependent modes (as a safe-guard)
-                  DblNumMat MMat( numBasis, numBasis );
-                  Int numLGLGridTotal = numLGLGrid.prod();
-                  blas::Gemm( 'T', 'N', numBasis, numBasis, numLGLGridTotal,
-                      1.0, localBasis.Data(), numLGLGridTotal, 
-                      localBasis.Data(), numLGLGridTotal, 0.0,
-                      MMat.Data(), numBasis );
-
-                  DblNumMat    U( numBasis, numBasis );
-                  DblNumMat   VT( numBasis, numBasis );
-                  DblNumVec    S( numBasis );
-
-                  lapack::QRSVD( numBasis, numBasis, 
-                      MMat.Data(), numBasis,
-                      S.Data(), U.Data(), U.m(), VT.Data(), VT.m() );
-
-                  Int  numSVDBasis = 0;	
-                  for( Int g = 0; g < numBasis; g++ ){
-                    S[g] = std::sqrt( S[g] );
-                    if( S[g] / S[0] > SVDBasisTolerance_ )
-                      numSVDBasis++;
-                  }
-
-                  // Unscale the orthogonal basis functions by sqrt of
-                  // integration weight
-                  for( Int g = 0; g < localBasis.n(); g++ ){
-                    Real *ptr1 = localBasis.VecData(g);
-                    Real *ptr2 = sqrtLGLWeight3D.Data();
-                    for( Int l = 0; l < localBasis.m(); l++ ){
-                      *(ptr1++)  /= *(ptr2++);
-                    }
-                  }
-=======
+
+
                 for( Int g = 0; g < numSVDBasisTotal; g++ ){
                   blas::Scal( numBasisTotal, 1.0 / S[g], U.VecData(g), 1 );
                 }
@@ -1737,21 +1209,8 @@
                 MPI_Barrier( domain_.rowComm );
 
               }
->>>>>>> 599abcbe
-
-                  // Get the first numSVDBasis which are significant.
-                  DblNumMat& basis = hamDG.BasisLGL().LocalMap()[key];
-                  basis.Resize( localBasis.m(), numSVDBasis );
-
-<<<<<<< HEAD
-                  for( Int g = 0; g < numSVDBasis; g++ ){
-                    blas::Scal( numBasis, 1.0 / S[g], U.VecData(g), 1 );
-                  }
-
-                  blas::Gemm( 'N', 'N', numLGLGridTotal, numSVDBasis,
-                      numBasis, 1.0, localBasis.Data(), numLGLGridTotal,
-                      U.Data(), numBasis, 0.0, basis.Data(), numLGLGridTotal );
-=======
+
+
             
               GetTime( timeEnd );
 							statusOFS << "Time for SVD of basis = " 	<< timeEnd - timeSta
@@ -1764,28 +1223,13 @@
               //  statusOFS << std::endl<< "All processors exit with abort in scf_dg.cpp." << std::endl;
               //  abort();
              // }
->>>>>>> 599abcbe
-
-                  statusOFS << "Singular values of the basis = " 
-                    << S << std::endl;
-
-<<<<<<< HEAD
-                  statusOFS << "Number of significant SVD basis = " 
-                    << numSVDBasis << std::endl;
-
-                }
-                GetTime( timeEnd );
-                statusOFS << "Time for SVD of basis = " 	<< timeEnd - timeSta
-                  << " [s]" << std::endl;
-              }
-            }
-=======
+
+
 
             MPI_Barrier( domain_.rowComm );
             
             } // if(1)
 
->>>>>>> 599abcbe
 
 					} // own this element
 				} // for (i)
@@ -2619,19 +2063,6 @@
       }
 
 
-<<<<<<< HEAD
-      PPEXSIDFTDriver(
-          pexsiPlan_,
-          pexsiOptions_,
-          numElectronExact,
-          &muPEXSI,
-          &numElectronPEXSI,         
-          &muMinInertia,              
-          &muMaxInertia,             
-          &numTotalInertiaIter,
-          &numTotalPEXSIIter,
-          &info );
-=======
 //      PPEXSIDFTDriver(
 //          pexsiPlan_,
 //          numElectronExact,
@@ -2643,7 +2074,6 @@
 //          &numTotalInertiaIter,
 //          &numTotalPEXSIIter,
 //          &info );
->>>>>>> 599abcbe
 
       if( info != 0 ){
         std::ostringstream msg;

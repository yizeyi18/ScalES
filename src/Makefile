--- conflicted
+++ resolved
@@ -7,16 +7,13 @@
 			 hamiltonian_dg_matrix.cpp hamiltonian_dg.cpp hamiltonian.cpp \
 			 periodtable.cpp spinor.cpp fourier.cpp utility.cpp esdf.cpp \
 			 mpi_interf.cpp scalapack.cpp lapack.cpp blas.cpp global.cpp \
-<<<<<<< HEAD
-			 tddft.cpp  sgmres.cpp
-=======
+			 tddft.cpp  sgmres.cpp \
 			 cuda_errors.cpp  cublas.cpp magma.cpp
-SRCF90 = rqrcp.f90 check_qpf.f90  check_qrf.f90  partial_pdgeqpf.f90 \
-			 partial_qr_swap.f90  
-SRCF   = partial_pdgeqp3.f  partial_pdgeqrf.f  \
-				 pdgeqp3.f  pdgeqp3s.f  pdqppiv.f
+#SRCF90 = rqrcp.f90 check_qpf.f90  check_qrf.f90  partial_pdgeqpf.f90 \
+#			 partial_qr_swap.f90  
+#SRCF   = partial_pdgeqp3.f  partial_pdgeqrf.f  \
+#				 pdgeqp3.f  pdgeqp3s.f  pdqppiv.f
 SRCCU  = cuda_utils.cu
->>>>>>> b5280d44
 
 ifeq (${USE_GPU}, 1)
 OBJS = ${SRCS:.cpp=.o} ${SRCF90:.f90=.o} ${SRCF:.f=.o} ${SRCCU:.cu=.o}

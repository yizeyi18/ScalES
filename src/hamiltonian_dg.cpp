--- conflicted
+++ resolved
@@ -91,9 +91,6 @@
   numElem_           = esdfParam.numElem;
   penaltyAlpha_      = esdfParam.penaltyAlpha;
   numLGLGridElem_    = esdfParam.numGridLGL;
-<<<<<<< HEAD
- 
-=======
 
 	Int mpirank, mpisize;
   MPI_Comm_rank( domain_.comm, &mpirank );
@@ -106,7 +103,6 @@
   Int mpisizeCol;  MPI_Comm_size(domain_.colComm, &mpisizeCol);
 
 
->>>>>>> 599abcbe
 	{
 		if( esdfParam.XCType == "XC_LDA_XC_TETER93" )
 			XCId_ = XC_LDA_XC_TETER93;
@@ -115,12 +111,8 @@
 	}
 
 
-<<<<<<< HEAD
-	Int ntot = domain_.NumGridTotal();
-=======
 	
   Int ntot = domain_.NumGridTotal();
->>>>>>> 599abcbe
   Int ntotFine = domain_.NumGridTotalFine();
 
 	XCInitialized_ = false;

--- conflicted
+++ resolved
@@ -454,13 +454,8 @@
           statusOFS << std::endl << "x_pos: " << x_pos << std::endl;
 //#if USE_CUDA
 #if 1
-<<<<<<< HEAD
           //statusOFS << std::endl << "Testing AXPBY" << std::endl;
           cuda::axpby_device(local_height * local_width, -c, hamDG.h_pluckX_ptr_d[x_pos], 1, 1.0, hamDG.h_pluckY_ptr_d[0], 1);
-=======
-          statusOFS << std::endl << "Testing AXPBY" << std::endl;
-          device::axpby_device(local_height * local_width, -c, hamDG.h_pluckX_ptr_d[x_pos], 1, 1.0, hamDG.h_pluckY_ptr_d[0], 1);
->>>>>>> 71bd3536
           DblNumMat copy_mat_Y_local(local_height, local_width);
 
           cuda::memcpy_d2h( copy_mat_Y_local.Data(), hamDG.pluckY_pack_d.data(), copy_mat_Y_local.Size() );

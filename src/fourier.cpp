/*
	 Copyright (c) 2012 The Regents of the University of California,
	 through Lawrence Berkeley National Laboratory.  

   Author: Lin Lin
	 
   This file is part of DGDFT. All rights reserved.

	 Redistribution and use in source and binary forms, with or without
	 modification, are permitted provided that the following conditions are met:

	 (1) Redistributions of source code must retain the above copyright notice, this
	 list of conditions and the following disclaimer.
	 (2) Redistributions in binary form must reproduce the above copyright notice,
	 this list of conditions and the following disclaimer in the documentation
	 and/or other materials provided with the distribution.
	 (3) Neither the name of the University of California, Lawrence Berkeley
	 National Laboratory, U.S. Dept. of Energy nor the names of its contributors may
	 be used to endorse or promote products derived from this software without
	 specific prior written permission.

	 THIS SOFTWARE IS PROVIDED BY THE COPYRIGHT HOLDERS AND CONTRIBUTORS "AS IS" AND
	 ANY EXPRESS OR IMPLIED WARRANTIES, INCLUDING, BUT NOT LIMITED TO, THE IMPLIED
	 WARRANTIES OF MERCHANTABILITY AND FITNESS FOR A PARTICULAR PURPOSE ARE
	 DISCLAIMED. IN NO EVENT SHALL THE COPYRIGHT OWNER OR CONTRIBUTORS BE LIABLE FOR
	 ANY DIRECT, INDIRECT, INCIDENTAL, SPECIAL, EXEMPLARY, OR CONSEQUENTIAL DAMAGES
	 (INCLUDING, BUT NOT LIMITED TO, PROCUREMENT OF SUBSTITUTE GOODS OR SERVICES;
	 LOSS OF USE, DATA, OR PROFITS; OR BUSINESS INTERRUPTION) HOWEVER CAUSED AND ON
	 ANY THEORY OF LIABILITY, WHETHER IN CONTRACT, STRICT LIABILITY, OR TORT
	 (INCLUDING NEGLIGENCE OR OTHERWISE) ARISING IN ANY WAY OUT OF THE USE OF THIS
	 SOFTWARE, EVEN IF ADVISED OF THE POSSIBILITY OF SUCH DAMAGE.

	 You are under no obligation whatsoever to provide any bug fixes, patches, or
	 upgrades to the features, functionality or performance of the source code
	 ("Enhancements") to anyone; however, if you choose to make your Enhancements
	 available either publicly, or directly to Lawrence Berkeley National
	 Laboratory, without imposing a separate written license agreement for such
	 Enhancements, then you hereby grant the following license: a non-exclusive,
	 royalty-free perpetual license to install, use, modify, prepare derivative
	 works, incorporate into other computer software, distribute, and sublicense
	 such enhancements or derivative works thereof, in binary and source code form.
*/
/// @file fourier.cpp
/// @brief Sequential and Distributed Fourier wrapper.
/// @date 2011-11-01
#include  "fourier.hpp"

namespace dgdft{


// *********************************************************************
// Sequential FFTW
// *********************************************************************

Fourier::Fourier () : 
	isInitialized(false),
	numGridTotal(0),
<<<<<<< HEAD
	plannerFlag(FFTW_MEASURE | FFTW_UNALIGNED)
=======
  numGridTotalFine(0),
	plannerFlag(FFTW_MEASURE)
>>>>>>> 95beb376
	{
		backwardPlan  = NULL;
		forwardPlan   = NULL;
		backwardPlanR2C  = NULL;
		forwardPlanR2C   = NULL;
		backwardPlanFine  = NULL;
		forwardPlanFine   = NULL;
		backwardPlanR2CFine  = NULL;
		forwardPlanR2CFine   = NULL;
    
	}

Fourier::~Fourier () 
{
	if( backwardPlan ) fftw_destroy_plan( backwardPlan );
	if( forwardPlan  ) fftw_destroy_plan( forwardPlan );
	if( backwardPlanR2C  ) fftw_destroy_plan( backwardPlanR2C );
	if( forwardPlanR2C   ) fftw_destroy_plan( forwardPlanR2C );
	if( backwardPlanFine ) fftw_destroy_plan( backwardPlanFine );
	if( forwardPlanFine  ) fftw_destroy_plan( forwardPlanFine );
	if( backwardPlanR2CFine  ) fftw_destroy_plan( backwardPlanR2CFine );
	if( forwardPlanR2CFine   ) fftw_destroy_plan( forwardPlanR2CFine );
}

void Fourier::Initialize ( const Domain& dm )
{
#ifndef _RELEASE_
	PushCallStack("Fourier::Initialize");
#endif  // ifndef _RELEASE_

	if( isInitialized ) {
		throw std::logic_error("Fourier has been prepared.");
	}

	domain = dm;
	Index3& numGrid = domain.numGrid;
	Point3& length  = domain.length;

	numGridTotal = domain.NumGridTotal();

	inputComplexVec.Resize( numGridTotal );
	outputComplexVec.Resize( numGridTotal );

	forwardPlan = fftw_plan_dft_3d( 
			numGrid[2], numGrid[1], numGrid[0], 
			reinterpret_cast<fftw_complex*>( &inputComplexVec[0] ), 
			reinterpret_cast<fftw_complex*>( &outputComplexVec[0] ),
			FFTW_FORWARD, plannerFlag );

	backwardPlan = fftw_plan_dft_3d(
			numGrid[2], numGrid[1], numGrid[0],
			reinterpret_cast<fftw_complex*>( &outputComplexVec[0] ),
			reinterpret_cast<fftw_complex*>( &inputComplexVec[0] ),
			FFTW_BACKWARD, plannerFlag);

	std::vector<DblNumVec>  KGrid(DIM);                // Fourier grid
	for( Int idim = 0; idim < DIM; idim++ ){
		KGrid[idim].Resize( numGrid[idim] );
		for( Int i = 0; i <= numGrid[idim] / 2; i++ ){
			KGrid[idim](i) = i * 2.0 * PI / length[idim];
		}
		for( Int i = numGrid[idim] / 2 + 1; i < numGrid[idim]; i++ ){
			KGrid[idim](i) = ( i - numGrid[idim] ) * 2.0 * PI / length[idim];
		}
	}

	gkk.Resize( dm.NumGridTotal() );
	TeterPrecond.Resize( dm.NumGridTotal() );
	ik.resize(DIM);
	ik[0].Resize( dm.NumGridTotal() );
	ik[1].Resize( dm.NumGridTotal() );
	ik[2].Resize( dm.NumGridTotal() );

	Real*     gkkPtr = gkk.Data();
	Complex*  ikXPtr = ik[0].Data();
	Complex*  ikYPtr = ik[1].Data();
	Complex*  ikZPtr = ik[2].Data();



	for( Int k = 0; k < numGrid[2]; k++ ){
		for( Int j = 0; j < numGrid[1]; j++ ){
			for( Int i = 0; i < numGrid[0]; i++ ){
				*(gkkPtr++) = 
					( KGrid[0](i) * KGrid[0](i) +
						KGrid[1](j) * KGrid[1](j) +
						KGrid[2](k) * KGrid[2](k) ) / 2.0;

				*(ikXPtr++) = Complex( 0.0, KGrid[0](i) );
				*(ikYPtr++) = Complex( 0.0, KGrid[1](j) );
				*(ikZPtr++) = Complex( 0.0, KGrid[2](k) );

			}
		}
	}

	// TeterPreconditioner
	Real  a, b;
	for( Int i = 0; i < domain.NumGridTotal(); i++ ){
		a = gkk[i] * 2.0;
		b = 27.0 + a * (18.0 + a * (12.0 + a * 8.0) );
		TeterPrecond[i] = b / ( b + 16.0 * pow(a, 4.0) );
	}


	// R2C transform
	numGridTotalR2C = (numGrid[0]/2+1) * numGrid[1] * numGrid[2];

	inputVecR2C.Resize( numGridTotal );
	outputVecR2C.Resize( numGridTotalR2C );

	forwardPlanR2C = fftw_plan_dft_r2c_3d( 
			numGrid[2], numGrid[1], numGrid[0], 
			( &inputVecR2C[0] ), 
			reinterpret_cast<fftw_complex*>( &outputVecR2C[0] ),
			plannerFlag );

	backwardPlanR2C = fftw_plan_dft_c2r_3d(
			numGrid[2], numGrid[1], numGrid[0],
			reinterpret_cast<fftw_complex*>( &outputVecR2C[0] ),
			&inputVecR2C[0],
			plannerFlag);
  

	// -1/2 \Delta  and Teter preconditioner in R2C
	gkkR2C.Resize( numGridTotalR2C );
	TeterPrecondR2C.Resize( numGridTotalR2C );
	ikR2C.resize(DIM);
	ikR2C[0].Resize( numGridTotalR2C );
	ikR2C[1].Resize( numGridTotalR2C );
	ikR2C[2].Resize( numGridTotalR2C );


	Real*  gkkR2CPtr = gkkR2C.Data();
	Complex*  ikXR2CPtr = ikR2C[0].Data();
	Complex*  ikYR2CPtr = ikR2C[1].Data();
	Complex*  ikZR2CPtr = ikR2C[2].Data();
	for( Int k = 0; k < numGrid[2]; k++ ){
		for( Int j = 0; j < numGrid[1]; j++ ){
			for( Int i = 0; i < numGrid[0]/2+1; i++ ){
				*(gkkR2CPtr++) = 
					( KGrid[0](i) * KGrid[0](i) +
						KGrid[1](j) * KGrid[1](j) +
						KGrid[2](k) * KGrid[2](k) ) / 2.0;

				*(ikXR2CPtr++) = Complex( 0.0, KGrid[0](i) );
				*(ikYR2CPtr++) = Complex( 0.0, KGrid[1](j) );
				*(ikZR2CPtr++) = Complex( 0.0, KGrid[2](k) );
			}
		}
	}


	// TeterPreconditioner
	for( Int i = 0; i < numGridTotalR2C; i++ ){
		a = gkkR2C[i] * 2.0;
		b = 27.0 + a * (18.0 + a * (12.0 + a * 8.0) );
		TeterPrecondR2C[i] = b / ( b + 16.0 * pow(a, 4.0) );
	}

	// Mark Fourier to be initialized
	isInitialized = true;

#ifndef _RELEASE_
	PopCallStack();
#endif  // ifndef _RELEASE_

	return ;
}		// -----  end of function Fourier::Initialize  ----- 








// huwei begin


void Fourier::InitializeFine ( const Domain& dm )
{
#ifndef _RELEASE_
	PushCallStack("Fourier::Initialize");
#endif  // ifndef _RELEASE_

//  if( isInitialized ) {
//		throw std::logic_error("Fourier has been prepared.");
//	}

	domain = dm;
	Index3& numGrid = domain.numGridFine;
	Point3& length  = domain.length;

	numGridTotalFine = domain.NumGridTotalFine();

	inputComplexVecFine.Resize( numGridTotalFine );
	outputComplexVecFine.Resize( numGridTotalFine );

	forwardPlanFine = fftw_plan_dft_3d( 
			numGrid[2], numGrid[1], numGrid[0], 
			reinterpret_cast<fftw_complex*>( &inputComplexVecFine[0] ), 
			reinterpret_cast<fftw_complex*>( &outputComplexVecFine[0] ),
			FFTW_FORWARD, plannerFlag );

	backwardPlanFine = fftw_plan_dft_3d(
			numGrid[2], numGrid[1], numGrid[0],
			reinterpret_cast<fftw_complex*>( &outputComplexVecFine[0] ),
			reinterpret_cast<fftw_complex*>( &inputComplexVecFine[0] ),
			FFTW_BACKWARD, plannerFlag);

	std::vector<DblNumVec>  KGrid(DIM);                // Fourier grid
	for( Int idim = 0; idim < DIM; idim++ ){
		KGrid[idim].Resize( numGrid[idim] );
		for( Int i = 0; i <= numGrid[idim] / 2; i++ ){
			KGrid[idim](i) = i * 2.0 * PI / length[idim];
		}
		for( Int i = numGrid[idim] / 2 + 1; i < numGrid[idim]; i++ ){
			KGrid[idim](i) = ( i - numGrid[idim] ) * 2.0 * PI / length[idim];
		}
	}

	gkkFine.Resize( dm.NumGridTotalFine() );
	TeterPrecondFine.Resize( dm.NumGridTotalFine() );
	ikFine.resize(DIM);
	ikFine[0].Resize( dm.NumGridTotalFine() );
	ikFine[1].Resize( dm.NumGridTotalFine() );
	ikFine[2].Resize( dm.NumGridTotalFine() );

	Real*     gkkPtr = gkkFine.Data();
	Complex*  ikXPtr = ikFine[0].Data();
	Complex*  ikYPtr = ikFine[1].Data();
	Complex*  ikZPtr = ikFine[2].Data();

	for( Int k = 0; k < numGrid[2]; k++ ){
		for( Int j = 0; j < numGrid[1]; j++ ){
			for( Int i = 0; i < numGrid[0]; i++ ){
				*(gkkPtr++) = 
					( KGrid[0](i) * KGrid[0](i) +
						KGrid[1](j) * KGrid[1](j) +
						KGrid[2](k) * KGrid[2](k) ) / 2.0;

				*(ikXPtr++) = Complex( 0.0, KGrid[0](i) );
				*(ikYPtr++) = Complex( 0.0, KGrid[1](j) );
				*(ikZPtr++) = Complex( 0.0, KGrid[2](k) );

			}
		}
	}


	// TeterPreconditioner
	Real  a, b;
	for( Int i = 0; i < domain.NumGridTotalFine(); i++ ){
		a = gkkFine[i] * 2.0;
		b = 27.0 + a * (18.0 + a * (12.0 + a * 8.0) );
		TeterPrecondFine[i] = b / ( b + 16.0 * pow(a, 4.0) );
	}

	// R2C transform
	numGridTotalR2CFine = (numGrid[0]/2+1) * numGrid[1] * numGrid[2];

	inputVecR2CFine.Resize( numGridTotalFine );
	outputVecR2CFine.Resize( numGridTotalR2CFine );

	forwardPlanR2CFine = fftw_plan_dft_r2c_3d( 
			numGrid[2], numGrid[1], numGrid[0], 
			( &inputVecR2CFine[0] ), 
			reinterpret_cast<fftw_complex*>( &outputVecR2CFine[0] ),
			plannerFlag );

	backwardPlanR2CFine = fftw_plan_dft_c2r_3d(
			numGrid[2], numGrid[1], numGrid[0],
			reinterpret_cast<fftw_complex*>( &outputVecR2CFine[0] ),
			&inputVecR2CFine[0],
			plannerFlag);

	// -1/2 \Delta  and Teter preconditioner in R2C
	gkkR2CFine.Resize( numGridTotalR2CFine );
	TeterPrecondR2CFine.Resize( numGridTotalR2CFine );

	Real*  gkkR2CPtr = gkkR2CFine.Data();

  for( Int k = 0; k < numGrid[2]; k++ ){
		for( Int j = 0; j < numGrid[1]; j++ ){
			for( Int i = 0; i < numGrid[0]/2+1; i++ ){
				*(gkkR2CPtr++) = 
					( KGrid[0](i) * KGrid[0](i) +
						KGrid[1](j) * KGrid[1](j) +
						KGrid[2](k) * KGrid[2](k) ) / 2.0;
			}
		}
	}

	// TeterPreconditioner
	for( Int i = 0; i < numGridTotalR2CFine; i++ ){
		a = gkkR2CFine[i] * 2.0;
		b = 27.0 + a * (18.0 + a * (12.0 + a * 8.0) );
		TeterPrecondR2CFine[i] = b / ( b + 16.0 * pow(a, 4.0) );
	}

	// Mark Fourier to be initialized
//	isInitialized = true;

#ifndef _RELEASE_
	PopCallStack();
#endif  // ifndef _RELEASE_

	return ;
}		// -----  end of function Fourier::InitializeFine  ----- 


// huwei  end






// *********************************************************************
// Parallel FFTW
// *********************************************************************

DistFourier::DistFourier () : 
  isInitialized(false),
	numGridTotal(0),
	numGridLocal(0),
	localNz(0),
	localNzStart(0),
	numAllocLocal(0),
	isInGrid(false),
	plannerFlag(FFTW_MEASURE),
	comm(MPI_COMM_NULL),
	forwardPlan(NULL),
	backwardPlan(NULL)
{ }

DistFourier::~DistFourier () 
{
	if( backwardPlan ) fftw_destroy_plan( backwardPlan );
	if( forwardPlan  ) fftw_destroy_plan( forwardPlan );
	if( comm != MPI_COMM_NULL ) MPI_Comm_free( & comm );
}

void DistFourier::Initialize ( const Domain& dm, Int numProc )
{
#ifndef _RELEASE_
	PushCallStack("DistFourier::Initialize");
#endif  // ifndef _RELEASE_
	if( isInitialized ) {
		throw std::logic_error("Fourier has been prepared.");
	}

	domain = dm;
	Index3& numGrid = domain.numGridFine;
	Point3& length  = domain.length;

	numGridTotal = domain.NumGridTotalFine();

	// Create the new communicator
	{
		Int mpirankDomain, mpisizeDomain;
		MPI_Comm_rank( dm.comm, &mpirankDomain );
		MPI_Comm_size( dm.comm, &mpisizeDomain );
		if( numProc > mpisizeDomain ){
			std::ostringstream msg;
			msg << "numProc cannot exceed mpisize."  << std::endl
				<< "numProc ~ " << numProc << std::endl
				<< "mpisize = " << mpisizeDomain << std::endl;
			throw std::runtime_error( msg.str().c_str() );
		}
		if( mpirankDomain < numProc )
			isInGrid = true;
		else
			isInGrid = false;

		MPI_Comm_split( dm.comm, isInGrid, mpirankDomain, &comm );
	}

	if( isInGrid ){
	
		// Rank and size of the processor group participating in FFT calculation.
		Int mpirank, mpisize;
		MPI_Comm_rank( comm, &mpirank );
		MPI_Comm_size( comm, &mpisize );

		if( numGrid[2] < mpisize ){
			std::ostringstream msg;
			msg << "numGrid[2] > mpisize. FFTW initialization failed. "  << std::endl
				<< "numGrid ~ " << numGrid << std::endl
				<< "mpisize = " << mpisize << std::endl;
			throw std::runtime_error( msg.str().c_str() );
		}

		// IMPORTANT: the order of numGrid. This is because the FFTW arrays
		// are row-major ordered.
		numAllocLocal =  fftw_mpi_local_size_3d(
				numGrid[2], numGrid[1], numGrid[0], comm, 
				&localNz, &localNzStart );

		numGridLocal = numGrid[0] * numGrid[1] * localNz;

#if ( _DEBUGlevel_ >= 0 )
		statusOFS << "localNz        = " << localNz << std::endl;
		statusOFS << "localNzStart   = " << localNzStart << std::endl;
		statusOFS << "numAllocLocal  = " << numAllocLocal << std::endl;
		statusOFS << "numGridLocal   = " << numGridLocal << std::endl;
		statusOFS << "numGridTotal   = " << numGridTotal << std::endl;
#endif

		inputComplexVecLocal.Resize( numAllocLocal );
		outputComplexVecLocal.Resize( numAllocLocal );

		// IMPORTANT: the order of numGrid. This is because the FFTW arrays
		// are row-major ordered.
		forwardPlan = fftw_mpi_plan_dft_3d( 
				numGrid[2], numGrid[1], numGrid[0], 
				reinterpret_cast<fftw_complex*>( &inputComplexVecLocal[0] ), 
				reinterpret_cast<fftw_complex*>( &outputComplexVecLocal[0] ),
				comm, FFTW_FORWARD, plannerFlag );


		backwardPlan = fftw_mpi_plan_dft_3d(
				numGrid[2], numGrid[1], numGrid[0],
				reinterpret_cast<fftw_complex*>( &outputComplexVecLocal[0] ),
				reinterpret_cast<fftw_complex*>( &inputComplexVecLocal[0] ),
				comm, FFTW_BACKWARD, plannerFlag);

		std::vector<DblNumVec>  KGrid(DIM);                // Fourier grid
		for( Int idim = 0; idim < DIM; idim++ ){
			KGrid[idim].Resize( numGrid[idim] );
			for( Int i = 0; i <= numGrid[idim] / 2; i++ ){
				KGrid[idim](i) = i * 2.0 * PI / length[idim];
			}
			for( Int i = numGrid[idim] / 2 + 1; i < numGrid[idim]; i++ ){
				KGrid[idim](i) = ( i - numGrid[idim] ) * 2.0 * PI / length[idim];
			}
		}

		gkkLocal.Resize( numGridLocal );
		TeterPrecondLocal.Resize( numGridLocal );
		ikLocal.resize(DIM);
		ikLocal[0].Resize( numGridLocal );
		ikLocal[1].Resize( numGridLocal );
		ikLocal[2].Resize( numGridLocal );

		Real*     gkkPtr = gkkLocal.Data();
		Complex*  ikXPtr = ikLocal[0].Data();
		Complex*  ikYPtr = ikLocal[1].Data();
		Complex*  ikZPtr = ikLocal[2].Data();

		for( Int k = localNzStart; k < localNzStart + localNz; k++ ){
			for( Int j = 0; j < numGrid[1]; j++ ){
				for( Int i = 0; i < numGrid[0]; i++ ){
					*(gkkPtr++) = 
						( KGrid[0](i) * KGrid[0](i) +
							KGrid[1](j) * KGrid[1](j) +
							KGrid[2](k) * KGrid[2](k) ) / 2.0;

					*(ikXPtr++) = Complex( 0.0, KGrid[0](i) );
					*(ikYPtr++) = Complex( 0.0, KGrid[1](j) );
					*(ikZPtr++) = Complex( 0.0, KGrid[2](k) );

				}
			}
		}

		// TeterPreconditioner
		Real  a, b;
		for( Int i = 0; i < numGridLocal; i++ ){
			a = gkkLocal[i] * 2.0;
			b = 27.0 + a * (18.0 + a * (12.0 + a * 8.0) );
			TeterPrecondLocal[i] = b / ( b + 16.0 * pow(a, 4.0) );
		}
	} // if (isInGrid)

	isInitialized = true;

#ifndef _RELEASE_
	PopCallStack();
#endif  // ifndef _RELEASE_

	return ;
}		// -----  end of function DistFourier::Initialize  ----- 


} // namespace dgdft<|MERGE_RESOLUTION|>--- conflicted
+++ resolved
@@ -1,44 +1,44 @@
 /*
-	 Copyright (c) 2012 The Regents of the University of California,
-	 through Lawrence Berkeley National Laboratory.  
+   Copyright (c) 2012 The Regents of the University of California,
+   through Lawrence Berkeley National Laboratory.  
 
    Author: Lin Lin
 	 
    This file is part of DGDFT. All rights reserved.
 
-	 Redistribution and use in source and binary forms, with or without
-	 modification, are permitted provided that the following conditions are met:
-
-	 (1) Redistributions of source code must retain the above copyright notice, this
-	 list of conditions and the following disclaimer.
-	 (2) Redistributions in binary form must reproduce the above copyright notice,
-	 this list of conditions and the following disclaimer in the documentation
-	 and/or other materials provided with the distribution.
-	 (3) Neither the name of the University of California, Lawrence Berkeley
-	 National Laboratory, U.S. Dept. of Energy nor the names of its contributors may
-	 be used to endorse or promote products derived from this software without
-	 specific prior written permission.
-
-	 THIS SOFTWARE IS PROVIDED BY THE COPYRIGHT HOLDERS AND CONTRIBUTORS "AS IS" AND
-	 ANY EXPRESS OR IMPLIED WARRANTIES, INCLUDING, BUT NOT LIMITED TO, THE IMPLIED
-	 WARRANTIES OF MERCHANTABILITY AND FITNESS FOR A PARTICULAR PURPOSE ARE
-	 DISCLAIMED. IN NO EVENT SHALL THE COPYRIGHT OWNER OR CONTRIBUTORS BE LIABLE FOR
-	 ANY DIRECT, INDIRECT, INCIDENTAL, SPECIAL, EXEMPLARY, OR CONSEQUENTIAL DAMAGES
-	 (INCLUDING, BUT NOT LIMITED TO, PROCUREMENT OF SUBSTITUTE GOODS OR SERVICES;
-	 LOSS OF USE, DATA, OR PROFITS; OR BUSINESS INTERRUPTION) HOWEVER CAUSED AND ON
-	 ANY THEORY OF LIABILITY, WHETHER IN CONTRACT, STRICT LIABILITY, OR TORT
-	 (INCLUDING NEGLIGENCE OR OTHERWISE) ARISING IN ANY WAY OUT OF THE USE OF THIS
-	 SOFTWARE, EVEN IF ADVISED OF THE POSSIBILITY OF SUCH DAMAGE.
-
-	 You are under no obligation whatsoever to provide any bug fixes, patches, or
-	 upgrades to the features, functionality or performance of the source code
-	 ("Enhancements") to anyone; however, if you choose to make your Enhancements
-	 available either publicly, or directly to Lawrence Berkeley National
-	 Laboratory, without imposing a separate written license agreement for such
-	 Enhancements, then you hereby grant the following license: a non-exclusive,
-	 royalty-free perpetual license to install, use, modify, prepare derivative
-	 works, incorporate into other computer software, distribute, and sublicense
-	 such enhancements or derivative works thereof, in binary and source code form.
+   Redistribution and use in source and binary forms, with or without
+   modification, are permitted provided that the following conditions are met:
+
+   (1) Redistributions of source code must retain the above copyright notice, this
+   list of conditions and the following disclaimer.
+   (2) Redistributions in binary form must reproduce the above copyright notice,
+   this list of conditions and the following disclaimer in the documentation
+   and/or other materials provided with the distribution.
+   (3) Neither the name of the University of California, Lawrence Berkeley
+   National Laboratory, U.S. Dept. of Energy nor the names of its contributors may
+   be used to endorse or promote products derived from this software without
+   specific prior written permission.
+
+   THIS SOFTWARE IS PROVIDED BY THE COPYRIGHT HOLDERS AND CONTRIBUTORS "AS IS" AND
+   ANY EXPRESS OR IMPLIED WARRANTIES, INCLUDING, BUT NOT LIMITED TO, THE IMPLIED
+   WARRANTIES OF MERCHANTABILITY AND FITNESS FOR A PARTICULAR PURPOSE ARE
+   DISCLAIMED. IN NO EVENT SHALL THE COPYRIGHT OWNER OR CONTRIBUTORS BE LIABLE FOR
+   ANY DIRECT, INDIRECT, INCIDENTAL, SPECIAL, EXEMPLARY, OR CONSEQUENTIAL DAMAGES
+   (INCLUDING, BUT NOT LIMITED TO, PROCUREMENT OF SUBSTITUTE GOODS OR SERVICES;
+   LOSS OF USE, DATA, OR PROFITS; OR BUSINESS INTERRUPTION) HOWEVER CAUSED AND ON
+   ANY THEORY OF LIABILITY, WHETHER IN CONTRACT, STRICT LIABILITY, OR TORT
+   (INCLUDING NEGLIGENCE OR OTHERWISE) ARISING IN ANY WAY OUT OF THE USE OF THIS
+   SOFTWARE, EVEN IF ADVISED OF THE POSSIBILITY OF SUCH DAMAGE.
+
+   You are under no obligation whatsoever to provide any bug fixes, patches, or
+   upgrades to the features, functionality or performance of the source code
+   ("Enhancements") to anyone; however, if you choose to make your Enhancements
+   available either publicly, or directly to Lawrence Berkeley National
+   Laboratory, without imposing a separate written license agreement for such
+   Enhancements, then you hereby grant the following license: a non-exclusive,
+   royalty-free perpetual license to install, use, modify, prepare derivative
+   works, incorporate into other computer software, distribute, and sublicense
+   such enhancements or derivative works thereof, in binary and source code form.
 */
 /// @file fourier.cpp
 /// @brief Sequential and Distributed Fourier wrapper.
@@ -55,12 +55,8 @@
 Fourier::Fourier () : 
 	isInitialized(false),
 	numGridTotal(0),
-<<<<<<< HEAD
-	plannerFlag(FFTW_MEASURE | FFTW_UNALIGNED)
-=======
   numGridTotalFine(0),
 	plannerFlag(FFTW_MEASURE)
->>>>>>> 95beb376
 	{
 		backwardPlan  = NULL;
 		forwardPlan   = NULL;
@@ -92,7 +88,7 @@
 #endif  // ifndef _RELEASE_
 
 	if( isInitialized ) {
-		throw std::logic_error("Fourier has been prepared.");
+		throw std::logic_error("Fourier has been initialized.");
 	}
 
 	domain = dm;

/*
   Copyright (c) 2012 The Regents of the University of California,
   through Lawrence Berkeley National Laboratory.  

Author: Lin Lin, Wei Hu, Amartya Banerjee, Weile Jia

This file is part of DGDFT. All rights reserved.

Redistribution and use in source and binary forms, with or without
modification, are permitted provided that the following conditions are met:

(1) Redistributions of source code must retain the above copyright notice, this
list of conditions and the following disclaimer.
(2) Redistributions in binary form must reproduce the above copyright notice,
this list of conditions and the following disclaimer in the documentation
and/or other materials provided with the distribution.
(3) Neither the name of the University of California, Lawrence Berkeley
National Laboratory, U.S. Dept. of Energy nor the names of its contributors may
be used to endorse or promote products derived from this software without
specific prior written permission.

THIS SOFTWARE IS PROVIDED BY THE COPYRIGHT HOLDERS AND CONTRIBUTORS "AS IS" AND
ANY EXPRESS OR IMPLIED WARRANTIES, INCLUDING, BUT NOT LIMITED TO, THE IMPLIED
WARRANTIES OF MERCHANTABILITY AND FITNESS FOR A PARTICULAR PURPOSE ARE
DISCLAIMED. IN NO EVENT SHALL THE COPYRIGHT OWNER OR CONTRIBUTORS BE LIABLE FOR
ANY DIRECT, INDIRECT, INCIDENTAL, SPECIAL, EXEMPLARY, OR CONSEQUENTIAL DAMAGES
(INCLUDING, BUT NOT LIMITED TO, PROCUREMENT OF SUBSTITUTE GOODS OR SERVICES;
LOSS OF USE, DATA, OR PROFITS; OR BUSINESS INTERRUPTION) HOWEVER CAUSED AND ON
ANY THEORY OF LIABILITY, WHETHER IN CONTRACT, STRICT LIABILITY, OR TORT
(INCLUDING NEGLIGENCE OR OTHERWISE) ARISING IN ANY WAY OUT OF THE USE OF THIS
SOFTWARE, EVEN IF ADVISED OF THE POSSIBILITY OF SUCH DAMAGE.

You are under no obligation whatsoever to provide any bug fixes, patches, or
upgrades to the features, functionality or performance of the source code
("Enhancements") to anyone; however, if you choose to make your Enhancements
available either publicly, or directly to Lawrence Berkeley National
Laboratory, without imposing a separate written license agreement for such
Enhancements, then you hereby grant the following license: a non-exclusive,
royalty-free perpetual license to install, use, modify, prepare derivative
works, incorporate into other computer software, distribute, and sublicense
such enhancements or derivative works thereof, in binary and source code form.
 */
/// @file eigensolver.cpp
/// @brief Eigensolver in the global domain or extended element.
/// @date 2014-04-25 First version of parallelized version. This does
/// not scale well.
/// @date 2014-08-07 Intra-element parallelization.  This has much
/// improved scalability.
/// @date 2016-04-04 Adjust some parameters for controlling the number
/// of iterations dynamically.
/// @date 2016-04-07 Add Chebyshev filtering.
#include  "eigensolver.hpp"
#include  "utility.hpp"
#include  <blas.hh>
#include  <lapack.hh>
#include  "scalapack.hpp"
#include  "mpi_interf.hpp"

#include "block_distributor_decl.hpp"

#include <numeric>

using namespace dgdft::scalapack;
using namespace dgdft::esdf;


namespace dgdft{

namespace detail {

// TODO: make type_traits.hpp
template <typename T>
struct make_real_type {
  using type = T;
};

template <typename T>
struct make_real_type<std::complex<T>> {
  using type = T;
};

template <typename T>
using real_t = typename make_real_type<T>::type;


template <typename T>
void row_dist_col_norm( int64_t NLocal,
                        int64_t K,
                        const T* XLocal,
                        int64_t  LDXLocal,
                        real_t<T>* NRMS,
                        MPI_Comm comm ) {

  // Compute local norm contributions
  for( Int k = 0; k < K; ++k ) {
    NRMS[k] = 0.;
    auto Xk = XLocal + k*LDXLocal;
    // TODO: need to add conj for complex
    for( Int i = 0; i < NLocal; ++i )
      NRMS[k] += Xk[i] * Xk[i];
  }

  // Reduce
  // TODO: Deduce MPI_Type on template param
  MPI_Allreduce( MPI_IN_PLACE, NRMS, K, MPI_DOUBLE, MPI_SUM, comm );

  // Compute norms
  for( Int k = 0; k < K; ++k ) NRMS[k] = std::sqrt( NRMS[k] ); 


}
                        

template <typename T>
void row_dist_inner_replicate( int64_t  NLocal, 
                               int64_t  K,
                               int64_t  L,
                               const T* XLocal,
                               int64_t  LDXLocal,
                               const T* YLocal,   
                               int64_t  LDYLocal,
                               T*       M,
                               MPI_Comm comm ) {

  // Compute Local GEMM
<<<<<<< HEAD
  blas::Gemm( 'C', 'N', K, L, NLocal, T(1.), XLocal, LDXLocal,
              YLocal, LDYLocal, T(0.), M, K );
=======
  blas::gemm( blas::Layout::ColMajor, blas::Op::ConjTrans, blas::Op::NoTrans, K, L, NLocal, T(1.), XLocal, LDXLocal,
              YLocal, LDYLocal, T(0.), M, LDM );
>>>>>>> 839827fd

  // Reduce In Place
  // XXX: Deduce MPI_Type on template param
  MPI_Allreduce( MPI_IN_PLACE, M, K*L, MPI_DOUBLE, MPI_SUM, comm );

}

template <typename T>
void replicated_cholesky_qr_row_dist( int64_t NLocal, 
                                      int64_t K,
                                      T*      XLocal,
                                      int64_t LDXLocal,
                                      T*      R,
                                      MPI_Comm comm ) {

  row_dist_inner_replicate( NLocal, K, K, XLocal, LDXLocal, XLocal, LDXLocal,
                            R, comm );

  Int mpi_rank;
  MPI_Comm_rank( comm, &mpi_rank );

  // Compute Cholesky on root + Bcast
  // XXX: POTRF is replicatable, no reason to waste communication post replicated
  //      inner product
  if( mpi_rank == 0 ) {
<<<<<<< HEAD
    lapack::Potrf( 'U', K, R, K );
=======
    lapack::potrf( lapack::Uplo::Upper, K, R, LDR );
>>>>>>> 839827fd
  }
  MPI_Bcast( R, K*K, MPI_DOUBLE, 0, comm );

  // X <- X * U**-1
<<<<<<< HEAD
  blas::Trsm( 'R', 'U', 'N', 'N', NLocal, K, T(1.), R, K, XLocal, LDXLocal );
=======
  blas::trsm( blas::Layout::ColMajor, blas::Side::Right, blas::Uplo::Upper, blas::Op::NoTrans, blas::Diag::NonUnit, NLocal, K, T(1.), R, LDR, XLocal, LDXLocal );
>>>>>>> 839827fd

}


}



EigenSolver::EigenSolver() {
  // IMPORTANT: 
  // Set contxt_ here. Otherwise if an empty Eigensolver realization
  // is used, there could be error in the exit
  contxt_ = -1;
}

EigenSolver::~EigenSolver() {
  // Finish Cblacs
  if(contxt_ >= 0) {
    Cblacs_gridexit( contxt_ );
  }
}

void EigenSolver::Setup(
    Hamiltonian& ham,
    Spinor& psi,
    Fourier& fft ) {
  hamPtr_ = &ham;
  psiPtr_ = &psi;
  fftPtr_ = &fft;


  eigVal_.Resize(psiPtr_->NumStateTotal());  SetValue(eigVal_, 0.0);
  resVal_.Resize(psiPtr_->NumStateTotal());  SetValue(resVal_, 0.0);

  scaBlockSize_      = esdfParam.scaBlockSize;
  numProcScaLAPACK_  = esdfParam.numProcScaLAPACKPW; 

  PWDFT_Cheby_use_scala_ = esdfParam.PWDFT_Cheby_use_scala;

  // Setup BLACS
  if( esdfParam.PWSolver == "LOBPCGScaLAPACK" || esdfParam.PWSolver == "PPCGScaLAPACK" || 
      (esdfParam.PWSolver == "CheFSI" && PWDFT_Cheby_use_scala_) ){
    for( Int i = IRound(sqrt(double(numProcScaLAPACK_))); 
        i <= numProcScaLAPACK_; i++){
      nprow_ = i; npcol_ = numProcScaLAPACK_ / nprow_;
      if( nprow_ * npcol_ == numProcScaLAPACK_ ) break;
    }

    IntNumVec pmap(numProcScaLAPACK_);
    // Take the first numProcScaLAPACK processors for diagonalization
    for ( Int i = 0; i < numProcScaLAPACK_; i++ ){
      pmap[i] = i;
    }

    Cblacs_get(0, 0, &contxt_);

    Cblacs_gridmap(&contxt_, &pmap[0], nprow_, nprow_, npcol_);
  }

  return;
}         // -----  end of method EigenSolver::Setup ----- 



void
EigenSolver::LOBPCGSolveReal    (
    Int          numEig,
    Int          eigMaxIter,
    Real         eigMinTolerance,
    Real         eigTolerance)
{
  // *********************************************************************
  // Initialization
  // *********************************************************************
  MPI_Comm mpi_comm = fftPtr_->domain.comm;
  MPI_Barrier(mpi_comm);
  Int mpirank;  MPI_Comm_rank(mpi_comm, &mpirank);
  Int mpisize;  MPI_Comm_size(mpi_comm, &mpisize);

  Int ntot = psiPtr_->NumGridTotal();
  Int ncom = psiPtr_->NumComponent();
  Int noccLocal = psiPtr_->NumState();
  Int noccTotal = psiPtr_->NumStateTotal();


  Int height = ntot * ncom;
  Int width = noccTotal;
  Int lda = 3 * width;

  Int widthBlocksize = width / mpisize;
  Int heightBlocksize = height / mpisize;
  Int widthLocal = widthBlocksize;
  Int heightLocal = heightBlocksize;

  if(mpirank < (width % mpisize)){
    widthLocal = widthBlocksize + 1;
  }

  if(mpirank < (height % mpisize)){
    heightLocal = heightBlocksize + 1;
  }

  if( widthLocal != noccLocal ){
    ErrorHandling("widthLocal != noccLocal.");
  }

  // Time for GemmT, GemmN, Alltoallv, Spinor, Mpirank0 
  // GemmT: blas::gemm( blas::Layout::ColMajor, blas::Op::ConjTrans, blas::Op::NoTrans)
  // GemmN: blas::gemm( blas::Layout::ColMajor, blas::Op::NoTrans, blas::Op::NoTrans)
  // Alltoallv: row-partition to column partition via MPI_Alltoallv 
  // Spinor: Applying the Hamiltonian matrix 
  // Mpirank0: Serial calculation part

  Real timeSta, timeEnd;
  Real timeGemmT = 0.0;
  Real timeGemmN = 0.0;
  Real timeAllreduce = 0.0;
  Real timeAlltoallv = 0.0;
  Real timeTrsm = 0.0;
  Real timeMpirank0 = 0.0;
  Real timeScaLAPACKFactor = 0.0;
  Real timeScaLAPACK = 0.0;
  Int  iterGemmT = 0;
  Int  iterGemmN = 0;
  Int  iterAllreduce = 0;
  Int  iterAlltoallv = 0;
  Int  iterTrsm = 0;
  Int  iterMpirank0 = 0;
  Int  iterScaLAPACKFactor = 0;
  Int  iterScaLAPACK = 0;

  Real timeSpinor     = 0.0;
  Real timePrec       = 0.0;
  Real timeR2C        = 0.0;
  Real timeC2R        = 0.0;
  Real timeCholQR     = 0.0;
  Real timeBlockInner = 0.0;
  Int  iterR2C        = 0;
  Int  iterC2R        = 0;
  Int  iterCholQR     = 0;
  Int  iterSpinor     = 0;
  Int  iterPrec       = 0;
  Int  iterBlockInner = 0;






  if( numEig > width ){
    std::ostringstream msg;
    msg 
      << "Number of eigenvalues requested  = " << numEig << std::endl
      << "which is larger than the number of columns in psi = " << width << std::endl;
    ErrorHandling( msg.str().c_str() );
  }


  // The following codes are not replaced by AlltoallForward /
  // AlltoallBackward since they are repetitively used in the
  // eigensolver.
  //
  //statusOFS << "DBWY IN LOBPCG" << std::endl;

  // Set up distributor
  //BlockDistributor<double> bdist( mpi_comm, height, width );
  auto bdist = 
    make_block_distributor<double>( BlockDistAlg::HostOptPack, mpi_comm,
                                    height, width );

  // Setup profiling wrappers
  auto profile_col_to_row = [&]( const DblNumMat& col_data, DblNumMat& row_data ) {

    Real c2rStart, c2rEnd;

    GetTime( c2rStart );
    bdist.redistribute_col_to_row( col_data, row_data );
    GetTime( c2rEnd );

    timeC2R += (c2rEnd - c2rStart);
    iterC2R++;

  };

  auto profile_row_to_col = [&]( const DblNumMat& row_data, DblNumMat& col_data ) {

    Real r2cStart, r2cEnd;

    GetTime( r2cStart );
    bdist.redistribute_row_to_col( row_data, col_data );
    GetTime( r2cEnd );

    timeR2C += (r2cEnd - r2cStart);
    iterR2C++;

  };

  auto profile_chol_qr = [&]( DblNumMat& _X, DblNumMat& _R, MPI_Comm _c ) {

    Real cholQRStart, cholQREnd;

    GetTime( cholQRStart );
    detail::replicated_cholesky_qr_row_dist( _X.m(), _X.n(), _X.Data(), _X.m(),
                                             _R.Data(), _c );
    GetTime( cholQREnd );

    timeCholQR += (cholQREnd - cholQRStart);
    iterCholQR++;

  };

  auto profile_matvec = [&]( int64_t nS_total, int64_t nS_local, 
                             const DblNumMat& _X, DblNumMat& _AX ) {

    Real spinorStart, spinorEnd;

    GetTime( spinorStart );

    // Setup temporary datastructures for Matvec
    Spinor spnTmp( fftPtr_->domain, ncom, nS_total, nS_local, false, _X.Data() );
    NumTns<Real> tnsTmp( ntot, ncom, nS_local, false, _AX.Data() );

    // Perform Matvec
    hamPtr_->MultSpinor( spnTmp, tnsTmp, *fftPtr_ );

    GetTime( spinorEnd );

    timeSpinor += (spinorEnd - spinorStart);
    iterSpinor++;

  };

  auto profile_applyprec = [&]( int64_t nS_total, int64_t nS_local, 
                           const DblNumMat& _X, DblNumMat& _TX ) {

    Real precStart, precEnd;

    GetTime( precStart );

    // Setup temporary datastructures for Preconditioner
    Spinor spnTmp( fftPtr_->domain, ncom, nS_total, nS_local, false, _X.Data() );
    NumTns<Real> tnsTmp( ntot, ncom, nS_local, false, _TX.Data() );

    // Apply preconditioner
    SetValue( tnsTmp, 0. );
    spnTmp.AddTeterPrecond( fftPtr_, tnsTmp );

    GetTime( precEnd );

    timePrec += (precEnd - precStart);
    iterPrec++;

  };



  auto profile_dist_inner = [&]( int64_t _m, int64_t _n, const Real* _X,
                                 const Real* _Y, Real* _RES ) {


    Real innerStart, innerEnd;

    GetTime( innerStart );
    // All matrices in that use this code have a lead dimension / contraction
    // dimenstion of heightLocal
    detail::row_dist_inner_replicate( heightLocal, _m, _n, _X, heightLocal,
                                      _Y, heightLocal, _RES, mpi_comm );

    GetTime( innerEnd );

    timeBlockInner += (innerEnd - innerStart);
    iterBlockInner++;

  };

  // Xp = BETA * Xp + _ALPHA * X * C
  // X is heightLocal x k
  // C is k x l
  // Xp is heightLocal x l
  auto basis_update = 
    [&]( Int _k, Int _l, Real _ALPHA, const Real* _X, const Real* _C, Int _LDC,
         Real _BETA, Real* _XP ) {

    blas::Gemm( 'N', 'N', heightLocal, _l, _k, _ALPHA, _X, heightLocal,
                _C, _LDC, _BETA, _XP, heightLocal );

  };



  auto print_iter_fields = []( auto _iter, auto _resMax, auto _resMin,
                               auto _nLock, auto _nActive ) {

    // Get current format for output
    auto cur_print_prec = statusOFS.precision();
    //std::ios_base::fmtflags ff = statusOFS.flags();
    //auto out_is_sci     = 
    //  (ff & std::ios_base::floatfield) == std::ios_base::scientific;

    // Print iteration information
    statusOFS << std::setprecision(10);
    statusOFS << std::scientific;

    statusOFS << std::setw(9) << _iter;
    statusOFS << std::setw(20) << _resMax;
    statusOFS << std::setw(20) << _resMin;
    statusOFS << std::setw(10) << _nLock;
    statusOFS << std::setw(10) << _nActive;
    statusOFS << std::endl;
    
    // Reset output format
    statusOFS << std::setprecision(cur_print_prec);
    //if( not out_is_sci ) statusOFS << std::fixed; 
      
  };


  // S = ( X | W | P ) is a triplet used for LOBPCG.  
  // W is the preconditioned residual
  // DblNumMat  S( height, 3*widthLocal ), AS( height, 3*widthLocal ); 
  DblNumMat  S( heightLocal, 3*width ), AS( heightLocal, 3*width ); 
  // AMat = S' * (AS),  BMat = S' * S
  // 
  // AMat = (X'*AX   X'*AW   X'*AP)
  //      = (  *     W'*AW   W'*AP)
  //      = (  *       *     P'*AP)
  //
  // BMat = (X'*X   X'*W   X'*P)
  //      = (  *    W'*W   W'*P)
  //      = (  *      *    P'*P)
  //
  DblNumMat  AMat( 3*width, 3*width ), BMat( 3*width, 3*width );
  DblNumMat  AMatT1( 3*width, 3*width );
  // AMatSave and BMatSave are used for restart
  // Temporary buffer array.
  // The unpreconditioned residual will also be saved in Xtemp
  DblNumMat  XTX( width, width );
  DblNumMat  XTXtemp( width, width );
  DblNumMat  XTXtemp1( width, width );

  DblNumMat  Xtemp( heightLocal, width );

  // rexNorm Grobal matrix  similar to numEig 
  DblNumVec  resNormLocal ( width ); 
  SetValue( resNormLocal, 0.0 );
  DblNumVec  resNorm( width );
  SetValue( resNorm, 0.0 );
  Real       resMax, resMin;

  // For convenience
  DblNumMat  X( heightLocal, width, false, S.VecData(0) );
  DblNumMat  W( heightLocal, width, false, S.VecData(width) );
  DblNumMat  P( heightLocal, width, false, S.VecData(2*width) );
  DblNumMat AX( heightLocal, width, false, AS.VecData(0) );
  DblNumMat AW( heightLocal, width, false, AS.VecData(width) );
  DblNumMat AP( heightLocal, width, false, AS.VecData(2*width) );

  DblNumMat  Xcol( height, widthLocal );
  DblNumMat  Wcol( height, widthLocal );
  DblNumMat AXcol( height, widthLocal );
  DblNumMat AWcol( height, widthLocal );

  //Int info;
  bool isRestart = false;
  // numSet = 2    : Steepest descent (Davidson), only use (X | W)
  //        = 3    : Conjugate gradient, use all the triplet (X | W | P)
  Int numSet = 2;

  bool isConverged = false;

  // Initialization
  SetValue( S, 0.0 );
  SetValue( AS, 0.0 );

  DblNumVec  eigValS(lda);
  SetValue( eigValS, 0.0 );

  // Initialize X by the data in psi
  lapack::lacpy( lapack::MatrixType::General, height, widthLocal, psiPtr_->Wavefun().Data(), height, 
      Xcol.Data(), height );


  // Redistribute X from Row -> Col format
  profile_col_to_row( Xcol, X );

  // *********************************************************************
  // Main loop
  // *********************************************************************

  // Orthogonalize X via Cholesky QR
  profile_chol_qr( X, XTX, mpi_comm );

  // Redistribute from X Row -> Col format
  profile_row_to_col( X, Xcol );

  // Applying the Hamiltonian matrix
  // AX = H * X (col format)
  profile_matvec( noccTotal, noccLocal, Xcol, AXcol );

  // Redistribute AX from Col -> Row format
  profile_col_to_row( AXcol, AX );



  // Start the main loop
  Int iter = 0;
  Real lockTolerance = std::min(1e-5,eigTolerance);

  bool enableLocking = true;
  if( not enableLocking ) {
    lockTolerance = -1.;
  }

  statusOFS << "Minimum tolerance is " << eigMinTolerance << std::endl;
  statusOFS << "Locking tolerance is " << lockTolerance   << std::endl;

  // Print headers
  print_iter_fields( "Iter", "ResMax", "ResMin", "NLock", "NActive" );
  print_iter_fields( "====", "======", "======", "=====", "=======" );

  do {
    iter++;

    if( iter == 1 or isRestart ) numSet = 2;
    else                         numSet = 3;

    SetValue( AMat, 0.0 );
    SetValue( BMat, 0.0 );

<<<<<<< HEAD
    // Precompute static pointer offsets
    auto* A_XTAX = &AMat(0,     0);
    auto* A_XTAW = &AMat(0,     width);
    auto* A_WTAW = &AMat(width, width);

    auto* B_XTX = &BMat(0,     0    );
    auto* B_XTW = &BMat(0,     width);
    auto* B_WTW = &BMat(width, width);

    auto* C_X = &AMat(0,     0);
    auto* C_W = &AMat(width, 0);
=======
    // XTX <- X' * (AX)
    detail::row_dist_inner_replicate( heightLocal, width, width, 
                                      X.Data(),  heightLocal, 
                                      AX.Data(), heightLocal, XTX.Data(), width,
                                      mpi_comm );
    lapack::lacpy( lapack::MatrixType::General, width, width, XTX.Data(), width, AMat.Data(), lda );

    // Compute the residual.
    // R <- AX - X*(X'*AX)
    lapack::lacpy( lapack::MatrixType::General, heightLocal, width, AX.Data(), heightLocal, Xtemp.Data(), heightLocal );

    GetTime( timeSta );
    blas::gemm( blas::Layout::ColMajor, blas::Op::NoTrans, blas::Op::NoTrans, heightLocal, width, width, -1.0, 
        X.Data(), heightLocal, AMat.Data(), lda, 1.0, Xtemp.Data(), heightLocal );
    GetTime( timeEnd );
    iterGemmN = iterGemmN + 1;
    timeGemmN = timeGemmN + ( timeEnd - timeSta );
>>>>>>> 839827fd


    // AMat(1:width,1:width) <- X' * (AX)
    // Save a copy in XTX and A_XTAX
    profile_dist_inner( width, width, X.Data(), AX.Data(), XTX.Data() );
    lapack::Lacpy( 'A', width, width, XTX.Data(), width, A_XTAX, lda );

    // Compute the residual  R = AX - X*(X'*AX)

    // R <- AX
    lapack::Lacpy( 'A', heightLocal, width, AX.Data(), heightLocal, 
                   Xtemp.Data(), heightLocal );

    // R <- R - X * (X'*AX)
    // XXX: Is this correct?!
    basis_update( width, width, -1.0, X.Data(), XTX.Data(), width, 1.0, 
                  Xtemp.Data() );

    // Compute the norm of the residual
    detail::row_dist_col_norm( heightLocal, width, Xtemp.Data(), heightLocal,
                               resNorm.Data(), mpi_comm );
    // XXX: ??
    for( Int k = 0; k < width; ++k )
      resNorm(k) /= std::max( 1.0, std::abs( XTX(k,k) ) );

    resMax = *(std::max_element( resNorm.Data(), resNorm.Data() + numEig ) );
    resMin = *(std::min_element( resNorm.Data(), resNorm.Data() + numEig ) );


    // Determine which vectors to lock
    Int nLock = std::count_if( resNorm.Data(), resNorm.Data() + numEig, 
                               [&](const auto x){ return x <= lockTolerance; } );
    Int nActive = width - nLock;

    Int nActiveLocal   = (nActive / mpisize) + !!(mpirank < (nActive % mpisize));


    // Print iteration info
    print_iter_fields( iter, resMax, resMin, nLock, nActive );

    

#if ( _DEBUGlevel_ >= 1 )
    statusOFS << "resNorm = " << resNorm << std::endl;
    statusOFS << "eigValS = " << eigValS << std::endl;
#endif

    if( resMax < eigTolerance ){
      isConverged = true;
      break;
    }




    // Precompute dynamic pointer offsets
    auto* A_XTAP = &AMat(0,             width+nActive);
    auto* A_WTAP = &AMat(width,         width+nActive);
    auto* A_PTAP = &AMat(width+nActive, width+nActive);
    
    auto* B_XTP = &BMat(0,       width+nActive);
    auto* B_WTP = &BMat(width,   width+nActive);
    auto* B_PTP = &BMat(width+nActive, width+nActive);

    auto* C_P = &AMat(width+nActive, 0);
    

    // Permute residual vectors so unconverged ones come first
    if( enableLocking ) {
      std::vector<Int> res_perm( width );
      std::iota( res_perm.begin(), res_perm.end(), 0 );
      std::stable_sort( res_perm.begin(), res_perm.end(), [&](Int i, Int j) {
        return resNorm(i) > resNorm(j);
      });

      lapack::ColPermute( true, heightLocal, width, Xtemp.Data(), heightLocal,
                          res_perm.data() );
    }


    // Compute the preconditioned residual W = T*R.
    // The residual is saved in Xtemp
      
    // Redistribute from Xtemp (Row) -> Xcol (Col)
    profile_row_to_col( Xtemp, Xcol );

    // W <- T * R (Col format, active only) 
    profile_applyprec( nActive, nActiveLocal, Xcol, Wcol );

    // Normalize the preconditioned residual
<<<<<<< HEAD
    ColNormalize( Wcol );
=======
    for( Int k = numLockedLocal; k < widthLocal; k++ ){
      norm = Energy(DblNumVec(height, false, Wcol.VecData(k)));
      norm = std::sqrt( norm );
      blas::scal( height, 1.0 / norm, Wcol.VecData(k), 1 );
    }

    // Normalize the conjugate direction
    //Real normLocal = 0.0; 
    //if( numSet == 3 ){
    //  for( Int k = numLockedLocal; k < width; k++ ){
    //    normLocal = Energy(DblNumVec(heightLocal, false, P.VecData(k)));
    //    norm = 0.0; 
    //    MPI_Allreduce( &normLocal, &norm, 1, MPI_DOUBLE, MPI_SUM, mpi_comm );
    //    norm = std::sqrt( norm );
    //    blas::scal( heightLocal, 1.0 / norm, P.VecData(k), 1 );
    //    blas::scal( heightLocal, 1.0 / norm, AP.VecData(k), 1 );
    //  }
    //} 

    // Normalize the conjugate direction
    Real normPLocal[width]; 
    Real normP[width]; 
    if( numSet == 3 ){
      for( Int k = numLockedLocal; k < width; k++ ){
        normPLocal[k] = Energy(DblNumVec(heightLocal, false, P.VecData(k)));
        normP[k] = 0.0;
      }
      MPI_Allreduce( &normPLocal[0], &normP[0], width, MPI_DOUBLE, MPI_SUM, mpi_comm );
      for( Int k = numLockedLocal; k < width; k++ ){
        norm = std::sqrt( normP[k] );
        blas::scal( heightLocal, 1.0 / norm, P.VecData(k), 1 );
        blas::scal( heightLocal, 1.0 / norm, AP.VecData(k), 1 );
      }
    } 
>>>>>>> 839827fd

    // Normalize the conjugate direction (P) and update AP
    DblNumVec normP(width);
    detail::row_dist_col_norm( heightLocal, width, P.Data(), heightLocal,
                               normP.Data(), mpi_comm );

    for( Int k = 0; k < width; ++k ) {
      blas::Scal( heightLocal, 1./normP(k), P.VecData(k),  1 );
      blas::Scal( heightLocal, 1./normP(k), AP.VecData(k), 1 );
    }


    /*** Compute AMat ***/

    // Compute AW = A*W (active only)
    profile_matvec( nActive, nActiveLocal, Wcol, AWcol );

    // Convert W/AW from Col to Row formats
    profile_col_to_row( Wcol,  W  );
    profile_col_to_row( AWcol, AW );

<<<<<<< HEAD
    // Compute X' * AW (active only)
    profile_dist_inner( width, nActive, X.Data(), AW.Data(), XTXtemp.Data() );
    lapack::Lacpy( 'A', width, nActive, XTXtemp.Data(), width, A_XTAW, lda );

    // Compute W' * AW (active only)
    profile_dist_inner( nActive, nActive, W.Data(), AW.Data(), XTXtemp.Data() );
    lapack::Lacpy( 'A', nActive, nActive, XTXtemp.Data(), nActive, 
                   A_WTAW, lda );

    if( numSet == 3 ){

      // Compute X' * AP (active only)
      profile_dist_inner( width, nActive, X.Data(), AP.Data(), XTXtemp.Data() );
      lapack::Lacpy( 'A', width, nActive, XTXtemp.Data(), width, A_XTAP, lda );

      // Compute W' * AP (active only)
      profile_dist_inner( nActive, nActive, W.Data(), AP.Data(), 
                          XTXtemp.Data() );
      lapack::Lacpy( 'A', nActive, nActive, XTXtemp.Data(), nActive, 
                     A_WTAP, lda );

      // Compute P' * AP (active only)
      profile_dist_inner( nActive, nActive, P.Data(), AP.Data(), 
                          XTXtemp.Data() );
      lapack::Lacpy( 'A', nActive, nActive, XTXtemp.Data(), nActive, 
                     A_PTAP, lda );
=======
    // Compute X' * (AW)
    // Instead of saving the block at &AMat(0,width+numLocked), the data
    // is saved at &AMat(0,width) to guarantee a continuous data
    // arrangement of AMat.  The same treatment applies to the blocks
    // below in both AMat and BMat.
    SetValue( XTXtemp, 0.0 );
    detail::row_dist_inner_replicate( heightLocal, width, numActive,
                                      X.Data(),              heightLocal, 
                                      AW.VecData(numLocked), heightLocal, 
                                      XTXtemp.Data(),        width, mpi_comm );
    lapack::lacpy( lapack::MatrixType::General, width, width, XTXtemp.Data(), width, &AMat(0,width), lda );

    // Compute W' * (AW)
    SetValue( XTXtemp, 0.0 );
    detail::row_dist_inner_replicate( heightLocal, numActive, numActive,
                                      W. VecData(numLocked), heightLocal, 
                                      AW.VecData(numLocked), heightLocal, 
                                      XTXtemp.Data(),        width, mpi_comm );
    lapack::lacpy( lapack::MatrixType::General, width, width, XTXtemp.Data(), width, &AMat(width,width), lda );

    if( numSet == 3 ){

      // Compute X' * (AP)
      SetValue( XTXtemp, 0.0 );
      detail::row_dist_inner_replicate( heightLocal, width, numActive,
                                        X.Data(),              heightLocal, 
                                        AP.VecData(numLocked), heightLocal, 
                                        XTXtemp.Data(),        width, mpi_comm );
      lapack::lacpy( lapack::MatrixType::General, width, width, XTXtemp.Data(), width, &AMat(0, width+numActive), lda );

      // Compute W' * (AP)
      SetValue( XTXtemp, 0.0 );
      detail::row_dist_inner_replicate( heightLocal, numActive, numActive,
                                        W. VecData(numLocked), heightLocal, 
                                        AP.VecData(numLocked), heightLocal, 
                                        XTXtemp.Data(),        width, mpi_comm );
      lapack::lacpy( lapack::MatrixType::General, width, width, XTXtemp.Data(), width, &AMat(width, width+numActive), lda );

      // Compute P' * (AP)
      SetValue( XTXtemp, 0.0 );
      detail::row_dist_inner_replicate( heightLocal, numActive, numActive,
                                        P. VecData(numLocked), heightLocal, 
                                        AP.VecData(numLocked), heightLocal, 
                                        XTXtemp.Data(),        width, mpi_comm );
      lapack::lacpy( lapack::MatrixType::General, width, width, XTXtemp.Data(), width, &AMat(width+numActive, width+numActive), lda );
>>>>>>> 839827fd

    }


    /*** Compute BMat (overlap matrix) ***/

    // Compute X'*X
    // XXX: Isn't this I?
<<<<<<< HEAD
    profile_dist_inner( width, width, X.Data(), X.Data(), XTXtemp.Data() );
    lapack::Lacpy( 'A', width, width, XTXtemp.Data(), width, B_XTX, lda );

    // Compute X'*W (active only)
    profile_dist_inner( width, nActive, X.Data(), W.Data(), XTXtemp.Data() );
    lapack::Lacpy( 'A', width, nActive, XTXtemp.Data(), width, B_XTW, lda );

    // Compute W'*W (active only)
    profile_dist_inner( nActive, nActive, W.Data(), W.Data(), XTXtemp.Data() );
    lapack::Lacpy( 'A', nActive, nActive, XTXtemp.Data(), nActive, 
                   B_WTW, lda );


    if( numSet == 3 ) {

      // Compute X'*P (active only)
      profile_dist_inner( width, nActive, X.Data(), P.Data(), XTXtemp.Data() );
      lapack::Lacpy( 'A', width, nActive, XTXtemp.Data(), width, B_XTP, lda );

      // Compute W'*P (active only)
      profile_dist_inner( nActive, nActive, W.Data(), P.Data(), 
                          XTXtemp.Data() );
      lapack::Lacpy( 'A', nActive, nActive, XTXtemp.Data(), nActive, 
                     B_WTP, lda );

      // Compute P'*P (active only)
      profile_dist_inner( nActive, nActive, P.Data(), P.Data(), 
                          XTXtemp.Data() );
      lapack::Lacpy( 'A', nActive, nActive, XTXtemp.Data(), nActive, 
                     B_PTP, lda );
=======
    detail::row_dist_inner_replicate( heightLocal, width, width, 
                                      X.Data(), heightLocal, 
                                      X.Data(), heightLocal, XTXtemp.Data(), width,
                                      mpi_comm );
    lapack::lacpy( lapack::MatrixType::General, width, width, XTXtemp.Data(), width, &BMat(0,0), lda );

    // Compute X'*W
    SetValue( XTXtemp, 0.0 );
    detail::row_dist_inner_replicate( heightLocal, width, numActive,
                                      X.Data(),             heightLocal, 
                                      W.VecData(numLocked), heightLocal, 
                                      XTXtemp.Data(),       width, mpi_comm );
    lapack::lacpy( lapack::MatrixType::General, width, width, XTXtemp.Data(), width, &BMat(0,width), lda );

    // Compute W'*W
    SetValue( XTXtemp, 0.0 );
    detail::row_dist_inner_replicate( heightLocal, numActive, numActive,
                                      W.VecData(numLocked), heightLocal, 
                                      W.VecData(numLocked), heightLocal, 
                                      XTXtemp.Data(),       width, mpi_comm );
    lapack::lacpy( lapack::MatrixType::General, width, width, XTXtemp.Data(), width, &BMat(width, width), lda );


    if( numSet == 3 ){
      // Compute X'*P
      SetValue( XTXtemp, 0.0 );
      detail::row_dist_inner_replicate( heightLocal, width, numActive,
                                        X.Data(),             heightLocal, 
                                        P.VecData(numLocked), heightLocal, 
                                        XTXtemp.Data(),       width, mpi_comm );
      lapack::lacpy( lapack::MatrixType::General, width, width, XTXtemp.Data(), width, &BMat(0, width+numActive), lda );

      // Compute W'*P
      SetValue( XTXtemp, 0.0 );
      detail::row_dist_inner_replicate( heightLocal, numActive, numActive,
                                        W.VecData(numLocked), heightLocal, 
                                        P.VecData(numLocked), heightLocal, 
                                        XTXtemp.Data(),       width, mpi_comm );
      lapack::lacpy( lapack::MatrixType::General, width, width, XTXtemp.Data(), width, &BMat(width, width+numActive), lda );

      // Compute P'*P
      SetValue( XTXtemp, 0.0 );
      detail::row_dist_inner_replicate( heightLocal, numActive, numActive,
                                        P.VecData(numLocked), heightLocal, 
                                        P.VecData(numLocked), heightLocal, 
                                        XTXtemp.Data(),       width, mpi_comm );
      lapack::lacpy( lapack::MatrixType::General, width, width, XTXtemp.Data(), width, &BMat(width+numActive, width+numActive), lda );
>>>>>>> 839827fd

    } // if( numSet == 3 )

#if ( _DEBUGlevel_ >= 2 )
    {
<<<<<<< HEAD
      DblNumMat WTW( nActive, nActive );
      lapack::Lacpy( 'A', nActive, nActive, B_WTW, lda, 
                     WTW.Data(), nActive );
      statusOFS << "W'*W = " << WTW << std::endl;
      if( numSet == 3 )
      {
        DblNumMat PTP( nActive, nActive );
        lapack::Lacpy( 'A', nActive, nActive, B_PTP, lda, 
                       PTP.Data(), nActive );
=======
      DblNumMat WTW( width, width );
      lapack::lacpy( lapack::MatrixType::General, width, width, &BMat(width, width), lda,
          WTW.Data(), width );
      statusOFS << "W'*W = " << WTW << std::endl;
      if( numSet == 3 )
      {
        DblNumMat PTP( width, width );
        lapack::lacpy( lapack::MatrixType::General, width, width, &BMat(width+numActive, width+numActive), 
            lda, PTP.Data(), width );
>>>>>>> 839827fd
        statusOFS << "P'*P = " << PTP << std::endl;
      }
    }
#endif

    // Rayleigh-Ritz Procedure
    // AMat * C = BMat * C * Lambda
    // Assuming the dimension (needed) for C is width * width, then
    //     ( C_X )
    //     ( --- )
    // C = ( C_W )
    //     ( --- )
    //     ( C_P )
    //
    Int numCol;
    if( numSet == 3 ){
      // Conjugate gradient
      numCol = width + 2 * nActive;
    }
    else{
      numCol = width + nActive;
    }

<<<<<<< HEAD
    // Solve Rayleigh-Ritz problem
    // TODO: Handle ScaLAPACK path
    if( mpirank == 0 ) {
      lapack::Sygvd( 1, 'V', 'U', numCol, A_XTAX, lda, B_XTX, lda,
                     eigValS.Data() );
    }
=======
    if( esdfParam.PWSolver == "LOBPCGScaLAPACK" ){
      // Solve the generalized eigenvalue problem using ScaLAPACK
      // NOTE: This uses a simplified implementation with Sygst / Syevd / Trsm. 
      // For ill-conditioned matrices this might be unstable. So BE CAREFUL
      if( contxt_ >= 0 ){
        GetTime( timeSta );
        // Note: No need for symmetrization of A, B matrices due to
        // the usage of symmetric version of the algorithm

        // For stability reason, need to find a well conditioned
        // submatrix of B to solve the generalized eigenvalue problem. 
        // This is done by possibly repeatedly doing potrf until
        // info == 0 (no error)
        bool factorizeB = true;
        Int numKeep = numCol;
        scalapack::ScaLAPACKMatrix<Real> BMatSca;
        scalapack::Descriptor descReduceSeq, descReducePar;
        Real timeFactorSta, timeFactorEnd;
        GetTime( timeFactorSta );
        while( factorizeB ){
          // Redistributed the B matrix

          // Provided LDA
          descReduceSeq.Init( numKeep, numKeep, numKeep, numKeep, I_ZERO, I_ZERO, contxt_, lda );
          // Automatically comptued LDA
          descReducePar.Init( numKeep, numKeep, scaBlockSize_, scaBlockSize_, I_ZERO, I_ZERO, contxt_ );
          BMatSca.SetDescriptor( descReducePar );
          // Redistribute the matrix due to the changed size. 
          SCALAPACK(pdgemr2d)(&numKeep, &numKeep, BMat.Data(), &I_ONE, &I_ONE, descReduceSeq.Values(), 
              &BMatSca.LocalMatrix()[0], &I_ONE, &I_ONE, BMatSca.Desc().Values(), &contxt_ );

          // Factorize
          Int info;
          char uplo = 'U';
          SCALAPACK(pdpotrf)(&uplo, &numKeep, BMatSca.Data(), &I_ONE,
              &I_ONE, BMatSca.Desc().Values(), &info);
          if( info == 0 ){
            // Finish
            factorizeB = false;
          }
          else if( info > width + 1 ){
            // Reduce numKeep and solve again
            // NOTE: (int) is in fact redundant due to integer operation
            numKeep = (int)((info + width)/2);
            // Need to modify the descriptor
            statusOFS << "pdpotrf returns info = " << info << std::endl;
            statusOFS << "retry with size = " << numKeep << std::endl;
          }
          else if (info > 0 && info <=width + 1){
            std::ostringstream msg;
            msg << "pdpotrf: returns info = " << info << std::endl
              << "Not enough columns. The matrix is very ill conditioned." << std::endl;
            ErrorHandling( msg );
          }
          else if( info < 0 ){
            std::ostringstream msg;
            msg << "pdpotrf: runtime error. Info = " << info << std::endl;
            ErrorHandling( msg );
          }

          iterScaLAPACKFactor ++;
        } // while (factorizeB)

        GetTime( timeFactorEnd );
        timeScaLAPACKFactor += timeFactorEnd - timeFactorSta;
        //            statusOFS << "Factorization has finished in " << timeFactorEnd - timeFactorSta << " [s]" << std::endl;

        scalapack::ScaLAPACKMatrix<Real> AMatSca, ZMatSca;
        AMatSca.SetDescriptor( descReducePar );
        ZMatSca.SetDescriptor( descReducePar );

        SCALAPACK(pdgemr2d)(&numKeep, &numKeep, AMat.Data(), &I_ONE, &I_ONE, descReduceSeq.Values(), 
            &AMatSca.LocalMatrix()[0], &I_ONE, &I_ONE, AMatSca.Desc().Values(), &contxt_ );

#if ( _DEBUGlevel_ >= 1 )
        statusOFS << "pass pdgemr2d" << std::endl;
#endif

        // Solve the generalized eigenvalue problem
        std::vector<Real> eigs(lda);
        // Keep track of whether Potrf is stable or not.
        scalapack::Sygst( 1, 'U', AMatSca, BMatSca );
#if ( _DEBUGlevel_ >= 1 )
        statusOFS << "pass Sygst" << std::endl;
#endif
        scalapack::Syevd('U', AMatSca, eigs, ZMatSca );
#if ( _DEBUGlevel_ >= 1 )
        statusOFS << "pass Syevd" << std::endl;
#endif
        scalapack::Trsm('L', 'U', 'N', 'N', 1.0, BMatSca, ZMatSca);
#if ( _DEBUGlevel_ >= 1 )
        statusOFS << "pass Trsm" << std::endl;
#endif

        // Copy the eigenvalues
        SetValue( eigValS, 0.0 );
        for( Int i = 0; i < numKeep; i++ ){
          eigValS[i] = eigs[i];
        }

        // Copy the eigenvectors back to the 0-th processor
        SetValue( AMat, 0.0 );
        SCALAPACK(pdgemr2d)( &numKeep, &numKeep, ZMatSca.Data(), &I_ONE, &I_ONE, ZMatSca.Desc().Values(),
            AMat.Data(), &I_ONE, &I_ONE, descReduceSeq.Values(), &contxt_ );
#if ( _DEBUGlevel_ >= 1 )
        statusOFS << "pass pdgemr2d" << std::endl;
#endif


        GetTime( timeEnd );
        timeScaLAPACK += timeEnd - timeSta;
        iterScaLAPACK += 1;
      } // solve generalized eigenvalue problem

    } // Parallel LOBPCG
    else{
      // Sequential version of LOBPCG
      // This could be the case PWSolver == "LOBPCG" or "CheFSI"
      if ( mpirank == 0 ) {
        DblNumVec  sigma2(lda);
        DblNumVec  invsigma(lda);
        SetValue( sigma2, 0.0 );
        SetValue( invsigma, 0.0 );


        // Symmetrize A and B first.  This is important.
        for( Int j = 0; j < numCol; j++ ){
          for( Int i = j+1; i < numCol; i++ ){
            AMat(i,j) = AMat(j,i);
            BMat(i,j) = BMat(j,i);
          }
        }

        GetTime( timeSta );
        lapack::syevd( lapack::Job::Vec, lapack::Uplo::Upper, numCol, BMat.Data(), lda, sigma2.Data() );
        GetTime( timeEnd );
        iterMpirank0 = iterMpirank0 + 1;
        timeMpirank0 = timeMpirank0 + ( timeEnd - timeSta );

        Int numKeep = 0;
        for( Int i = numCol-1; i>=0; i-- ){
          if( sigma2(i) / sigma2(numCol-1) >  1e-8 )
            numKeep++;
          else
            break;
        }

#if ( _DEBUGlevel_ >= 1 )
        statusOFS << "sigma2 = " << sigma2 << std::endl;
#endif

#if ( _DEBUGlevel_ >= 1 )
        statusOFS << "sigma2(0)        = " << sigma2(0) << std::endl;
        statusOFS << "sigma2(numCol-1) = " << sigma2(numCol-1) << std::endl;
        statusOFS << "numKeep          = " << numKeep << std::endl;
#endif

        for( Int i = 0; i < numKeep; i++ ){
          invsigma(i) = 1.0 / std::sqrt( sigma2(i+numCol-numKeep) );
        }

        if( numKeep < width ){
          std::ostringstream msg;
          msg 
            << "width   = " << width << std::endl
            << "numKeep =  " << numKeep << std::endl
            << "there are not enough number of columns." << std::endl;
          ErrorHandling( msg.str().c_str() );
        }

        SetValue( AMatT1, 0.0 );
        // Evaluate S^{-1/2} (U^T A U) S^{-1/2}
        GetTime( timeSta );
        blas::gemm( blas::Layout::ColMajor, blas::Op::NoTrans, blas::Op::NoTrans, numCol, numKeep, numCol, 1.0,
            AMat.Data(), lda, BMat.VecData(numCol-numKeep), lda,
            0.0, AMatT1.Data(), lda );
        GetTime( timeEnd );
        iterMpirank0 = iterMpirank0 + 1;
        timeMpirank0 = timeMpirank0 + ( timeEnd - timeSta );

        GetTime( timeSta );
        blas::gemm( blas::Layout::ColMajor, blas::Op::ConjTrans, blas::Op::NoTrans, numKeep, numKeep, numCol, 1.0,
            BMat.VecData(numCol-numKeep), lda, AMatT1.Data(), lda, 
            0.0, AMat.Data(), lda );
        GetTime( timeEnd );
        iterMpirank0 = iterMpirank0 + 1;
        timeMpirank0 = timeMpirank0 + ( timeEnd - timeSta );

        GetTime( timeSta );
        for( Int j = 0; j < numKeep; j++ ){
          for( Int i = 0; i < numKeep; i++ ){
            AMat(i,j) *= invsigma(i)*invsigma(j);
          }
        }
        GetTime( timeEnd );
        iterMpirank0 = iterMpirank0 + 1;
        timeMpirank0 = timeMpirank0 + ( timeEnd - timeSta );

        // Solve the standard eigenvalue problem
        GetTime( timeSta );
        lapack::syevd( lapack::Job::Vec, lapack::Uplo::Upper, numKeep, AMat.Data(), lda,
            eigValS.Data() );
        GetTime( timeEnd );
        iterMpirank0 = iterMpirank0 + 1;
        timeMpirank0 = timeMpirank0 + ( timeEnd - timeSta );

        // Compute the correct eigenvectors and save them in AMat
        for( Int j = 0; j < numKeep; j++ ){
          for( Int i = 0; i < numKeep; i++ ){
            AMat(i,j) *= invsigma(i);
          }
        }

        GetTime( timeSta );
        blas::gemm( blas::Layout::ColMajor, blas::Op::NoTrans, blas::Op::NoTrans, numCol, numKeep, numKeep, 1.0,
            BMat.VecData(numCol-numKeep), lda, AMat.Data(), lda,
            0.0, AMatT1.Data(), lda );
        GetTime( timeEnd );
        iterMpirank0 = iterMpirank0 + 1;
        timeMpirank0 = timeMpirank0 + ( timeEnd - timeSta );

        lapack::lacpy( lapack::MatrixType::General, numCol, numKeep, AMatT1.Data(), lda, 
            AMat.Data(), lda );
>>>>>>> 839827fd


    // All processors synchronize the information
    MPI_Bcast(AMat.Data(), lda*lda, MPI_DOUBLE, 0, mpi_comm);
    MPI_Bcast(BMat.Data(), lda*lda, MPI_DOUBLE, 0, mpi_comm);
    MPI_Bcast(eigValS.Data(), lda, MPI_DOUBLE, 0, mpi_comm);

    if( numSet == 2 ){

      // Update the eigenvectors 
      // X <- X * C_X + W * C_W
<<<<<<< HEAD
      basis_update( width,   width, 1.0, X.Data(), C_X, lda, 0.0, Xtemp.Data() );
      basis_update( nActive, width, 1.0, W.Data(), C_W, lda, 1.0, Xtemp.Data() );

      // Save the result into X
      lapack::Lacpy( 'A', heightLocal, width, Xtemp.Data(), heightLocal, 
                     X.Data(), heightLocal );

      // P <- W 
      lapack::Lacpy( 'A', heightLocal, nActive, W.Data(), heightLocal, 
                     P.Data(), heightLocal );

    } else { //numSet == 3

      // Compute the conjugate direction
      // P <- W * C_W + P * C_P
      basis_update( nActive, width, 1.0, W.Data(), C_W, lda, 0.0, Xtemp.Data() );
      basis_update( nActive, width, 1.0, P.Data(), C_P, lda, 1.0, Xtemp.Data() );

      lapack::Lacpy( 'A', heightLocal, width, Xtemp.Data(), heightLocal, 
                     P.Data(), heightLocal );

      // Update the eigenvectors
      // X <- X * C_X + P
      basis_update( width, width, 1.0, X.Data(), C_X, lda, 1.0, Xtemp.Data() );
      lapack::Lacpy( 'A', heightLocal, width, Xtemp.Data(), heightLocal,
                     X.Data(), heightLocal );
=======
      GetTime( timeSta );
      blas::gemm( blas::Layout::ColMajor, blas::Op::NoTrans, blas::Op::NoTrans, heightLocal, width, width, 1.0,
          X.Data(), heightLocal, &AMat(0,0), lda,
          0.0, Xtemp.Data(), heightLocal );
      GetTime( timeEnd );
      iterGemmN = iterGemmN + 1;
      timeGemmN = timeGemmN + ( timeEnd - timeSta );

      GetTime( timeSta );
      blas::gemm( blas::Layout::ColMajor, blas::Op::NoTrans, blas::Op::NoTrans, heightLocal, width, numActive, 1.0,
          W.VecData(numLocked), heightLocal, &AMat(width,0), lda,
          1.0, Xtemp.Data(), heightLocal );
      GetTime( timeEnd );
      iterGemmN = iterGemmN + 1;
      timeGemmN = timeGemmN + ( timeEnd - timeSta );

      // Save the result into X
      lapack::lacpy( lapack::MatrixType::General, heightLocal, width, Xtemp.Data(), heightLocal, 
          X.Data(), heightLocal );

      // P <- W
      lapack::lacpy( lapack::MatrixType::General, heightLocal, numActive, W.VecData(numLocked), 
          heightLocal, P.VecData(numLocked), heightLocal );
    } 
    else{ //numSet == 3
      // Compute the conjugate direction
      // P <- W * C_W + P * C_P
      GetTime( timeSta );
      blas::gemm( blas::Layout::ColMajor, blas::Op::NoTrans, blas::Op::NoTrans, heightLocal, width, numActive, 1.0,
          W.VecData(numLocked), heightLocal, &AMat(width, 0), lda, 
          0.0, Xtemp.Data(), heightLocal );
      GetTime( timeEnd );
      iterGemmN = iterGemmN + 1;
      timeGemmN = timeGemmN + ( timeEnd - timeSta );

      GetTime( timeSta );
      blas::gemm( blas::Layout::ColMajor, blas::Op::NoTrans, blas::Op::NoTrans, heightLocal, width, numActive, 1.0,
          P.VecData(numLocked), heightLocal, &AMat(width+numActive,0), lda,
          1.0, Xtemp.Data(), heightLocal );
      GetTime( timeEnd );
      iterGemmN = iterGemmN + 1;
      timeGemmN = timeGemmN + ( timeEnd - timeSta );

      lapack::lacpy( lapack::MatrixType::General, heightLocal, numActive, Xtemp.VecData(numLocked), 
          heightLocal, P.VecData(numLocked), heightLocal );

      // Update the eigenvectors
      // X <- X * C_X + P
      GetTime( timeSta );
      blas::gemm( blas::Layout::ColMajor, blas::Op::NoTrans, blas::Op::NoTrans, heightLocal, width, width, 1.0, 
          X.Data(), heightLocal, &AMat(0,0), lda, 
          1.0, Xtemp.Data(), heightLocal );
      GetTime( timeEnd );
      iterGemmN = iterGemmN + 1;
      timeGemmN = timeGemmN + ( timeEnd - timeSta );

      lapack::lacpy( lapack::MatrixType::General, heightLocal, width, Xtemp.Data(), heightLocal,
          X.Data(), heightLocal );
>>>>>>> 839827fd

    } // if ( numSet == 2 )


    // Update AX and AP
    if( numSet == 2 ){
<<<<<<< HEAD

      // AX <- AX * C_X + AW * C_W
      basis_update( width,   width, 1.0, AX.Data(), C_X, lda, 0.0, Xtemp.Data() );
      basis_update( nActive, width, 1.0, AW.Data(), C_W, lda, 1.0, Xtemp.Data() );

      lapack::Lacpy( 'A', heightLocal, width, Xtemp.Data(), heightLocal,
                     AX.Data(), heightLocal );

      // AP <- AW
      lapack::Lacpy( 'A', heightLocal, nActive, AW.Data(), heightLocal,
                     AP.Data(), heightLocal );

    } else { // numSet == 3

      // AP <- AW * C_W + A_P * C_P
      basis_update( nActive, width, 1.0, AW.Data(), C_W, lda, 0.0, Xtemp.Data() );
      basis_update( nActive, width, 1.0, AP.Data(), C_P, lda, 1.0, Xtemp.Data() );

      lapack::Lacpy( 'A', heightLocal, width, Xtemp.Data(), heightLocal, 
                     AP.Data(), heightLocal );

      // AX <- AX * C_X + AP
      basis_update( width, width, 1.0, AX.Data(), C_X, lda, 1.0, Xtemp.Data() );
      lapack::Lacpy( 'A', heightLocal, width, Xtemp.Data(), heightLocal, 
                     AX.Data(), heightLocal );
=======
      // AX <- AX * C_X + AW * C_W
      GetTime( timeSta );
      blas::gemm( blas::Layout::ColMajor, blas::Op::NoTrans, blas::Op::NoTrans, heightLocal, width, width, 1.0,
          AX.Data(), heightLocal, &AMat(0,0), lda,
          0.0, Xtemp.Data(), heightLocal );
      GetTime( timeEnd );
      iterGemmN = iterGemmN + 1;
      timeGemmN = timeGemmN + ( timeEnd - timeSta );

      GetTime( timeSta );
      blas::gemm( blas::Layout::ColMajor, blas::Op::NoTrans, blas::Op::NoTrans, heightLocal, width, numActive, 1.0,
          AW.VecData(numLocked), heightLocal, &AMat(width,0), lda,
          1.0, Xtemp.Data(), heightLocal );
      GetTime( timeEnd );
      iterGemmN = iterGemmN + 1;
      timeGemmN = timeGemmN + ( timeEnd - timeSta );

      lapack::lacpy( lapack::MatrixType::General, heightLocal, width, Xtemp.Data(), heightLocal,
          AX.Data(), heightLocal );

      // AP <- AW
      lapack::lacpy( lapack::MatrixType::General, heightLocal, numActive, AW.VecData(numLocked), heightLocal,
          AP.VecData(numLocked), heightLocal );

    }
    else{
      // AP <- AW * C_W + A_P * C_P
      GetTime( timeSta );
      blas::gemm( blas::Layout::ColMajor, blas::Op::NoTrans, blas::Op::NoTrans, heightLocal, width, numActive, 1.0, 
          AW.VecData(numLocked), heightLocal, &AMat(width,0), lda,
          0.0, Xtemp.Data(), heightLocal );
      GetTime( timeEnd );
      iterGemmN = iterGemmN + 1;
      timeGemmN = timeGemmN + ( timeEnd - timeSta );

      GetTime( timeSta );
      blas::gemm( blas::Layout::ColMajor, blas::Op::NoTrans, blas::Op::NoTrans, heightLocal, width, numActive, 1.0,
          AP.VecData(numLocked), heightLocal, &AMat(width+numActive, 0), lda,
          1.0, Xtemp.Data(), heightLocal );
      GetTime( timeEnd );
      iterGemmN = iterGemmN + 1;
      timeGemmN = timeGemmN + ( timeEnd - timeSta );

      lapack::lacpy( lapack::MatrixType::General, heightLocal, numActive, Xtemp.VecData(numLocked),
          heightLocal, AP.VecData(numLocked), heightLocal );

      // AX <- AX * C_X + AP
      GetTime( timeSta );
      blas::gemm( blas::Layout::ColMajor, blas::Op::NoTrans, blas::Op::NoTrans, heightLocal, width, width, 1.0,
          AX.Data(), heightLocal, &AMat(0,0), lda,
          1.0, Xtemp.Data(), heightLocal );
      GetTime( timeEnd );
      iterGemmN = iterGemmN + 1;
      timeGemmN = timeGemmN + ( timeEnd - timeSta );

      lapack::lacpy( lapack::MatrixType::General, heightLocal, width, Xtemp.Data(), heightLocal, 
          AX.Data(), heightLocal );
>>>>>>> 839827fd

    } // if ( numSet == 2 )




#if ( _DEBUGlevel_ >= 1 )
    statusOFS << "eigValS   = " << eigValS << std::endl;
#endif

  } while( (iter < (10 * eigMaxIter)) && ( (iter < eigMaxIter) || (resMin > eigMinTolerance) ) );



  // *********************************************************************
  // Post processing
  // *********************************************************************

  // Obtain the eigenvalues and eigenvectors
  // XTX should now contain the matrix X' * (AX), and X is an
  // orthonormal set

  if ( mpirank == 0 ){
    GetTime( timeSta );
    lapack::syevd( lapack::Job::Vec, lapack::Uplo::Upper, width, XTX.Data(), width, eigValS.Data() );
    GetTime( timeEnd );
    iterMpirank0 = iterMpirank0 + 1;
    timeMpirank0 = timeMpirank0 + ( timeEnd - timeSta );
  }

  MPI_Bcast(XTX.Data(), width*width, MPI_DOUBLE, 0, mpi_comm);
  MPI_Bcast(eigValS.Data(), width, MPI_DOUBLE, 0, mpi_comm);



<<<<<<< HEAD
  basis_update( width, width, 1.0, X.Data(), XTX.Data(), width, 
                0.0, Xtemp.Data() );

  lapack::Lacpy( 'A', heightLocal, width, Xtemp.Data(), heightLocal,
                 X.Data(), heightLocal );

#if ( _DEBUGlevel_ >= 2 )

  // Compute basis overlap
  profile_dist_inner( width, width, X.Data(), X.Data(), XTX.Data() );
=======
  GetTime( timeSta );
  // X <- X*C
  blas::gemm( blas::Layout::ColMajor, blas::Op::NoTrans, blas::Op::NoTrans, heightLocal, width, width, 1.0, X.Data(),
      heightLocal, XTX.Data(), width, 0.0, Xtemp.Data(), heightLocal );
  GetTime( timeEnd );
  iterGemmN = iterGemmN + 1;
  timeGemmN = timeGemmN + ( timeEnd - timeSta );

  lapack::lacpy( lapack::MatrixType::General, heightLocal, width, Xtemp.Data(), heightLocal,
      X.Data(), heightLocal );

#if ( _DEBUGlevel_ >= 2 )

  GetTime( timeSta );
  blas::gemm( blas::Layout::ColMajor, blas::Op::ConjTrans, blas::Op::NoTrans, width, width, heightLocal, 1.0, X.Data(), 
      heightLocal, X.Data(), heightLocal, 0.0, XTXtemp1.Data(), width );
  GetTime( timeEnd );
  iterGemmT = iterGemmT + 1;
  timeGemmT = timeGemmT + ( timeEnd - timeSta );
  GetTime( timeSta );
  SetValue( XTX, 0.0 );
  MPI_Allreduce( XTXtemp1.Data(), XTX.Data(), width*width, MPI_DOUBLE, MPI_SUM, mpi_comm );
  GetTime( timeEnd );
  iterAllreduce = iterAllreduce + 1;
  timeAllreduce = timeAllreduce + ( timeEnd - timeSta );

>>>>>>> 839827fd
  statusOFS << "After the LOBPCG, XTX = " << XTX << std::endl;

#endif

  // Save the eigenvalues and eigenvectors back to the eigensolver data
  // structure

  eigVal_ = DblNumVec( width, true, eigValS.Data() );
  resVal_ = resNorm;

  // Redistribute X Row -> Col
  profile_row_to_col( X, Xcol );

  lapack::lacpy( lapack::MatrixType::General, height, widthLocal, Xcol.Data(), height, 
      psiPtr_->Wavefun().Data(), height );

  if( isConverged ){
    statusOFS << std::endl << "After " << iter 
      << " iterations, LOBPCG has converged."  << std::endl
      << "The maximum norm of the residual is " 
      << resMax << std::endl << std::endl
      << "The minimum norm of the residual is " 
      << resMin << std::endl << std::endl;
  }
  else{
    statusOFS << std::endl << "After " << iter 
      << " iterations, LOBPCG reaches the max number of iterations. " << std::endl
      << "The maximum norm of the residual is " 
      << resMax << std::endl << std::endl
      << "The minimum norm of the residual is " 
      << resMin << std::endl << std::endl;
  }

#if ( _DEBUGlevel_ >= 0 )
  statusOFS << "Time for iterGemmT     = " << iterGemmT           << "  timeGemmT     = " << timeGemmT << std::endl;
  statusOFS << "Time for iterGemmN     = " << iterGemmN           << "  timeGemmN     = " << timeGemmN << std::endl;
  statusOFS << "Time for iterAllreduce = " << iterAllreduce       << "  timeAllreduce = " << timeAllreduce << std::endl;
  statusOFS << "Time for iterAlltoallv = " << iterAlltoallv       << "  timeAlltoallv = " << timeAlltoallv << std::endl;
  statusOFS << "Time for iterSpinor    = " << iterSpinor          << "  timeSpinor    = " << timeSpinor << std::endl;
  statusOFS << "Time for iterTrsm      = " << iterTrsm            << "  timeTrsm      = " << timeTrsm << std::endl;
  statusOFS << "Time for iterMpirank0  = " << iterMpirank0        << "  timeMpirank0  = " << timeMpirank0 << std::endl;
  if( esdfParam.PWSolver == "LOBPCGScaLAPACK" ){
    statusOFS << "Time for ScaLAPACK     = " << iterScaLAPACK       << "  timeScaLAPACK = " << timeScaLAPACK << std::endl;
    statusOFS << "Time for pdpotrf       = " << iterScaLAPACKFactor << "  timepdpotrf   = " << timeScaLAPACKFactor << std::endl;
  }
#endif

  return ;
}         // -----  end of meehod EigenSolver::LOBPCGSolveReal  ----- 




double EigenSolver::Cheby_Upper_bound_estimator(DblNumVec& ritz_values, int Num_Lanczos_Steps)
{

  // *********************************************************************
  // Initialization
  // *********************************************************************
  MPI_Comm mpi_comm = fftPtr_->domain.comm;
  MPI_Barrier(mpi_comm);
  Int mpirank;  MPI_Comm_rank(mpi_comm, &mpirank);
  Int mpisize;  MPI_Comm_size(mpi_comm, &mpisize);

  Int ntot = psiPtr_->NumGridTotal();
  Int ncom = psiPtr_->NumComponent();
  Int noccLocal = psiPtr_->NumState();
  Int noccTotal = psiPtr_->NumStateTotal();

  Int height = ntot * ncom;
  Int width = noccTotal;

  // Timestamping ...
  Real timeSta, timeEnd;
  Real timeSpinor = 0.0;
  Int  iterSpinor = 0;



  // a) Setup a temporary spinor with random numbers
  // One band on each process
  Spinor  temp_spinor_v; 
  temp_spinor_v.Setup( fftPtr_->domain, 1, mpisize, 1, 0.0 );
  UniformRandom( temp_spinor_v.Wavefun() );

  // b) Normalize this vector : Current data distribution is height * widthLocal ( = 1)
  double temp_spinor_v_norm = 0.0, *v_access_ptr =  temp_spinor_v.Wavefun().Data();

  temp_spinor_v_norm = blas::nrm2(height, temp_spinor_v.Wavefun().Data(), 1);
  blas::scal( height , ( 1.0 /  temp_spinor_v_norm), temp_spinor_v.Wavefun().Data(), 1);

  // c) Compute the Hamiltonian * vector product
  // Applying the Hamiltonian matrix
  GetTime( timeSta );

  Spinor  temp_spinor_f; 
  temp_spinor_f.Setup( fftPtr_->domain, 1, mpisize, 1, 0.0 );

  Spinor  temp_spinor_v0; 
  temp_spinor_v0.Setup( fftPtr_->domain, 1, mpisize, 1, 0.0 );

  // This is required for the  Hamiltonian * vector product
  NumTns<double> tnsTemp_spinor_f(ntot, ncom, 1, false, temp_spinor_f.Wavefun().Data());

  // Set the first wavefunction filter since we are starting from a random guess
  hamPtr_->set_wfn_filter(1);


  SetValue( temp_spinor_f.Wavefun(), 0.0);
  hamPtr_->MultSpinor( temp_spinor_v, tnsTemp_spinor_f, *fftPtr_ ); // f = H * v
  GetTime( timeEnd );
  iterSpinor = iterSpinor + 1;
  timeSpinor = timeSpinor + ( timeEnd - timeSta );


  double alpha, beta;

  alpha = blas::dot( height, temp_spinor_f.Wavefun().Data(), 1, temp_spinor_v.Wavefun().Data(), 1 );
  blas::axpy(height, (-alpha), temp_spinor_v.Wavefun().Data(), 1, temp_spinor_f.Wavefun().Data(), 1);

  DblNumMat matT( Num_Lanczos_Steps, Num_Lanczos_Steps );
  SetValue(matT, 0.0);

  matT(0,0) = alpha;


  for(Int j = 1; j < Num_Lanczos_Steps; j ++)
  {
    beta = blas::nrm2(height, temp_spinor_f.Wavefun().Data(), 1);

    // v0 = v
    blas::copy( height, temp_spinor_v.Wavefun().Data(), 1, temp_spinor_v0.Wavefun().Data(), 1 );

    // v = f / beta
    blas::copy( height, temp_spinor_f.Wavefun().Data(), 1, temp_spinor_v.Wavefun().Data(), 1 );
    blas::scal( height , ( 1.0 /  beta), temp_spinor_v.Wavefun().Data(), 1);

    // f = H * v
    SetValue( temp_spinor_f.Wavefun(), 0.0);
    hamPtr_->MultSpinor( temp_spinor_v, tnsTemp_spinor_f, *fftPtr_ );

    // f = f - beta * v0
    blas::axpy(height, (-beta), temp_spinor_v0.Wavefun().Data(), 1, temp_spinor_f.Wavefun().Data(), 1);

    // alpha = f' * v
    alpha = blas::dot( height, temp_spinor_f.Wavefun().Data(), 1, temp_spinor_v.Wavefun().Data(), 1 );

    // f = f - alpha * v
    blas::axpy(height, (-alpha), temp_spinor_v.Wavefun().Data(), 1, temp_spinor_f.Wavefun().Data(), 1);

    matT(j, j - 1) = beta;
    matT(j - 1, j) = beta;
    matT(j, j) = alpha;
  } // End of loop over Lanczos steps 

  ritz_values.Resize(Num_Lanczos_Steps);
  SetValue( ritz_values, 0.0 );


  // Solve the eigenvalue problem for the Ritz values
  lapack::syevd( lapack::Job::NoVec, lapack::Uplo::Upper, Num_Lanczos_Steps, matT.Data(), Num_Lanczos_Steps, ritz_values.Data() );

  // Compute the upper bound on each process
  double b_up= ritz_values(Num_Lanczos_Steps - 1) + blas::nrm2(height, temp_spinor_f.Wavefun().Data(), 1);


  //statusOFS << std::endl << std::endl << " In estimator here : " << ritz_values(Num_Lanczos_Steps - 1) << '\t' << blas::nrm2(height, //temp_spinor_f.Wavefun().Data(), 1) << std::endl;
  //statusOFS << std::endl << " Ritz values in estimator here : " << ritz_values ;

  // Need to synchronize the Ritz values and the upper bound across the processes
  MPI_Bcast(&b_up, 1, MPI_DOUBLE, 0, mpi_comm);
  MPI_Bcast(ritz_values.Data(), Num_Lanczos_Steps, MPI_DOUBLE, 0, mpi_comm);



  return b_up;
} // -----  end of method EigenSolver::Cheby_Upper_bound_estimator -----


void EigenSolver::Chebyshev_filter_scaled(int m, double a, double b, double a_L)
{


  // *********************************************************************
  // Initialization
  // *********************************************************************
  MPI_Comm mpi_comm = fftPtr_->domain.comm;
  MPI_Barrier(mpi_comm);
  Int mpirank;  MPI_Comm_rank(mpi_comm, &mpirank);
  Int mpisize;  MPI_Comm_size(mpi_comm, &mpisize);

  Int ntot = psiPtr_->NumGridTotal();
  Int ncom = psiPtr_->NumComponent();
  Int noccLocal = psiPtr_->NumState();
  Int noccTotal = psiPtr_->NumStateTotal();

  Int height = ntot * ncom;
  Int width = noccTotal;
  Int lda = 3 * width;

  Int widthBlocksize = width / mpisize;
  Int heightBlocksize = height / mpisize;
  Int widthLocal = widthBlocksize;
  Int heightLocal = heightBlocksize;

  if(mpirank < (width % mpisize)){
    widthLocal = widthBlocksize + 1;
  }

  if(mpirank < (height % mpisize)){
    heightLocal = heightBlocksize + 1;
  }

  if( widthLocal != noccLocal ){
    ErrorHandling("widthLocal != noccLocal.");
  }

  double e, c, sigma, tau, sigma_new;

  // Declare some storage space
  // We will do the filtering band by band on each process.
  // So very little extra space is required
  Spinor spinor_X;
  spinor_X.Setup( fftPtr_->domain, 1, mpisize, 1, 0.0 );

  Spinor  spinor_Y; 
  spinor_Y.Setup( fftPtr_->domain, 1, mpisize, 1, 0.0 );

  Spinor  spinor_Yt; 
  spinor_Yt.Setup( fftPtr_->domain, 1, mpisize, 1, 0.0 );   

  NumTns<double> tns_spinor_X(ntot, ncom, 1, false, spinor_X.Wavefun().Data());
  NumTns<double> tns_spinor_Y(ntot, ncom, 1, false, spinor_Y.Wavefun().Data());
  NumTns<double> tns_spinor_Yt(ntot, ncom, 1, false, spinor_Yt.Wavefun().Data());

  statusOFS << std::endl << std::endl << " Applying the scaled Chebyshev Filter: Order = " << m << " , on " << widthLocal << " local bands."; 
  // Begin iteration over local bands
  for (Int local_band_iter = 0; local_band_iter < widthLocal; local_band_iter ++)
  {
    statusOFS << std::endl << " Band " << local_band_iter << " of " << widthLocal;
    statusOFS << std::endl << " Filter step: 1";
    // Step 1: Set up a few scalars
    e = (b - a) / 2.0; 
    c = (a + b) / 2.0;
    sigma = e / (c - a_L);
    tau = 2.0 / sigma;

    // Step 2: Copy the required band into X
    blas::copy( height, psiPtr_->Wavefun().Data() + local_band_iter * height, 1, spinor_X.Wavefun().Data(), 1 );

    // Step 3: Compute Y = (H * X - c * X) * (sigma / e)

    // Set the first wavefunction filter since we are starting from a random guess
    hamPtr_->set_wfn_filter(1);

    SetValue( spinor_Y.Wavefun(), 0.0); // Y = 0
    hamPtr_->MultSpinor( spinor_X, tns_spinor_Y, *fftPtr_ ); // Y = H * X

    blas::axpy(height, (-c), spinor_X.Wavefun().Data(), 1, spinor_Y.Wavefun().Data(), 1); // Y = Y - c * X

    blas::scal( height , ( sigma / e), spinor_Y.Wavefun().Data(), 1); // Y = Y * (sigma/e)

    // Begin filtering
    for(Int filter_iter = 2; filter_iter <= m; filter_iter ++)
    {
      statusOFS << " " << filter_iter;
      sigma_new = 1.0 / (tau - sigma);

      // Step 4: Compute Yt = (H * Y - c* Y) * (2.0 * sigma_new / e) - (sigma * sigma_new) * X
      SetValue( spinor_Yt.Wavefun(), 0.0); // Yt = 0
      hamPtr_->MultSpinor( spinor_Y, tns_spinor_Yt, *fftPtr_ ); // Yt = H * Y

      blas::axpy(height, (-c), spinor_Y.Wavefun().Data(), 1, spinor_Yt.Wavefun().Data(), 1); // Yt = Yt - c * Y

      blas::scal(height , ( 2.0 * sigma_new / e), spinor_Yt.Wavefun().Data(), 1); // Yt = Yt * (2.0 * sigma_new / e)

      // Yt = Yt - (sigma * sigma_new) * X
      blas::axpy(height, (-sigma * sigma_new), spinor_X.Wavefun().Data(), 1, spinor_Yt.Wavefun().Data(), 1); 

      // Step 5: Re-assignments
      blas::copy( height, spinor_Y.Wavefun().Data(), 1, spinor_X.Wavefun().Data(), 1 ); // X = Y
      blas::copy( height, spinor_Yt.Wavefun().Data(), 1, spinor_Y.Wavefun().Data(), 1 );// Y = Yt
      sigma = sigma_new;

    }


    // Step : Copy back the processed band into X
    blas::copy( height, spinor_X.Wavefun().Data(), 1, psiPtr_->Wavefun().Data() + local_band_iter * height, 1 );
    statusOFS << std::endl << " Band " << local_band_iter << " completed.";
  }

  statusOFS << std::endl << " Filtering Completed !"; 


} // -----  end of method EigenSolver::Chebyshev_filter_scaled -----


// Unscaled filter  
void EigenSolver::Chebyshev_filter(int m, double a, double b)
{


  // *********************************************************************
  // Initialization
  // *********************************************************************
  MPI_Comm mpi_comm = fftPtr_->domain.comm;
  MPI_Barrier(mpi_comm);
  Int mpirank;  MPI_Comm_rank(mpi_comm, &mpirank);
  Int mpisize;  MPI_Comm_size(mpi_comm, &mpisize);

  Int ntot = psiPtr_->NumGridTotal();
  Int ncom = psiPtr_->NumComponent();
  Int noccLocal = psiPtr_->NumState();
  Int noccTotal = psiPtr_->NumStateTotal();

  Int height = ntot * ncom;
  Int width = noccTotal;
  Int lda = 3 * width;

  Int widthBlocksize = width / mpisize;
  Int heightBlocksize = height / mpisize;
  Int widthLocal = widthBlocksize;
  Int heightLocal = heightBlocksize;

  if(mpirank < (width % mpisize)){
    widthLocal = widthBlocksize + 1;
  }

  if(mpirank < (height % mpisize)){
    heightLocal = heightBlocksize + 1;
  }

  if( widthLocal != noccLocal ){
    ErrorHandling("widthLocal != noccLocal.");
  }

  double e, c;

  // Declare some storage space
  // We will do the filtering band by band on each process.
  // So very little extra space is required
  Spinor spinor_X;
  spinor_X.Setup( fftPtr_->domain, 1, mpisize, 1, 0.0 );

  Spinor  spinor_Y; 
  spinor_Y.Setup( fftPtr_->domain, 1, mpisize, 1, 0.0 );

  Spinor  spinor_Yt; 
  spinor_Yt.Setup( fftPtr_->domain, 1, mpisize, 1, 0.0 );   

  NumTns<double> tns_spinor_X(ntot, ncom, 1, false, spinor_X.Wavefun().Data());
  NumTns<double> tns_spinor_Y(ntot, ncom, 1, false, spinor_Y.Wavefun().Data());
  NumTns<double> tns_spinor_Yt(ntot, ncom, 1, false, spinor_Yt.Wavefun().Data());

  statusOFS << std::endl << std::endl << " Applying the Chebyshev Filter of order " << m << " ... "; 
  // Begin iteration over local bands
  for (Int local_band_iter = 0; local_band_iter < widthLocal; local_band_iter ++)
  {
    //statusOFS << std::endl << " Band " << local_band_iter << " of " << widthLocal;
    //statusOFS << std::endl << " Filter step: 1";
    // Step 1: Set up a few doubles
    e = (b - a) / 2.0; 
    c = (a + b) / 2.0;

    // Step 2: Copy the required band into X
    blas::copy( height, psiPtr_->Wavefun().Data() + local_band_iter * height, 1, spinor_X.Wavefun().Data(), 1 );

    // Step 3: Compute Y = (H * X - c * X) * (1.0 / e)
    // Set the first wavefunction filter since we are starting from a random guess
    hamPtr_->set_wfn_filter(1);

    SetValue( spinor_Y.Wavefun(), 0.0); // Y = 0
    hamPtr_->MultSpinor( spinor_X, tns_spinor_Y, *fftPtr_ ); // Y = H * X

    blas::axpy(height, (-c), spinor_X.Wavefun().Data(), 1, spinor_Y.Wavefun().Data(), 1); // Y = Y - c * X

    blas::scal( height , ( 1.0 / e), spinor_Y.Wavefun().Data(), 1); // Y = Y * (sigma/e)

    // Begin filtering
    for(Int filter_iter = 2; filter_iter <= m; filter_iter ++)
    {
      // statusOFS << " " << filter_iter;

      // Step 4: Compute Yt = (H * Y - c* Y) * (2.0  / e) -  X
      SetValue( spinor_Yt.Wavefun(), 0.0); // Yt = 0
      hamPtr_->MultSpinor( spinor_Y, tns_spinor_Yt, *fftPtr_ ); // Yt = H * Y

      blas::axpy(height, (-c), spinor_Y.Wavefun().Data(), 1, spinor_Yt.Wavefun().Data(), 1); // Yt = Yt - c * Y

      blas::scal(height , ( 2.0  / e), spinor_Yt.Wavefun().Data(), 1); // Yt = Yt * (2.0 * sigma_new / e)

      // Yt = Yt -  X
      blas::axpy(height, (-1.0), spinor_X.Wavefun().Data(), 1, spinor_Yt.Wavefun().Data(), 1); 

      // Step 5: Re-assignments
      blas::copy( height, spinor_Y.Wavefun().Data(), 1, spinor_X.Wavefun().Data(), 1 ); // X = Y
      blas::copy( height, spinor_Yt.Wavefun().Data(), 1, spinor_Y.Wavefun().Data(), 1 );// Y = Yt

    }


    // Step 6 : Copy back the processed band into X
    blas::copy( height, spinor_X.Wavefun().Data(), 1, psiPtr_->Wavefun().Data() + local_band_iter * height, 1 );
    //statusOFS << std::endl << " Band " << local_band_iter << " completed.";
  }

  statusOFS << std::endl << " Filtering Completed !"; 


} // -----  end of method EigenSolver::Chebyshev_filter -----



void
EigenSolver::FirstChebyStep    (
    Int          numEig,
    Int          eigMaxIter,
    Int           filter_order) {

  // *********************************************************************
  // Initialization
  // *********************************************************************
  MPI_Comm mpi_comm = fftPtr_->domain.comm;
  MPI_Barrier(mpi_comm);
  Int mpirank;  MPI_Comm_rank(mpi_comm, &mpirank);
  Int mpisize;  MPI_Comm_size(mpi_comm, &mpisize);

  Int ntot = psiPtr_->NumGridTotal();
  Int ncom = psiPtr_->NumComponent();
  Int noccLocal = psiPtr_->NumState();
  Int noccTotal = psiPtr_->NumStateTotal();

  Int height = ntot * ncom;
  Int width = noccTotal;

  Int widthBlocksize = width / mpisize;
  Int heightBlocksize = height / mpisize;
  Int widthLocal = widthBlocksize;
  Int heightLocal = heightBlocksize;

  if(mpirank < (width % mpisize)){
    widthLocal = widthBlocksize + 1;
  }

  if(mpirank < (height % mpisize)){
    heightLocal = heightBlocksize + 1;
  }

  if( widthLocal != noccLocal ){
    ErrorHandling("widthLocal != noccLocal.");
  }


  // Temporary safeguard 
  if(noccTotal % mpisize != 0)
  {
    MPI_Barrier(mpi_comm);  
    statusOFS << std::endl << std::endl 
      <<" Input Error ! Currently CheFSI within PWDFT requires total number of bands to be divisble by mpisize. " << std::endl << " Total No. of states = " 
      << noccTotal << " , mpisize = " << mpisize << " ." 
      << std::endl <<  " Use different parameters." << std::endl << " Aborting ..." << std::endl << std::endl;
    MPI_Barrier(mpi_comm);
    exit(-1);  
  }    

  // Time for GemmT, GemmN, Alltoallv, Spinor, Mpirank0 
  // GemmT: blas::gemm( blas::Layout::ColMajor, blas::Op::ConjTrans, blas::Op::NoTrans)
  // GemmN: blas::gemm( blas::Layout::ColMajor, blas::Op::NoTrans, blas::Op::NoTrans)
  // Alltoallv: row-partition to column partition via MPI_Alltoallv 
  // Spinor: Applying the Hamiltonian matrix 
  // Mpirank0: Serial calculation part

  Real timeSta, timeEnd;
  Real extra_timeSta, extra_timeEnd;
  Real timeGemmT = 0.0;
  Real timeGemmN = 0.0;
  Real timeAlltoallv = 0.0;
  Real timeSpinor = 0.0;
  Real timeTrsm = 0.0;
  Real timeMpirank0 = 0.0;
  Int  iterGemmT = 0;
  Int  iterGemmN = 0;
  Int  iterAlltoallv = 0;
  Int  iterSpinor = 0;
  Int  iterTrsm = 0;
  Int  iterMpirank0 = 0;

  if( numEig > width ){
    std::ostringstream msg;
    msg 
      << "Number of eigenvalues requested  = " << numEig << std::endl
      << "which is larger than the number of columns in psi = " << width << std::endl;
    ErrorHandling( msg.str().c_str() );
  }

  // The following codes are not replaced by AlltoallForward /
  // AlltoallBackward since they are repetitively used in the
  // eigensolver.
  //
  DblNumVec sendbuf(height*widthLocal); 
  DblNumVec recvbuf(heightLocal*width);
  IntNumVec sendcounts(mpisize);
  IntNumVec recvcounts(mpisize);
  IntNumVec senddispls(mpisize);
  IntNumVec recvdispls(mpisize);
  IntNumMat  sendk( height, widthLocal );
  IntNumMat  recvk( heightLocal, width );

  for( Int k = 0; k < mpisize; k++ ){ 
    sendcounts[k] = heightBlocksize * widthLocal;
    if( k < (height % mpisize)){
      sendcounts[k] = sendcounts[k] + widthLocal;  
    }
  }

  for( Int k = 0; k < mpisize; k++ ){ 
    recvcounts[k] = heightLocal * widthBlocksize;
    if( k < (width % mpisize)){
      recvcounts[k] = recvcounts[k] + heightLocal;  
    }
  }

  senddispls[0] = 0;
  recvdispls[0] = 0;
  for( Int k = 1; k < mpisize; k++ ){ 
    senddispls[k] = senddispls[k-1] + sendcounts[k-1];
    recvdispls[k] = recvdispls[k-1] + recvcounts[k-1];
  }

  if((height % mpisize) == 0){
    for( Int j = 0; j < widthLocal; j++ ){ 
      for( Int i = 0; i < height; i++ ){
        sendk(i, j) = senddispls[i / heightBlocksize] + j * heightBlocksize + i % heightBlocksize;
      } 
    }
  }
  else{
    for( Int j = 0; j < widthLocal; j++ ){ 
      for( Int i = 0; i < height; i++ ){
        if( i < ((height % mpisize) * (heightBlocksize+1)) ){
          sendk(i, j) = senddispls[i / (heightBlocksize+1)] + j * (heightBlocksize+1) + i % (heightBlocksize+1);
        }
        else {
          sendk(i, j) = senddispls[(height % mpisize) + (i-(height % mpisize)*(heightBlocksize+1))/heightBlocksize]
            + j * heightBlocksize + (i-(height % mpisize)*(heightBlocksize+1)) % heightBlocksize;
        }
      }
    }
  }

  for( Int j = 0; j < width; j++ ){ 
    for( Int i = 0; i < heightLocal; i++ ){
      recvk(i, j) = recvdispls[j % mpisize] + (j / mpisize) * heightLocal + i;
    }
  }
  // end For Alltoall



  // TODO: In what follows, we do not care about multiple spinor components
  // For now, just a spin unpolarized setup is considered, so ntot = height
  // TODO: In what follows, we assume real valued wavefunctions

  // Step 1: Obtain the upper bound and the Ritz values (for the lower bound)
  // using the Lanczos estimator
  DblNumVec Lanczos_Ritz_values;

  statusOFS << std::endl << " Estimating the spectral bounds ... "; 
  GetTime( extra_timeSta );
  const int Num_Lanczos_Steps = 6;
  double b_up = Cheby_Upper_bound_estimator(Lanczos_Ritz_values, Num_Lanczos_Steps);  
  GetTime( extra_timeEnd );
  statusOFS << " Done. ( " << (extra_timeEnd - extra_timeSta ) << " s.)";
  statusOFS << std::endl << " Lanczos Ritz values = " << Lanczos_Ritz_values; 

  // Step 2: Set up the lower bound and the filter scale
  double a_L = Lanczos_Ritz_values(0);
  double beta = 0.5; // 0.5 <= beta < 1.0
  double b_low = beta * Lanczos_Ritz_values(0) + (1.0 - beta) * Lanczos_Ritz_values(Num_Lanczos_Steps - 1);


  // Step 3: Main loop
  const Int Iter_Max = eigMaxIter;
  const Int Filter_Order = filter_order ;

  // Space for linear algebra operations
  DblNumMat  X( heightLocal, width);
  DblNumMat  HX( heightLocal, width);

  DblNumMat  Xcol( height, widthLocal );
  DblNumMat  HXcol( height, widthLocal );

  DblNumMat  square_mat( width, width);
  DblNumMat  square_mat_temp( width, width);

  DblNumVec eig_vals_Raleigh_Ritz;
  eig_vals_Raleigh_Ritz.Resize(width);


  for(Int iter = 1; iter <= Iter_Max; iter ++){

    statusOFS << std::endl << " First CheFSI for PWDFT cycle " << iter << " of " << Iter_Max << " ." << std::endl;
    if(PWDFT_Cheby_use_scala_ == 1)
      statusOFS << " Cholesky factorlization and eigen-decomposition to be done using ScaLAPACK." << std::endl;
    else
      statusOFS << " Cholesky factorlization and eigen-decomposition to be done serially. " << std::endl;



    statusOFS << std::endl << " Upper bound = (to be mapped to +1) " << b_up;
    statusOFS << std::endl << " Lower bound (to be mapped to -1) = " << b_low;
    statusOFS << std::endl << " Lowest eigenvalue = " << a_L;




    // Step 3a : Compute the filtered block of vectors
    // This always works on the vectors in psiPtr_
    GetTime( extra_timeSta );
    Chebyshev_filter_scaled(Filter_Order, b_low, b_up, a_L);
    GetTime( extra_timeEnd );
    statusOFS << std::endl << " Chebyshev filter applied in " << (extra_timeEnd - extra_timeSta ) << " s."; 


    // Step 3b : Orthonormalize
    // ~~ First copy psi (now filtered) to Xcol --- can do away with this to save memory

    GetTime( extra_timeSta );
    statusOFS << std::endl << " Orthonormalizing  ... "; 
    lapack::lacpy( lapack::MatrixType::General, height, widthLocal, psiPtr_->Wavefun().Data(), height, 
        Xcol.Data(), height );

    GetTime( timeSta );

    // ~~ Flip into the alternate distribution in prep for Orthogonalization
    // So data goes from Xcol to X
    for( Int j = 0; j < widthLocal; j++ ){ 
      for( Int i = 0; i < height; i++ ){
        sendbuf[sendk(i, j)] = Xcol(i, j); 
      }
    }
    MPI_Alltoallv( &sendbuf[0], &sendcounts[0], &senddispls[0], MPI_DOUBLE, 
        &recvbuf[0], &recvcounts[0], &recvdispls[0], MPI_DOUBLE, mpi_comm );

    for( Int j = 0; j < width; j++ ){ 
      for( Int i = 0; i < heightLocal; i++ ){
        X(i, j) = recvbuf[recvk(i, j)];
      }
    }
    GetTime( timeEnd );
    iterAlltoallv = iterAlltoallv + 1;
    timeAlltoallv = timeAlltoallv + ( timeEnd - timeSta );

    // ~~ Orthogonalization through Cholesky factorization
    // Compute square_mat = X^T * X for Cholesky
    GetTime( timeSta );
    blas::gemm( blas::Layout::ColMajor, blas::Op::ConjTrans, blas::Op::NoTrans, width, width, heightLocal, 1.0, X.Data(), 
        heightLocal, X.Data(), heightLocal, 0.0, square_mat_temp.Data(), width );
    SetValue( square_mat, 0.0 );
    MPI_Allreduce( square_mat_temp.Data(), square_mat.Data(), width*width, MPI_DOUBLE, MPI_SUM, mpi_comm );
    GetTime( timeEnd );
    iterGemmT = iterGemmT + 1;
    timeGemmT = timeGemmT + ( timeEnd - timeSta );


    if(PWDFT_Cheby_use_scala_ == 1)
    {
      if( contxt_ >= 0 )
      {
        Int numKeep = width; 
        Int lda = width;

        scalapack::ScaLAPACKMatrix<Real> square_mat_scala;
        scalapack::Descriptor descReduceSeq, descReducePar;
        Real timeCholScala_sta, timeCholScala_end;

        GetTime( timeCholScala_sta );

        // Leading dimension provided
        descReduceSeq.Init( numKeep, numKeep, numKeep, numKeep, I_ZERO, I_ZERO, contxt_, lda );

        // Automatically comptued Leading Dimension
        descReducePar.Init( numKeep, numKeep, scaBlockSize_, scaBlockSize_, I_ZERO, I_ZERO, contxt_ );

        square_mat_scala.SetDescriptor( descReducePar );

        // Redistribute the matrix over the process grid
        SCALAPACK(pdgemr2d)(&numKeep, &numKeep, square_mat.Data(), &I_ONE, &I_ONE, descReduceSeq.Values(), 
            &square_mat_scala.LocalMatrix()[0], &I_ONE, &I_ONE, square_mat_scala.Desc().Values(), &contxt_ );

        // Make the ScaLAPACK call
        Int info;
        char uplo = 'U';
        SCALAPACK(pdpotrf)(&uplo, &numKeep, square_mat_scala.Data(), &I_ONE,
            &I_ONE, square_mat_scala.Desc().Values(), &info);

        // Redistribute back
        SetValue(square_mat , 0.0 );
        SCALAPACK(pdgemr2d)( &numKeep, &numKeep, square_mat_scala.Data(), &I_ONE, &I_ONE, square_mat_scala.Desc().Values(),
            square_mat.Data(), &I_ONE, &I_ONE, descReduceSeq.Values(), &contxt_ );

        GetTime( timeCholScala_end );

        //statusOFS << std::endl << " ScaLAPACK Cholesky time = " << (timeCholScala_end - timeCholScala_sta) << " s." << std::endl;

      }
      else
      {
        statusOFS << std::endl << " Error in ScaLAPACK context for CheFSI in PWDFT ." << std::endl;
        exit(1);
      }
    }
    else
    {
      // Make the Cholesky factorization call on proc 0
      // This is the non-scalable part and should be fixed later
      if ( mpirank == 0) {
        GetTime( timeSta );
        lapack::potrf( lapack::Uplo::Upper, width, square_mat.Data(), width );
        GetTime( timeEnd );
        iterMpirank0 = iterMpirank0 + 1;
        timeMpirank0 = timeMpirank0 + ( timeEnd - timeSta );
      }

    }

    // Regardless of how this was solved (ScaLAPACK or locally), send the Cholesky factor to every process
    MPI_Bcast(square_mat.Data(), width*width, MPI_DOUBLE, 0, mpi_comm);


    // Do a solve with the Cholesky factor
    // X = X * U^{-1} is orthogonal, where U is the Cholesky factor
    GetTime( timeSta );
    blas::trsm( blas::Layout::ColMajor, blas::Side::Right, blas::Uplo::Upper, blas::Op::NoTrans, blas::Diag::NonUnit, heightLocal, width, 1.0, square_mat.Data(), width, 
        X.Data(), heightLocal );
    GetTime( timeEnd );
    iterTrsm = iterTrsm + 1;
    timeTrsm = timeTrsm + ( timeEnd - timeSta );

    // ~~ So X is now orthonormalized AND in row-distributed format
    // ~~ Switch back to column-distributed format in preparation 
    // for applying Hamiltonian (Raleigh-Ritz step)
    GetTime( timeSta );
    for( Int j = 0; j < width; j++ ){ 
      for( Int i = 0; i < heightLocal; i++ ){
        recvbuf[recvk(i, j)] = X(i, j);
      }
    }
    MPI_Alltoallv( &recvbuf[0], &recvcounts[0], &recvdispls[0], MPI_DOUBLE, 
        &sendbuf[0], &sendcounts[0], &senddispls[0], MPI_DOUBLE, mpi_comm );
    for( Int j = 0; j < widthLocal; j++ ){ 
      for( Int i = 0; i < height; i++ ){
        Xcol(i, j) = sendbuf[sendk(i, j)]; 
      }
    }
    GetTime( timeEnd );
    iterAlltoallv = iterAlltoallv + 1;
    timeAlltoallv = timeAlltoallv + ( timeEnd - timeSta );

    GetTime( extra_timeEnd );
    statusOFS << " Done. ( " << (extra_timeEnd - extra_timeSta ) << " s.)";


    // Step 3c : Raleigh-Ritz step
    GetTime( extra_timeSta );
    statusOFS << std::endl << " Raleigh-Ritz step  ... "; 

    // ~~ Applying the Hamiltonian matrix
    // HXcol = H * Xcol : Both are in height * local_width dimensioned format
    {
      GetTime( timeSta );
      Spinor spnTemp(fftPtr_->domain, ncom, noccTotal, noccLocal, false, Xcol.Data());
      NumTns<double> tnsTemp(ntot, ncom, noccLocal, false, HXcol.Data());

      hamPtr_->MultSpinor( spnTemp, tnsTemp, *fftPtr_ );
      GetTime( timeEnd );
      iterSpinor = iterSpinor + 1;
      timeSpinor = timeSpinor + ( timeEnd - timeSta );
    }

    // ~~ Flip into the alternate distribution for linear algebra
    // So data goes from Xcol to X
    GetTime( timeSta );
    for( Int j = 0; j < widthLocal; j++ ){ 
      for( Int i = 0; i < height; i++ ){
        sendbuf[sendk(i, j)] = Xcol(i, j); 
      }
    }
    MPI_Alltoallv( &sendbuf[0], &sendcounts[0], &senddispls[0], MPI_DOUBLE, 
        &recvbuf[0], &recvcounts[0], &recvdispls[0], MPI_DOUBLE, mpi_comm );
    for( Int j = 0; j < width; j++ ){ 
      for( Int i = 0; i < heightLocal; i++ ){
        X(i, j) = recvbuf[recvk(i, j)];
      }
    }
    GetTime( timeEnd );
    iterAlltoallv = iterAlltoallv + 1;
    timeAlltoallv = timeAlltoallv + ( timeEnd - timeSta );

    // As well as HXcol to HX
    GetTime( timeSta );
    for( Int j = 0; j < widthLocal; j++ ){ 
      for( Int i = 0; i < height; i++ ){
        sendbuf[sendk(i, j)] = HXcol(i, j); 
      }
    }
    MPI_Alltoallv( &sendbuf[0], &sendcounts[0], &senddispls[0], MPI_DOUBLE, 
        &recvbuf[0], &recvcounts[0], &recvdispls[0], MPI_DOUBLE, mpi_comm );
    for( Int j = 0; j < width; j++ ){ 
      for( Int i = 0; i < heightLocal; i++ ){
        HX(i, j) = recvbuf[recvk(i, j)];
      }
    }
    GetTime( timeEnd );
    iterAlltoallv = iterAlltoallv + 1;
    timeAlltoallv = timeAlltoallv + ( timeEnd - timeSta );

    // ~~ Now compute the matrix for the projected problem
    //square_mat = X' * (HX)
    GetTime( timeSta );
    blas::gemm( blas::Layout::ColMajor, blas::Op::ConjTrans, blas::Op::NoTrans, width, width, heightLocal, 1.0, X.Data(),
        heightLocal, HX.Data(), heightLocal, 0.0, square_mat_temp.Data(), width );
    SetValue(square_mat , 0.0 );
    MPI_Allreduce( square_mat_temp.Data(), square_mat.Data(), width*width, MPI_DOUBLE, MPI_SUM, mpi_comm );
    GetTime( timeEnd );
    iterGemmT = iterGemmT + 1;
    timeGemmT = timeGemmT + ( timeEnd - timeSta );

    // ~~ Now solve the eigenvalue problem
    SetValue(eig_vals_Raleigh_Ritz, 0.0);

    if(PWDFT_Cheby_use_scala_ == 1)
    {
      if( contxt_ >= 0 )
      {
        Int numKeep = width; 
        Int lda = width;

        scalapack::ScaLAPACKMatrix<Real> square_mat_scala;
        scalapack::ScaLAPACKMatrix<Real> eigvecs_scala;

        scalapack::Descriptor descReduceSeq, descReducePar;
        Real timeEigScala_sta, timeEigScala_end;

        // Leading dimension provided
        descReduceSeq.Init( numKeep, numKeep, numKeep, numKeep, I_ZERO, I_ZERO, contxt_, lda );

        // Automatically comptued Leading Dimension
        descReducePar.Init( numKeep, numKeep, scaBlockSize_, scaBlockSize_, I_ZERO, I_ZERO, contxt_ );

        square_mat_scala.SetDescriptor( descReducePar );
        eigvecs_scala.SetDescriptor( descReducePar );


        // Redistribute the input matrix over the process grid
        SCALAPACK(pdgemr2d)(&numKeep, &numKeep, square_mat.Data(), &I_ONE, &I_ONE, descReduceSeq.Values(), 
            &square_mat_scala.LocalMatrix()[0], &I_ONE, &I_ONE, square_mat_scala.Desc().Values(), &contxt_ );


        // Make the ScaLAPACK call
        char uplo = 'U';
        std::vector<Real> temp_eigs(lda);

        scalapack::Syevd(uplo, square_mat_scala, temp_eigs, eigvecs_scala );

        for(Int copy_iter = 0; copy_iter < lda; copy_iter ++)
          eig_vals_Raleigh_Ritz[copy_iter] = temp_eigs[copy_iter];

        // Redistribute back eigenvectors
        SetValue(square_mat , 0.0 );
        SCALAPACK(pdgemr2d)( &numKeep, &numKeep, eigvecs_scala.Data(), &I_ONE, &I_ONE, square_mat_scala.Desc().Values(),
            square_mat.Data(), &I_ONE, &I_ONE, descReduceSeq.Values(), &contxt_ );

        GetTime( timeEigScala_end );

        //statusOFS << std::endl << " ScaLAPACK EigenSolve time = " << (timeEigScala_end - timeEigScala_sta) << " s." << std::endl;


      }
      else
      {
        statusOFS << std::endl << " Error in ScaLAPACK context for CheFSI in PWDFT ." << std::endl;
        exit(1);
      }




    }   
    else
    {  

      // Make the eigen decomposition call on proc 0
      // This is the non-scalable part and should be fixed later
      if ( mpirank == 0 ) {

        GetTime( timeSta );
        lapack::syevd( lapack::Job::Vec, lapack::Uplo::Upper, width, square_mat.Data(), width, eig_vals_Raleigh_Ritz.Data() );
        GetTime( timeEnd );

        iterMpirank0 = iterMpirank0 + 1;
        timeMpirank0 = timeMpirank0 + ( timeEnd - timeSta );

      }

    }

    // ~~ Send the results to every process regardless of whether ScaLAPACK or local solve was used
    MPI_Bcast(square_mat.Data(), width*width, MPI_DOUBLE, 0, mpi_comm); // Eigen-vectors
    MPI_Bcast(eig_vals_Raleigh_Ritz.Data(), width, MPI_DOUBLE, 0, mpi_comm); // Eigen-values


    // Step 3d : Subspace rotation step : psi <-- psi * Q, where Q are the eigen-vectors
    // from the Raleigh-Ritz step.
    // Do this on the X matrix :  X is heightLocal * width and Q is width * width, 
    // So, this can be done independently on each process


    // We copy X to HX for saving space before multiplying
    // Results are finally stored in X

    // ~~ So copy X to HX 
    lapack::lacpy( lapack::MatrixType::General, heightLocal, width, X.Data(),  heightLocal, HX.Data(), heightLocal );

    // ~~ Gemm: X <-- HX (= X) * Q
    GetTime( timeSta );
    blas::gemm( blas::Layout::ColMajor, blas::Op::NoTrans, blas::Op::NoTrans, heightLocal, width, width, 1.0, HX.Data(),
        heightLocal, square_mat.Data(), width, 0.0, X.Data(), heightLocal );    
    GetTime( timeEnd );
    iterGemmT = iterGemmT + 1;
    timeGemmT = timeGemmT + ( timeEnd - timeSta );

    // ~~ Flip X to Xcol, i.e. switch back to column-distributed format 
    GetTime( timeSta );
    for( Int j = 0; j < width; j++ ){ 
      for( Int i = 0; i < heightLocal; i++ ){
        recvbuf[recvk(i, j)] = X(i, j);
      }
    }
    MPI_Alltoallv( &recvbuf[0], &recvcounts[0], &recvdispls[0], MPI_DOUBLE, 
        &sendbuf[0], &sendcounts[0], &senddispls[0], MPI_DOUBLE, mpi_comm );
    for( Int j = 0; j < widthLocal; j++ ){ 
      for( Int i = 0; i < height; i++ ){
        Xcol(i, j) = sendbuf[sendk(i, j)]; 
      }
    }
    GetTime( timeEnd );
    iterAlltoallv = iterAlltoallv + 1;
    timeAlltoallv = timeAlltoallv + ( timeEnd - timeSta );

    // ~~ Copy Xcol to psiPtr_
    lapack::lacpy( lapack::MatrixType::General, height, widthLocal, Xcol.Data(), height, 
        psiPtr_->Wavefun().Data(), height );

    // Step 3e : Reset the upper and lower bounds using the results of
    // the Raleigh-Ritz step
    b_low = eig_vals_Raleigh_Ritz(width - 1);
    a_L = eig_vals_Raleigh_Ritz(0);

    GetTime( extra_timeEnd );
    statusOFS << " Done. ( " << (extra_timeEnd - extra_timeSta ) << " s.)" << std::endl;

    //statusOFS << std::endl << " Intermediate eig vals " << std::endl<< eig_vals_Raleigh_Ritz;


    // ----------------------------------------------------------
    // As a postprocessing step, compute the residual of the eigenvectors
    // Do this by R = HX - X * (X^T * H * X)
    {
      double res_time_sta, res_time_end;

      GetTime( res_time_sta );

      // First compute HX
      // ~~ Applying the Hamiltonian matrix
      // HXcol = H * Xcol : Both are in height * local_width dimensioned format
      {
        GetTime( timeSta );
        Spinor spnTemp(fftPtr_->domain, ncom, noccTotal, noccLocal, false, Xcol.Data());
        NumTns<double> tnsTemp(ntot, ncom, noccLocal, false, HXcol.Data());

        hamPtr_->MultSpinor( spnTemp, tnsTemp, *fftPtr_ );
        GetTime( timeEnd );
        iterSpinor = iterSpinor + 1;
        timeSpinor = timeSpinor + ( timeEnd - timeSta );
      }

      // ~~ Flip into the alternate distribution for linear algebra
      // So data goes from Xcol to X
      GetTime( timeSta );
      for( Int j = 0; j < widthLocal; j++ ){ 
        for( Int i = 0; i < height; i++ ){
          sendbuf[sendk(i, j)] = Xcol(i, j); 
        }
      }
      MPI_Alltoallv( &sendbuf[0], &sendcounts[0], &senddispls[0], MPI_DOUBLE, 
          &recvbuf[0], &recvcounts[0], &recvdispls[0], MPI_DOUBLE, mpi_comm );
      for( Int j = 0; j < width; j++ ){ 
        for( Int i = 0; i < heightLocal; i++ ){
          X(i, j) = recvbuf[recvk(i, j)];
        }
      }
      GetTime( timeEnd );
      iterAlltoallv = iterAlltoallv + 1;
      timeAlltoallv = timeAlltoallv + ( timeEnd - timeSta );

      // As well as HXcol to HX
      GetTime( timeSta );
      for( Int j = 0; j < widthLocal; j++ ){ 
        for( Int i = 0; i < height; i++ ){
          sendbuf[sendk(i, j)] = HXcol(i, j); 
        }
      }
      MPI_Alltoallv( &sendbuf[0], &sendcounts[0], &senddispls[0], MPI_DOUBLE, 
          &recvbuf[0], &recvcounts[0], &recvdispls[0], MPI_DOUBLE, mpi_comm );
      for( Int j = 0; j < width; j++ ){ 
        for( Int i = 0; i < heightLocal; i++ ){
          HX(i, j) = recvbuf[recvk(i, j)];
        }
      }
      GetTime( timeEnd );
      iterAlltoallv = iterAlltoallv + 1;
      timeAlltoallv = timeAlltoallv + ( timeEnd - timeSta );

      //square_mat = X' * (HX)
      GetTime( timeSta );
      blas::gemm( blas::Layout::ColMajor, blas::Op::ConjTrans, blas::Op::NoTrans, width, width, heightLocal, 1.0, X.Data(),
          heightLocal, HX.Data(), heightLocal, 0.0, square_mat_temp.Data(), width );
      SetValue(square_mat , 0.0 );
      MPI_Allreduce( square_mat_temp.Data(), square_mat.Data(), width*width, MPI_DOUBLE, MPI_SUM, mpi_comm );
      GetTime( timeEnd );
      iterGemmT = iterGemmT + 1;
      timeGemmT = timeGemmT + ( timeEnd - timeSta );

      // So square_mat = X^T * (H * X)
      // Now compute HX - X* square_mat (i.e., the second part is like a subspace rotation)

      // Storage for residuals
      DblNumMat  Res( heightLocal, width);

      // Set Res <-- X
      lapack::lacpy( lapack::MatrixType::General, heightLocal, width, HX.Data(),  heightLocal, Res.Data(), heightLocal );


      // ~~ Gemm: Res <-- X * Q - Res (= X)
      GetTime( timeSta );
      blas::gemm( blas::Layout::ColMajor, blas::Op::NoTrans, blas::Op::NoTrans, heightLocal, width, width, 1.0, X.Data(),
          heightLocal, square_mat.Data(), width, -1.0, Res.Data(), heightLocal );    
      GetTime( timeEnd );
      iterGemmT = iterGemmT + 1;
      timeGemmT = timeGemmT + ( timeEnd - timeSta );


      // Compute the norm of the residuals
      DblNumVec  resNorm( width );
      SetValue( resNorm, 0.0 );
      DblNumVec  resNormLocal ( width ); 
      SetValue( resNormLocal, 0.0 );

      for( Int k = 0; k < width; k++ ){
        resNormLocal(k) = Energy(DblNumVec(heightLocal, false, Res.VecData(k)));
      }

      MPI_Allreduce( resNormLocal.Data(), resNorm.Data(), width, MPI_DOUBLE, 
          MPI_SUM, mpi_comm );

      if ( mpirank == 0 ){
        GetTime( timeSta );
        for( Int k = 0; k < width; k++ ){
          resNorm(k) = std::sqrt( resNorm(k) );
        }
        GetTime( timeEnd );
        timeMpirank0 = timeMpirank0 + ( timeEnd - timeSta );
      }
      MPI_Bcast(resNorm.Data(), width, MPI_DOUBLE, 0, mpi_comm);

      double resMax = *(std::max_element( resNorm.Data(), resNorm.Data() + numEig ) );
      double resMin = *(std::min_element( resNorm.Data(), resNorm.Data() + numEig ) );

      statusOFS << std::endl << " Maximum residual = " << resMax;
      statusOFS << std::endl << " Minimum residual = " << resMin;
      statusOFS << std::endl;

#if ( _DEBUGlevel_ >= 1 )
      statusOFS << "resNorm = " << resNorm << std::endl;
#endif

      resVal_ = resNorm;


      GetTime( res_time_end );
#if ( _DEBUGlevel_ >= 1 )
      statusOFS << std::endl << " Time for computing residual = " << (res_time_end - res_time_sta) << " s.";
      statusOFS << std::endl;
#endif


    } // End of residual computation


  } // Loop for(Int iter = 1; iter <= Iter_Max; iter ++)



  // Save the eigenvalues to the eigensolver data structure  
  eigVal_ = DblNumVec( width, true, eig_vals_Raleigh_Ritz.Data() );    


  return;
} // -----  end of method EigenSolver::FirstChebyStep -----

void
EigenSolver::GeneralChebyStep    (
    Int          numEig,
    Int        filter_order )
{

  statusOFS << std::endl << std::endl << " Subsequent CheFSI for PWDFT ... " << std::endl;
  if(PWDFT_Cheby_use_scala_ == 1)
    statusOFS << " Cholesky factorlization and eigen-decomposition to be done using ScaLAPACK." << std::endl;
  else
    statusOFS << " Cholesky factorlization and eigen-decomposition to be done serially. " << std::endl;


  // *********************************************************************
  // Initialization
  // *********************************************************************
  MPI_Comm mpi_comm = fftPtr_->domain.comm;
  MPI_Barrier(mpi_comm);
  Int mpirank;  MPI_Comm_rank(mpi_comm, &mpirank);
  Int mpisize;  MPI_Comm_size(mpi_comm, &mpisize);

  Int ntot = psiPtr_->NumGridTotal();
  Int ncom = psiPtr_->NumComponent();
  Int noccLocal = psiPtr_->NumState();
  Int noccTotal = psiPtr_->NumStateTotal();

  Int height = ntot * ncom;
  Int width = noccTotal;

  Int widthBlocksize = width / mpisize;
  Int heightBlocksize = height / mpisize;
  Int widthLocal = widthBlocksize;
  Int heightLocal = heightBlocksize;

  if(mpirank < (width % mpisize)){
    widthLocal = widthBlocksize + 1;
  }

  if(mpirank < (height % mpisize)){
    heightLocal = heightBlocksize + 1;
  }

  if( widthLocal != noccLocal ){
    ErrorHandling("widthLocal != noccLocal.");
  }

  // Temporary safeguard 
  if(noccTotal % mpisize != 0)
  {
    MPI_Barrier(mpi_comm);  
    statusOFS << std::endl << std::endl 
      <<" Input Error ! Currently CheFSI within PWDFT requires total number of bands to be divisble by mpisize. " << std::endl << " Total No. of states = " 
      << noccTotal << " , mpisize = " << mpisize << " ." 
      << std::endl <<  " Use different parameters." << std::endl << " Aborting ..." << std::endl << std::endl;
    MPI_Barrier(mpi_comm);
    exit(-1);  
  }    

  // Time for GemmT, GemmN, Alltoallv, Spinor, Mpirank0 
  // GemmT: blas::gemm( blas::Layout::ColMajor, blas::Op::ConjTrans, blas::Op::NoTrans)
  // GemmN: blas::gemm( blas::Layout::ColMajor, blas::Op::NoTrans, blas::Op::NoTrans)
  // Alltoallv: row-partition to column partition via MPI_Alltoallv 
  // Spinor: Applying the Hamiltonian matrix 
  // Mpirank0: Serial calculation part

  Real timeSta, timeEnd;
  Real extra_timeSta, extra_timeEnd;
  Real timeGemmT = 0.0;
  Real timeGemmN = 0.0;
  Real timeAlltoallv = 0.0;
  Real timeSpinor = 0.0;
  Real timeTrsm = 0.0;
  Real timeSyevd = 0.0;
  Real timeMpirank0 = 0.0;
  Int  iterGemmT = 0;
  Int  iterGemmN = 0;
  Int  iterAlltoallv = 0;
  Int  iterSpinor = 0;
  Int  iterTrsm = 0;
  Int  iterSyevd = 0;
  Int  iterMpirank0 = 0;

  if( numEig > width ){
    std::ostringstream msg;
    msg 
      << "Number of eigenvalues requested  = " << numEig << std::endl
      << "which is larger than the number of columns in psi = " << width << std::endl;
    ErrorHandling( msg.str().c_str() );
  }

  // The following codes are not replaced by AlltoallForward /
  // AlltoallBackward since they are repetitively used in the
  // eigensolver.
  //
  DblNumVec sendbuf(height*widthLocal); 
  DblNumVec recvbuf(heightLocal*width);
  IntNumVec sendcounts(mpisize);
  IntNumVec recvcounts(mpisize);
  IntNumVec senddispls(mpisize);
  IntNumVec recvdispls(mpisize);
  IntNumMat  sendk( height, widthLocal );
  IntNumMat  recvk( heightLocal, width );

  for( Int k = 0; k < mpisize; k++ ){ 
    sendcounts[k] = heightBlocksize * widthLocal;
    if( k < (height % mpisize)){
      sendcounts[k] = sendcounts[k] + widthLocal;  
    }
  }

  for( Int k = 0; k < mpisize; k++ ){ 
    recvcounts[k] = heightLocal * widthBlocksize;
    if( k < (width % mpisize)){
      recvcounts[k] = recvcounts[k] + heightLocal;  
    }
  }

  senddispls[0] = 0;
  recvdispls[0] = 0;
  for( Int k = 1; k < mpisize; k++ ){ 
    senddispls[k] = senddispls[k-1] + sendcounts[k-1];
    recvdispls[k] = recvdispls[k-1] + recvcounts[k-1];
  }

  if((height % mpisize) == 0){
    for( Int j = 0; j < widthLocal; j++ ){ 
      for( Int i = 0; i < height; i++ ){
        sendk(i, j) = senddispls[i / heightBlocksize] + j * heightBlocksize + i % heightBlocksize;
      } 
    }
  }
  else{
    for( Int j = 0; j < widthLocal; j++ ){ 
      for( Int i = 0; i < height; i++ ){
        if( i < ((height % mpisize) * (heightBlocksize+1)) ){
          sendk(i, j) = senddispls[i / (heightBlocksize+1)] + j * (heightBlocksize+1) + i % (heightBlocksize+1);
        }
        else {
          sendk(i, j) = senddispls[(height % mpisize) + (i-(height % mpisize)*(heightBlocksize+1))/heightBlocksize]
            + j * heightBlocksize + (i-(height % mpisize)*(heightBlocksize+1)) % heightBlocksize;
        }
      }
    }
  }

  for( Int j = 0; j < width; j++ ){ 
    for( Int i = 0; i < heightLocal; i++ ){
      recvk(i, j) = recvdispls[j % mpisize] + (j / mpisize) * heightLocal + i;
    }
  }
  // end For Alltoall



  // TODO: In what follows, we do not care about multiple spinor components
  // For now, just a spin unpolarized setup is considered, so ntot = height
  // TODO: In what follows, we assume real valued wavefunctions

  // Step 1: Obtain the upper bound and the Ritz values (for the lower bound)
  // using the Lanczos estimator
  DblNumVec Lanczos_Ritz_values;

  statusOFS << std::endl << " Estimating the upper bound ... "; 
  GetTime( extra_timeSta );
  const int Num_Lanczos_Steps = 5;
  double b_up = Cheby_Upper_bound_estimator(Lanczos_Ritz_values, Num_Lanczos_Steps);  
  GetTime( extra_timeEnd );
  statusOFS << " Done. ( " << (extra_timeEnd - extra_timeSta ) << " s.)";


  // Step 2: Set up the lower bound from previous Raleigh-Ritz / Eigensolver values
  double a_L = eigVal_(0);
  double b_low = eigVal_(width - 1);

  statusOFS << std::endl << " Upper bound = (to be mapped to +1) " << b_up;
  statusOFS << std::endl << " Lower bound (to be mapped to -1) = " << b_low;
  statusOFS << std::endl << " Lowest eigenvalue = " << a_L;



  // Step 3: Main loop
  const Int Filter_Order = filter_order ;

  // Space for linear algebra operations
  DblNumMat  X( heightLocal, width);
  DblNumMat  HX( heightLocal, width);

  DblNumMat  Xcol( height, widthLocal );
  DblNumMat  HXcol( height, widthLocal );

  DblNumMat  square_mat( width, width);
  DblNumMat  square_mat_temp( width, width);

  DblNumVec eig_vals_Raleigh_Ritz;
  eig_vals_Raleigh_Ritz.Resize(width);



  // Step 3a : Compute the filtered block of vectors
  // This always works on the vectors in psiPtr_
  GetTime( extra_timeSta );
  Chebyshev_filter_scaled(Filter_Order, b_low, b_up, a_L);
  GetTime( extra_timeEnd );

  //       GetTime( extra_timeSta );
  //       Chebyshev_filter(Filter_Order, b_low, b_up);
  //       GetTime( extra_timeEnd );

  statusOFS << std::endl << " Chebyshev filter applied in " << (extra_timeEnd - extra_timeSta ) << " s."; 




  // Step 3b : Orthonormalize
  // ~~ First copy psi (now filtered) to Xcol --- can do away with this to save memory

  GetTime( extra_timeSta );
  statusOFS << std::endl << " Orthonormalizing  ... "; 
  lapack::lacpy( lapack::MatrixType::General, height, widthLocal, psiPtr_->Wavefun().Data(), height, 
      Xcol.Data(), height );

  GetTime( timeSta );

  // ~~ Flip into the alternate distribution in prep for Orthogonalization
  // So data goes from Xcol to X
  for( Int j = 0; j < widthLocal; j++ ){ 
    for( Int i = 0; i < height; i++ ){
      sendbuf[sendk(i, j)] = Xcol(i, j); 
    }
  }
  MPI_Alltoallv( &sendbuf[0], &sendcounts[0], &senddispls[0], MPI_DOUBLE, 
      &recvbuf[0], &recvcounts[0], &recvdispls[0], MPI_DOUBLE, mpi_comm );

  for( Int j = 0; j < width; j++ ){ 
    for( Int i = 0; i < heightLocal; i++ ){
      X(i, j) = recvbuf[recvk(i, j)];
    }
  }
  GetTime( timeEnd );
  iterAlltoallv = iterAlltoallv + 1;
  timeAlltoallv = timeAlltoallv + ( timeEnd - timeSta );

  // ~~ Orthogonalization through Cholesky factorization
  // Compute square_mat = X^T * X for Cholesky
  GetTime( timeSta );
  blas::gemm( blas::Layout::ColMajor, blas::Op::ConjTrans, blas::Op::NoTrans, width, width, heightLocal, 1.0, X.Data(), 
      heightLocal, X.Data(), heightLocal, 0.0, square_mat_temp.Data(), width );
  SetValue( square_mat, 0.0 );
  MPI_Allreduce( square_mat_temp.Data(), square_mat.Data(), width*width, MPI_DOUBLE, MPI_SUM, mpi_comm );
  GetTime( timeEnd );
  iterGemmT = iterGemmT + 1;
  timeGemmT = timeGemmT + ( timeEnd - timeSta );


  if(PWDFT_Cheby_use_scala_ == 1)
  {
    if( contxt_ >= 0 )
    {
      Int numKeep = width; 
      Int lda = width;

      scalapack::ScaLAPACKMatrix<Real> square_mat_scala;
      scalapack::Descriptor descReduceSeq, descReducePar;
      Real timeCholScala_sta, timeCholScala_end;

      GetTime( timeCholScala_sta );

      // Leading dimension provided
      descReduceSeq.Init( numKeep, numKeep, numKeep, numKeep, I_ZERO, I_ZERO, contxt_, lda );

      // Automatically comptued Leading Dimension
      descReducePar.Init( numKeep, numKeep, scaBlockSize_, scaBlockSize_, I_ZERO, I_ZERO, contxt_ );

      square_mat_scala.SetDescriptor( descReducePar );

      // Redistribute the matrix over the process grid
      SCALAPACK(pdgemr2d)(&numKeep, &numKeep, square_mat.Data(), &I_ONE, &I_ONE, descReduceSeq.Values(), 
          &square_mat_scala.LocalMatrix()[0], &I_ONE, &I_ONE, square_mat_scala.Desc().Values(), &contxt_ );

      // Make the ScaLAPACK call
      Int info;
      char uplo = 'U';
      SCALAPACK(pdpotrf)(&uplo, &numKeep, square_mat_scala.Data(), &I_ONE,
          &I_ONE, square_mat_scala.Desc().Values(), &info);

      // Redistribute back
      SetValue(square_mat , 0.0 );
      SCALAPACK(pdgemr2d)( &numKeep, &numKeep, square_mat_scala.Data(), &I_ONE, &I_ONE, square_mat_scala.Desc().Values(),
          square_mat.Data(), &I_ONE, &I_ONE, descReduceSeq.Values(), &contxt_ );

      GetTime( timeCholScala_end );

      //statusOFS << std::endl << " ScaLAPACK Cholesky time = " << (timeCholScala_end - timeCholScala_sta) << " s." << std::endl;

    }
    else
    {
      statusOFS << std::endl << " Error in ScaLAPACK context for CheFSI in PWDFT ." << std::endl;
      exit(1);
    }
  }
  else
  {
    // Make the Cholesky factorization call on proc 0
    // This is the non-scalable part and should be fixed later
    if ( mpirank == 0) {
      GetTime( timeSta );
      lapack::potrf( lapack::Uplo::Upper, width, square_mat.Data(), width );
      GetTime( timeEnd );
      iterMpirank0 = iterMpirank0 + 1;
      timeMpirank0 = timeMpirank0 + ( timeEnd - timeSta );
    }

  }

  // Regardless of how this was solved (ScaLAPACK or locally), send the Cholesky factor to every process
  MPI_Bcast(square_mat.Data(), width*width, MPI_DOUBLE, 0, mpi_comm);


  // Do a solve with the Cholesky factor
  // X = X * U^{-1} is orthogonal, where U is the Cholesky factor
  GetTime( timeSta );
  blas::trsm( blas::Layout::ColMajor, blas::Side::Right, blas::Uplo::Upper, blas::Op::NoTrans, blas::Diag::NonUnit, heightLocal, width, 1.0, square_mat.Data(), width, 
      X.Data(), heightLocal );
  GetTime( timeEnd );
  iterTrsm = iterTrsm + 1;
  timeTrsm = timeTrsm + ( timeEnd - timeSta );

  // ~~ So X is now orthonormalized AND in row-distributed format
  // ~~ Switch back to column-distributed format in preparation 
  // for applying Hamiltonian (Raleigh-Ritz step)
  GetTime( timeSta );
  for( Int j = 0; j < width; j++ ){ 
    for( Int i = 0; i < heightLocal; i++ ){
      recvbuf[recvk(i, j)] = X(i, j);
    }
  }
  MPI_Alltoallv( &recvbuf[0], &recvcounts[0], &recvdispls[0], MPI_DOUBLE, 
      &sendbuf[0], &sendcounts[0], &senddispls[0], MPI_DOUBLE, mpi_comm );
  for( Int j = 0; j < widthLocal; j++ ){ 
    for( Int i = 0; i < height; i++ ){
      Xcol(i, j) = sendbuf[sendk(i, j)]; 
    }
  }
  GetTime( timeEnd );
  iterAlltoallv = iterAlltoallv + 1;
  timeAlltoallv = timeAlltoallv + ( timeEnd - timeSta );

  GetTime( extra_timeEnd );
  statusOFS << " Done. ( " << (extra_timeEnd - extra_timeSta ) << " s.)";


  // Step 3c : Raleigh-Ritz step
  GetTime( extra_timeSta );
  statusOFS << std::endl << " Raleigh-Ritz step  ... "; 

  // ~~ Applying the Hamiltonian matrix
  // HXcol = H * Xcol : Both are in height * local_width dimensioned format
  {
    GetTime( timeSta );
    Spinor spnTemp(fftPtr_->domain, ncom, noccTotal, noccLocal, false, Xcol.Data());
    NumTns<double> tnsTemp(ntot, ncom, noccLocal, false, HXcol.Data());

    hamPtr_->MultSpinor( spnTemp, tnsTemp, *fftPtr_ );
    GetTime( timeEnd );
    iterSpinor = iterSpinor + 1;
    timeSpinor = timeSpinor + ( timeEnd - timeSta );
  }

  // ~~ Flip into the alternate distribution for linear algebra
  // So data goes from Xcol to X
  GetTime( timeSta );
  for( Int j = 0; j < widthLocal; j++ ){ 
    for( Int i = 0; i < height; i++ ){
      sendbuf[sendk(i, j)] = Xcol(i, j); 
    }
  }
  MPI_Alltoallv( &sendbuf[0], &sendcounts[0], &senddispls[0], MPI_DOUBLE, 
      &recvbuf[0], &recvcounts[0], &recvdispls[0], MPI_DOUBLE, mpi_comm );
  for( Int j = 0; j < width; j++ ){ 
    for( Int i = 0; i < heightLocal; i++ ){
      X(i, j) = recvbuf[recvk(i, j)];
    }
  }
  GetTime( timeEnd );
  iterAlltoallv = iterAlltoallv + 1;
  timeAlltoallv = timeAlltoallv + ( timeEnd - timeSta );

  // As well as HXcol to HX
  GetTime( timeSta );
  for( Int j = 0; j < widthLocal; j++ ){ 
    for( Int i = 0; i < height; i++ ){
      sendbuf[sendk(i, j)] = HXcol(i, j); 
    }
  }
  MPI_Alltoallv( &sendbuf[0], &sendcounts[0], &senddispls[0], MPI_DOUBLE, 
      &recvbuf[0], &recvcounts[0], &recvdispls[0], MPI_DOUBLE, mpi_comm );
  for( Int j = 0; j < width; j++ ){ 
    for( Int i = 0; i < heightLocal; i++ ){
      HX(i, j) = recvbuf[recvk(i, j)];
    }
  }
  GetTime( timeEnd );
  iterAlltoallv = iterAlltoallv + 1;
  timeAlltoallv = timeAlltoallv + ( timeEnd - timeSta );

  // ~~ Now compute the matrix for the projected problem
  //square_mat = X' * (HX)
  GetTime( timeSta );
  blas::gemm( blas::Layout::ColMajor, blas::Op::ConjTrans, blas::Op::NoTrans, width, width, heightLocal, 1.0, X.Data(),
      heightLocal, HX.Data(), heightLocal, 0.0, square_mat_temp.Data(), width );
  SetValue(square_mat , 0.0 );
  MPI_Allreduce( square_mat_temp.Data(), square_mat.Data(), width*width, MPI_DOUBLE, MPI_SUM, mpi_comm );
  GetTime( timeEnd );
  iterGemmT = iterGemmT + 1;
  timeGemmT = timeGemmT + ( timeEnd - timeSta );

  // ~~ Now solve the eigenvalue problem
  SetValue(eig_vals_Raleigh_Ritz, 0.0);

  if(PWDFT_Cheby_use_scala_ == 1)
  {
    if( contxt_ >= 0 )
    {
      Int numKeep = width; 
      Int lda = width;

      scalapack::ScaLAPACKMatrix<Real> square_mat_scala;
      scalapack::ScaLAPACKMatrix<Real> eigvecs_scala;

      scalapack::Descriptor descReduceSeq, descReducePar;
      Real timeEigScala_sta, timeEigScala_end;

      // Leading dimension provided
      descReduceSeq.Init( numKeep, numKeep, numKeep, numKeep, I_ZERO, I_ZERO, contxt_, lda );

      // Automatically comptued Leading Dimension
      descReducePar.Init( numKeep, numKeep, scaBlockSize_, scaBlockSize_, I_ZERO, I_ZERO, contxt_ );

      square_mat_scala.SetDescriptor( descReducePar );
      eigvecs_scala.SetDescriptor( descReducePar );


      // Redistribute the input matrix over the process grid
      SCALAPACK(pdgemr2d)(&numKeep, &numKeep, square_mat.Data(), &I_ONE, &I_ONE, descReduceSeq.Values(), 
          &square_mat_scala.LocalMatrix()[0], &I_ONE, &I_ONE, square_mat_scala.Desc().Values(), &contxt_ );


      // Make the ScaLAPACK call
      char uplo = 'U';
      std::vector<Real> temp_eigs(lda);

      scalapack::Syevd(uplo, square_mat_scala, temp_eigs, eigvecs_scala );

      for(Int copy_iter = 0; copy_iter < lda; copy_iter ++)
        eig_vals_Raleigh_Ritz[copy_iter] = temp_eigs[copy_iter];

      // Redistribute back eigenvectors
      SetValue(square_mat , 0.0 );
      SCALAPACK(pdgemr2d)( &numKeep, &numKeep, eigvecs_scala.Data(), &I_ONE, &I_ONE, square_mat_scala.Desc().Values(),
          square_mat.Data(), &I_ONE, &I_ONE, descReduceSeq.Values(), &contxt_ );

      GetTime( timeEigScala_end );

      //statusOFS << std::endl << " ScaLAPACK EigenSolve time = " << (timeEigScala_end - timeEigScala_sta) << " s." << std::endl;


    }
    else
    {
      statusOFS << std::endl << " Error in ScaLAPACK context for CheFSI in PWDFT ." << std::endl;
      exit(1);
    }




  }   
  else
  {  

    // Make the eigen decomposition call on proc 0
    // This is the non-scalable part and should be fixed later
    if ( mpirank == 0 ) {

      GetTime( timeSta );
      lapack::syevd( lapack::Job::Vec, lapack::Uplo::Upper, width, square_mat.Data(), width, eig_vals_Raleigh_Ritz.Data() );
      GetTime( timeEnd );

      iterMpirank0 = iterMpirank0 + 1;
      timeMpirank0 = timeMpirank0 + ( timeEnd - timeSta );

    }

  }

  // ~~ Send the results to every process regardless of whether ScaLAPACK or local solve was used
  MPI_Bcast(square_mat.Data(), width*width, MPI_DOUBLE, 0, mpi_comm); // Eigen-vectors
  MPI_Bcast(eig_vals_Raleigh_Ritz.Data(), width, MPI_DOUBLE, 0, mpi_comm); // Eigen-values

  // Step 3d : Subspace rotation step : psi <-- psi * Q, where Q are the eigen-vectors
  // from the Raleigh-Ritz step.
  // Do this on the X matrix :  X is heightLocal * width and Q is width * width, 
  // So, this can be done independently on each process


  // We copy X to HX for saving space before multiplying
  // Results are finally stored in X

  // ~~ So copy X to HX 
  lapack::lacpy( lapack::MatrixType::General, heightLocal, width, X.Data(),  heightLocal, HX.Data(), heightLocal );

  // ~~ Gemm: X <-- HX (= X) * Q
  GetTime( timeSta );
  blas::gemm( blas::Layout::ColMajor, blas::Op::NoTrans, blas::Op::NoTrans, heightLocal, width, width, 1.0, HX.Data(),
      heightLocal, square_mat.Data(), width, 0.0, X.Data(), heightLocal );    
  GetTime( timeEnd );
  iterGemmT = iterGemmT + 1;
  timeGemmT = timeGemmT + ( timeEnd - timeSta );

  // ~~ Flip X to Xcol, i.e. switch back to column-distributed format 
  GetTime( timeSta );
  for( Int j = 0; j < width; j++ ){ 
    for( Int i = 0; i < heightLocal; i++ ){
      recvbuf[recvk(i, j)] = X(i, j);
    }
  }
  MPI_Alltoallv( &recvbuf[0], &recvcounts[0], &recvdispls[0], MPI_DOUBLE, 
      &sendbuf[0], &sendcounts[0], &senddispls[0], MPI_DOUBLE, mpi_comm );
  for( Int j = 0; j < widthLocal; j++ ){ 
    for( Int i = 0; i < height; i++ ){
      Xcol(i, j) = sendbuf[sendk(i, j)]; 
    }
  }
  GetTime( timeEnd );
  iterAlltoallv = iterAlltoallv + 1;
  timeAlltoallv = timeAlltoallv + ( timeEnd - timeSta );

  // ~~ Copy Xcol to psiPtr_ to save the eigenvectors
  lapack::lacpy( lapack::MatrixType::General, height, widthLocal, Xcol.Data(), height, 
      psiPtr_->Wavefun().Data(), height );

  GetTime( extra_timeEnd );
  statusOFS << " Done. ( " << (extra_timeEnd - extra_timeSta ) << " s.)" << std::endl;

  // Save the eigenvalues to the eigensolver data structure     
  eigVal_ = DblNumVec( width, true, eig_vals_Raleigh_Ritz.Data() );

  //statusOFS << std::endl << " Intermediate eig vals " << std::endl<< eig_vals_Raleigh_Ritz;
  // ----------------------------------------------------------
  // Finally, as a postprocessing step, compute the residual of the eigenvectors
  // Do this by R = HX - X * (X^T * H * X)
  {
    double res_time_sta, res_time_end;

    GetTime( res_time_sta );
    // First compute HX
    // ~~ Applying the Hamiltonian matrix
    // HXcol = H * Xcol : Both are in height * local_width dimensioned format
    {
      GetTime( timeSta );
      Spinor spnTemp(fftPtr_->domain, ncom, noccTotal, noccLocal, false, Xcol.Data());
      NumTns<double> tnsTemp(ntot, ncom, noccLocal, false, HXcol.Data());

      hamPtr_->MultSpinor( spnTemp, tnsTemp, *fftPtr_ );
      GetTime( timeEnd );
      iterSpinor = iterSpinor + 1;
      timeSpinor = timeSpinor + ( timeEnd - timeSta );
    }

    // ~~ Flip into the alternate distribution for linear algebra
    // So data goes from Xcol to X
    GetTime( timeSta );
    for( Int j = 0; j < widthLocal; j++ ){ 
      for( Int i = 0; i < height; i++ ){
        sendbuf[sendk(i, j)] = Xcol(i, j); 
      }
    }
    MPI_Alltoallv( &sendbuf[0], &sendcounts[0], &senddispls[0], MPI_DOUBLE, 
        &recvbuf[0], &recvcounts[0], &recvdispls[0], MPI_DOUBLE, mpi_comm );
    for( Int j = 0; j < width; j++ ){ 
      for( Int i = 0; i < heightLocal; i++ ){
        X(i, j) = recvbuf[recvk(i, j)];
      }
    }
    GetTime( timeEnd );
    iterAlltoallv = iterAlltoallv + 1;
    timeAlltoallv = timeAlltoallv + ( timeEnd - timeSta );

    // As well as HXcol to HX
    GetTime( timeSta );
    for( Int j = 0; j < widthLocal; j++ ){ 
      for( Int i = 0; i < height; i++ ){
        sendbuf[sendk(i, j)] = HXcol(i, j); 
      }
    }
    MPI_Alltoallv( &sendbuf[0], &sendcounts[0], &senddispls[0], MPI_DOUBLE, 
        &recvbuf[0], &recvcounts[0], &recvdispls[0], MPI_DOUBLE, mpi_comm );
    for( Int j = 0; j < width; j++ ){ 
      for( Int i = 0; i < heightLocal; i++ ){
        HX(i, j) = recvbuf[recvk(i, j)];
      }
    }
    GetTime( timeEnd );
    iterAlltoallv = iterAlltoallv + 1;
    timeAlltoallv = timeAlltoallv + ( timeEnd - timeSta );

    //square_mat = X' * (HX)
    GetTime( timeSta );
    blas::gemm( blas::Layout::ColMajor, blas::Op::ConjTrans, blas::Op::NoTrans, width, width, heightLocal, 1.0, X.Data(),
        heightLocal, HX.Data(), heightLocal, 0.0, square_mat_temp.Data(), width );
    SetValue(square_mat , 0.0 );
    MPI_Allreduce( square_mat_temp.Data(), square_mat.Data(), width*width, MPI_DOUBLE, MPI_SUM, mpi_comm );
    GetTime( timeEnd );
    iterGemmT = iterGemmT + 1;
    timeGemmT = timeGemmT + ( timeEnd - timeSta );

    // So square_mat = X^T * (H * X)
    // Now compute HX - X* square_mat (i.e., the second part is like a subspace rotation)

    // Storage for residuals
    DblNumMat  Res( heightLocal, width);

    // Set Res <-- X
    lapack::lacpy( lapack::MatrixType::General, heightLocal, width, HX.Data(),  heightLocal, Res.Data(), heightLocal );


    // ~~ Gemm: Res <-- X * Q - Res (= X)
    GetTime( timeSta );
    blas::gemm( blas::Layout::ColMajor, blas::Op::NoTrans, blas::Op::NoTrans, heightLocal, width, width, 1.0, X.Data(),
        heightLocal, square_mat.Data(), width, -1.0, Res.Data(), heightLocal );    
    GetTime( timeEnd );
    iterGemmT = iterGemmT + 1;
    timeGemmT = timeGemmT + ( timeEnd - timeSta );


    // Compute the norm of the residuals
    DblNumVec  resNorm( width );
    SetValue( resNorm, 0.0 );
    DblNumVec  resNormLocal ( width ); 
    SetValue( resNormLocal, 0.0 );

    for( Int k = 0; k < width; k++ ){
      resNormLocal(k) = Energy(DblNumVec(heightLocal, false, Res.VecData(k)));
    }

    MPI_Allreduce( resNormLocal.Data(), resNorm.Data(), width, MPI_DOUBLE, 
        MPI_SUM, mpi_comm );

    if ( mpirank == 0 ){
      GetTime( timeSta );
      for( Int k = 0; k < width; k++ ){
        resNorm(k) = std::sqrt( resNorm(k) );
      }
      GetTime( timeEnd );
      timeMpirank0 = timeMpirank0 + ( timeEnd - timeSta );
    }
    MPI_Bcast(resNorm.Data(), width, MPI_DOUBLE, 0, mpi_comm);

    double resMax = *(std::max_element( resNorm.Data(), resNorm.Data() + numEig ) );
    double resMin = *(std::min_element( resNorm.Data(), resNorm.Data() + numEig ) );

    statusOFS << std::endl << " Maximum residual = " << resMax;
    statusOFS << std::endl << " Minimum residual = " << resMin;
    statusOFS << std::endl;

    resVal_ = resNorm;

#if ( _DEBUGlevel_ >= 1 )
    statusOFS << "resNorm = " << resNorm << std::endl;
#endif

    GetTime( res_time_end );
#if ( _DEBUGlevel_ >= 1 )
    statusOFS << std::endl << " Time for computing residual = " << (res_time_end - res_time_sta) << " s.";
    statusOFS << std::endl;
#endif

  }








  return;
} // -----  end of method EigenSolver::GeneralChebyStep -----




// Basic version of PPCG with columnwise sweep  
void
EigenSolver::PPCGSolveReal    (
    Int          numEig,
    Int          eigMaxIter,
    Real         eigMinTolerance,
    Real         eigTolerance)
{
  // *********************************************************************
  // Initialization
  // *********************************************************************
  MPI_Comm mpi_comm = fftPtr_->domain.comm;
  MPI_Barrier(mpi_comm);
  Int mpirank;  MPI_Comm_rank(mpi_comm, &mpirank);
  Int mpisize;  MPI_Comm_size(mpi_comm, &mpisize);

  Int ntot = psiPtr_->NumGridTotal();
  Int ncom = psiPtr_->NumComponent();
  Int noccLocal = psiPtr_->NumState();
  Int noccTotal = psiPtr_->NumStateTotal();


  Int height = ntot * ncom;
  Int width = noccTotal;
  Int lda = 3 * width;

  Int widthBlocksize = width / mpisize;
  Int heightBlocksize = height / mpisize;
  Int widthLocal = widthBlocksize;
  Int heightLocal = heightBlocksize;

  if(mpirank < (width % mpisize)){
    widthLocal = widthBlocksize + 1;
  }

  if(mpirank < (height % mpisize)){
    heightLocal = heightBlocksize + 1;
  }

  if( widthLocal != noccLocal ){
    throw std::logic_error("widthLocal != noccLocal.");
  }

  // Time for GemmT, GemmN, Alltoallv, Spinor, Mpirank0 
  // GemmT: blas::gemm( blas::Layout::ColMajor, blas::Op::ConjTrans, blas::Op::NoTrans)
  // GemmN: blas::gemm( blas::Layout::ColMajor, blas::Op::NoTrans, blas::Op::NoTrans)
  // Alltoallv: row-partition to column partition via MPI_Alltoallv 
  // Spinor: Applying the Hamiltonian matrix 
  // Mpirank0: Serial calculation part

  Real timeSta, timeEnd;
  Real timeSta1, timeEnd1;
  Real timeSta2, timeEnd2;
  Real timeGemmT = 0.0;
  Real timeGemmN = 0.0;
  Real timeBcast = 0.0;
  Real timeAllreduce = 0.0;
  Real timeAlltoallv = 0.0;
  Real timeAlltoallvMap = 0.0;
  Real timeSpinor = 0.0;
  Real timeTrsm = 0.0;
  Real timePotrf = 0.0;
  Real timeSyevd = 0.0;
  Real timeSygvd = 0.0;
  Real timeMpirank0 = 0.0;
  Real timeScaLAPACKFactor = 0.0;
  Real timeScaLAPACK = 0.0;
  Real timeSweepT = 0.0;
  Real timeCopy = 0.0;
  Real timeOther = 0.0;
  Int  iterGemmT = 0;
  Int  iterGemmN = 0;
  Int  iterBcast = 0;
  Int  iterAllreduce = 0;
  Int  iterAlltoallv = 0;
  Int  iterAlltoallvMap = 0;
  Int  iterSpinor = 0;
  Int  iterTrsm = 0;
  Int  iterPotrf = 0;
  Int  iterSyevd = 0;
  Int  iterSygvd = 0;
  Int  iterMpirank0 = 0;
  Int  iterScaLAPACKFactor = 0;
  Int  iterScaLAPACK = 0;
  Int  iterSweepT = 0;
  Int  iterCopy = 0;
  Int  iterOther = 0;

  if( numEig > width ){
    std::ostringstream msg;
    msg 
      << "Number of eigenvalues requested  = " << numEig << std::endl
      << "which is larger than the number of columns in psi = " << width << std::endl;
    throw std::runtime_error( msg.str().c_str() );
  }

  GetTime( timeSta2 );

  // The following codes are not replaced by AlltoallForward /
  // AlltoallBackward since they are repetitively used in the
  // eigensolver.
  //
#if 1
  DblNumVec sendbuf(height*widthLocal); 
  DblNumVec recvbuf(heightLocal*width);
  IntNumVec sendcounts(mpisize);
  IntNumVec recvcounts(mpisize);
  IntNumVec senddispls(mpisize);
  IntNumVec recvdispls(mpisize);
  IntNumMat  sendk( height, widthLocal );
  IntNumMat  recvk( heightLocal, width );

  GetTime( timeSta );

  for( Int k = 0; k < mpisize; k++ ){ 
    sendcounts[k] = heightBlocksize * widthLocal;
    if( k < (height % mpisize)){
      sendcounts[k] = sendcounts[k] + widthLocal;  
    }
  }

  for( Int k = 0; k < mpisize; k++ ){ 
    recvcounts[k] = heightLocal * widthBlocksize;
    if( k < (width % mpisize)){
      recvcounts[k] = recvcounts[k] + heightLocal;  
    }
  }

  senddispls[0] = 0;
  recvdispls[0] = 0;
  for( Int k = 1; k < mpisize; k++ ){ 
    senddispls[k] = senddispls[k-1] + sendcounts[k-1];
    recvdispls[k] = recvdispls[k-1] + recvcounts[k-1];
  }

  if((height % mpisize) == 0){
    for( Int j = 0; j < widthLocal; j++ ){ 
      for( Int i = 0; i < height; i++ ){
        sendk(i, j) = senddispls[i / heightBlocksize] + j * heightBlocksize + i % heightBlocksize;
      } 
    }
  }
  else{
    for( Int j = 0; j < widthLocal; j++ ){ 
      for( Int i = 0; i < height; i++ ){
        if( i < ((height % mpisize) * (heightBlocksize+1)) ){
          sendk(i, j) = senddispls[i / (heightBlocksize+1)] + j * (heightBlocksize+1) + i % (heightBlocksize+1);
        }
        else {
          sendk(i, j) = senddispls[(height % mpisize) + (i-(height % mpisize)*(heightBlocksize+1))/heightBlocksize]
            + j * heightBlocksize + (i-(height % mpisize)*(heightBlocksize+1)) % heightBlocksize;
        }
      }
    }
  }

  for( Int j = 0; j < width; j++ ){ 
    for( Int i = 0; i < heightLocal; i++ ){
      recvk(i, j) = recvdispls[j % mpisize] + (j / mpisize) * heightLocal + i;
    }
  }
  // end For Alltoall
#endif


  //statusOFS << "DBWY IN PPCG" << std::endl;
  //BlockDistributor<double> bdist( mpi_comm, height, width );
  auto bdist = 
    make_block_distributor<double>( BlockDistAlg::HostGeneric, mpi_comm,
                                    height, width );

  GetTime( timeEnd );
  iterAlltoallvMap = iterAlltoallvMap + 1;
  timeAlltoallvMap = timeAlltoallvMap + ( timeEnd - timeSta );

  // S = ( X | W | P ) is a triplet used for LOBPCG.  
  // W is the preconditioned residual
  // DblNumMat  S( height, 3*widthLocal ), AS( height, 3*widthLocal ); 
  DblNumMat  S( heightLocal, 3*width ), AS( heightLocal, 3*width ); 
  // AMat = S' * (AS),  BMat = S' * S
  // 
  // AMat = (X'*AX   X'*AW   X'*AP)
  //      = (  *     W'*AW   W'*AP)
  //      = (  *       *     P'*AP)
  //
  // BMat = (X'*X   X'*W   X'*P)
  //      = (  *    W'*W   W'*P)
  //      = (  *      *    P'*P)
  //


  //    DblNumMat  AMat( 3*width, 3*width ), BMat( 3*width, 3*width );
  //    DblNumMat  AMatT1( 3*width, 3*width );

  // Temporary buffer array.
  // The unpreconditioned residual will also be saved in Xtemp
  DblNumMat  XTX( width, width );
  //?    DblNumMat  XTXtemp( width, width );
  DblNumMat  XTXtemp1( width, width );

  DblNumMat  Xtemp( heightLocal, width );

  Real  resBlockNormLocal, resBlockNorm; // Frobenius norm of the residual block  
  Real  resMax, resMin;

  // For convenience
  DblNumMat  X( heightLocal, width, false, S.VecData(0) );
  DblNumMat  W( heightLocal, width, false, S.VecData(width) );
  DblNumMat  P( heightLocal, width, false, S.VecData(2*width) );
  DblNumMat AX( heightLocal, width, false, AS.VecData(0) );
  DblNumMat AW( heightLocal, width, false, AS.VecData(width) );
  DblNumMat AP( heightLocal, width, false, AS.VecData(2*width) );

  DblNumMat  Xcol( height, widthLocal );
  DblNumMat  Wcol( height, widthLocal );
  DblNumMat AXcol( height, widthLocal );
  DblNumMat AWcol( height, widthLocal );

  //Int info;
  bool isRestart = false;
  // numSet = 2    : Steepest descent (Davidson), only use (X | W)
  //        = 3    : Conjugate gradient, use all the triplet (X | W | P)
  Int numSet = 2;

  // numLocked is the number of converged vectors
  Int numLockedLocal = 0, numLockedSaveLocal = 0;
  Int numLockedTotal = 0, numLockedSaveTotal = 0; 
  Int numLockedSave = 0;
  Int numActiveLocal = 0;
  Int numActiveTotal = 0;

  const Int numLocked = 0;  // Never perform locking in this version
  const Int numActive = width;

  bool isConverged = false;

  // Initialization
  SetValue( S, 0.0 );
  SetValue( AS, 0.0 );

  DblNumVec  eigValS(lda);
  SetValue( eigValS, 0.0 );

  // Initialize X by the data in psi
  GetTime( timeSta );
  lapack::lacpy( lapack::MatrixType::General, height, widthLocal, psiPtr_->Wavefun().Data(), height, 
      Xcol.Data(), height );
  GetTime( timeEnd );
  iterCopy = iterCopy + 1;
  timeCopy = timeCopy + ( timeEnd - timeSta );

  GetTime( timeSta );
  bdist.redistribute_col_to_row( Xcol, X );
  GetTime( timeEnd );
  iterAlltoallv = iterAlltoallv + 1;
  timeAlltoallv = timeAlltoallv + ( timeEnd - timeSta );

  // *********************************************************************
  // Main loop
  // *********************************************************************

  // Orthogonalization through Cholesky factorization
  detail::replicated_cholesky_qr_row_dist( heightLocal, width, X.Data(), heightLocal,
                                           XTX.Data(), mpi_comm );

  // Redistribute from X Row -> Col format
  bdist.redistribute_row_to_col( X, Xcol );

  // Applying the Hamiltonian matrix
  {
    GetTime( timeSta );
    Spinor spnTemp(fftPtr_->domain, ncom, noccTotal, noccLocal, false, Xcol.Data());
    NumTns<Real> tnsTemp(ntot, ncom, noccLocal, false, AXcol.Data());

    hamPtr_->MultSpinor( spnTemp, tnsTemp, *fftPtr_ );
    GetTime( timeEnd );
    iterSpinor = iterSpinor + 1;
    timeSpinor = timeSpinor + ( timeEnd - timeSta );
  }

  // Redistribute AX from Col -> Row format
  bdist.redistribute_col_to_row( AXcol, AX );


  // Start the main loop
  Int iter = 0;
  statusOFS << "Minimum tolerance is " << eigMinTolerance << std::endl;

  do{
    iter++;
#if ( _DEBUGlevel_ >= 1 )
    statusOFS << "iter = " << iter << std::endl;
#endif

    if( iter == 1 || isRestart == true )
      numSet = 2;
    else
      numSet = 3;

    // XTX <- X' * (AX)
    detail::row_dist_inner_replicate( heightLocal, width, width, 
                                      X.Data(),  heightLocal, 
                                      AX.Data(), heightLocal, XTX.Data(), 
                                      mpi_comm );

    // Compute the residual.
    // R <- AX - X*(X'*AX)
    GetTime( timeSta );
    lapack::lacpy( lapack::MatrixType::General, heightLocal, width, AX.Data(), heightLocal, Xtemp.Data(), heightLocal );
    GetTime( timeEnd );
    iterCopy = iterCopy + 1;
    timeCopy = timeCopy + ( timeEnd - timeSta );

    GetTime( timeSta );
    blas::gemm( blas::Layout::ColMajor, blas::Op::NoTrans, blas::Op::NoTrans, heightLocal, width, width, -1.0, 
        X.Data(), heightLocal, XTX.Data(), width, 1.0, Xtemp.Data(), heightLocal );
    GetTime( timeEnd );
    iterGemmN = iterGemmN + 1;
    timeGemmN = timeGemmN + ( timeEnd - timeSta );



    // Compute the Frobenius norm of the residual block

    if(0){

      GetTime( timeSta );

      resBlockNormLocal = 0.0; resBlockNorm = 0.0; 
      for (Int i=0; i < heightLocal; i++){
        for (Int j=0; j < width; j++ ){
          resBlockNormLocal += Xtemp(i,j)*Xtemp(i,j); 
        }
      }

      MPI_Allreduce( &resBlockNormLocal, &resBlockNorm, 1, MPI_DOUBLE,
          MPI_SUM, mpi_comm); 
      resBlockNorm = std::sqrt(resBlockNorm);

      GetTime( timeEnd );
      iterOther = iterOther + 1;
      timeOther = timeOther + ( timeEnd - timeSta );

      statusOFS << "Time for resBlockNorm in PWDFT is " <<  timeEnd - timeSta  << std::endl << std::endl;


      /////////////// UNCOMMENT THIS #if ( _DEBUGlevel_ >= 1 )
      statusOFS << "Frob. norm of the residual block = " << resBlockNorm << std::endl;
      //////////////#endif

      // THIS STOPPING CRITERION LIKELY IRRELEVANT
      if( resBlockNorm < eigTolerance ){
        isConverged = true;
        break;
      }

    } // if(0)

    // LOCKING not supported, PPCG needs Rayleigh--Ritz to lock         
    //        numActiveTotal = width - numLockedTotal;
    //        numActiveLocal = widthLocal - numLockedLocal;

    // Compute the preconditioned residual W = T*R.
    // The residual is saved in Xtemp

    // Convert from row format to column format.
    // MPI_Alltoallv
    // Only convert Xtemp here

    bdist.redistribute_row_to_col( Xtemp, Xcol );

    // Compute W = TW
    {
      GetTime( timeSta );
      Spinor spnTemp(fftPtr_->domain, ncom, noccTotal, widthLocal-numLockedLocal, false, Xcol.VecData(numLockedLocal));
      NumTns<Real> tnsTemp(ntot, ncom, widthLocal-numLockedLocal, false, Wcol.VecData(numLockedLocal));

      SetValue( tnsTemp, 0.0 );
      spnTemp.AddTeterPrecond( fftPtr_, tnsTemp );
      GetTime( timeEnd );
      iterSpinor = iterSpinor + 1;
      timeSpinor = timeSpinor + ( timeEnd - timeSta );
    }


    // Compute AW = A*W
    {
      GetTime( timeSta );
      Spinor spnTemp(fftPtr_->domain, ncom, noccTotal, widthLocal-numLockedLocal, false, Wcol.VecData(numLockedLocal));
      NumTns<Real> tnsTemp(ntot, ncom, widthLocal-numLockedLocal, false, AWcol.VecData(numLockedLocal));

      hamPtr_->MultSpinor( spnTemp, tnsTemp, *fftPtr_ );
      GetTime( timeEnd );
      iterSpinor = iterSpinor + 1;
      timeSpinor = timeSpinor + ( timeEnd - timeSta );
    }

    // Convert from column format to row format
    // MPI_Alltoallv
    // Only convert W and AW

    bdist.redistribute_col_to_row( Wcol, W );
    bdist.redistribute_col_to_row( AWcol, AW );


    // W = W - X(X'W), AW = AW - AX(X'W)
    detail::row_dist_inner_replicate( heightLocal, width, width,
                                      X.Data(), heightLocal,
                                      W.Data(), heightLocal, XTX.Data(), 
                                      mpi_comm );


    GetTime( timeSta );
    blas::gemm( blas::Layout::ColMajor, blas::Op::NoTrans, blas::Op::NoTrans, heightLocal, width, width, -1.0, 
        X.Data(), heightLocal, XTX.Data(), width, 1.0, W.Data(), heightLocal );
    GetTime( timeEnd );
    iterGemmN = iterGemmN + 1;
    timeGemmN = timeGemmN + ( timeEnd - timeSta );


    GetTime( timeSta );
    blas::gemm( blas::Layout::ColMajor, blas::Op::NoTrans, blas::Op::NoTrans, heightLocal, width, width, -1.0, 
        AX.Data(), heightLocal, XTX.Data(), width, 1.0, AW.Data(), heightLocal );
    GetTime( timeEnd );
    iterGemmN = iterGemmN + 1;
    timeGemmN = timeGemmN + ( timeEnd - timeSta );

    // Normalize columns of W
    Real normLocal[width]; 
    Real normGlobal[width];

    GetTime( timeSta );
    for( Int k = numLockedLocal; k < width; k++ ){
      normLocal[k] = Energy(DblNumVec(heightLocal, false, W.VecData(k)));
      normGlobal[k] = 0.0;
    }
    MPI_Allreduce( &normLocal[0], &normGlobal[0], width, MPI_DOUBLE, MPI_SUM, mpi_comm );
    for( Int k = numLockedLocal; k < width; k++ ){
      Real norm = std::sqrt( normGlobal[k] );
      blas::scal( heightLocal, 1.0 / norm, W.VecData(k), 1 );
      blas::scal( heightLocal, 1.0 / norm, AW.VecData(k), 1 );
    }
    GetTime( timeEnd );
    iterOther = iterOther + 2;
    timeOther = timeOther + ( timeEnd - timeSta );

#if ( _DEBUGlevel_ >= 1 )
    statusOFS << "Time for norm1 in PWDFT is " <<  timeEnd - timeSta  << std::endl << std::endl;
#endif


    // P = P - X(X'P), AP = AP - AX(X'P)
    if( numSet == 3 ){
      detail::row_dist_inner_replicate( heightLocal, width, width,
                                        X.Data(), heightLocal,
                                        P.Data(), heightLocal, XTX.Data(), 
                                        mpi_comm );

      GetTime( timeSta );
      blas::gemm( blas::Layout::ColMajor, blas::Op::NoTrans, blas::Op::NoTrans, heightLocal, width, width, -1.0, 
          X.Data(), heightLocal, XTX.Data(), width, 1.0, P.Data(), heightLocal );
      GetTime( timeEnd );
      iterGemmN = iterGemmN + 1;
      timeGemmN = timeGemmN + ( timeEnd - timeSta );

      GetTime( timeSta );
      blas::gemm( blas::Layout::ColMajor, blas::Op::NoTrans, blas::Op::NoTrans, heightLocal, width, width, -1.0, 
          AX.Data(), heightLocal, XTX.Data(), width, 1.0, AP.Data(), heightLocal );
      GetTime( timeEnd );
      iterGemmN = iterGemmN + 1;
      timeGemmN = timeGemmN + ( timeEnd - timeSta );

      // Normalize the conjugate direction
      GetTime( timeSta );
      for( Int k = numLockedLocal; k < width; k++ ){
        normLocal[k] = Energy(DblNumVec(heightLocal, false, P.VecData(k)));
        normGlobal[k] = 0.0;
      }
      MPI_Allreduce( &normLocal[0], &normGlobal[0], width, MPI_DOUBLE, MPI_SUM, mpi_comm );
      for( Int k = numLockedLocal; k < width; k++ ){
        Real norm = std::sqrt( normGlobal[k] );
        blas::scal( heightLocal, 1.0 / norm, P.VecData(k), 1 );
        blas::scal( heightLocal, 1.0 / norm, AP.VecData(k), 1 );
      }
      GetTime( timeEnd );
      iterOther = iterOther + 2;
      timeOther = timeOther + ( timeEnd - timeSta );

#if ( _DEBUGlevel_ >= 1 )
      statusOFS << "Time for norm2 in PWDFT is " <<  timeEnd - timeSta  << std::endl << std::endl;
#endif

    }

    // Perform the sweep
    GetTime( timeSta );
    Int sbSize = esdfParam.PPCGsbSize, nsb = width/sbSize; // this should be generalized to subblocks 
    DblNumMat  AMat( 3*sbSize, 3*sbSize ), BMat( 3*sbSize, 3*sbSize );
    DblNumMat  AMatAll( 3*sbSize, 3*sbSize*nsb ), BMatAll( 3*sbSize, 3*sbSize*nsb ); // contains all nsb 3-by-3 matrices
    DblNumMat  AMatAllLocal( 3*sbSize, 3*sbSize*nsb ), BMatAllLocal( 3*sbSize, 3*sbSize*nsb ); // contains local parts of all nsb 3-by-3 matrices

    SetValue( AMat, 0.0 ); SetValue( BMat, 0.0 );
    SetValue( AMatAll, 0.0 ); SetValue( BMatAll, 0.0 );
    SetValue( AMatAllLocal, 0.0 ); SetValue( BMatAllLocal, 0.0 );

    // LOCKING NOT SUPPORTED, loop over all columns 
    for( Int k = 0; k < nsb; k++ ){

      // fetch indiviual columns
      DblNumMat  x( heightLocal, sbSize, false, X.VecData(sbSize*k) );
      DblNumMat  w( heightLocal, sbSize, false, W.VecData(sbSize*k) );
      DblNumMat ax( heightLocal, sbSize, false, AX.VecData(sbSize*k) );
      DblNumMat aw( heightLocal, sbSize, false, AW.VecData(sbSize*k) );

      // Compute AMatAllLoc and BMatAllLoc            
      // AMatAllLoc
      GetTime( timeSta );
      blas::gemm( blas::Layout::ColMajor, blas::Op::ConjTrans, blas::Op::NoTrans, sbSize, sbSize, heightLocal, 1.0, x.Data(),
          heightLocal, ax.Data(), heightLocal, 
          0.0, &AMatAllLocal(0,3*sbSize*k), 3*sbSize );
      GetTime( timeEnd );
      iterGemmT = iterGemmT + 1;
      timeGemmT = timeGemmT + ( timeEnd - timeSta );

      GetTime( timeSta );
      blas::gemm( blas::Layout::ColMajor, blas::Op::ConjTrans, blas::Op::NoTrans, sbSize, sbSize, heightLocal, 1.0, w.Data(),
          heightLocal, aw.Data(), heightLocal, 
          0.0, &AMatAllLocal(sbSize,3*sbSize*k+sbSize), 3*sbSize );
      GetTime( timeEnd );
      iterGemmT = iterGemmT + 1;
      timeGemmT = timeGemmT + ( timeEnd - timeSta );

      GetTime( timeSta );
      blas::gemm( blas::Layout::ColMajor, blas::Op::ConjTrans, blas::Op::NoTrans, sbSize, sbSize, heightLocal, 1.0, x.Data(),
          heightLocal, aw.Data(), heightLocal, 
          0.0, &AMatAllLocal(0,3*sbSize*k+sbSize), 3*sbSize );
      GetTime( timeEnd );
      iterGemmT = iterGemmT + 1;
      timeGemmT = timeGemmT + ( timeEnd - timeSta );

      // BMatAllLoc            
      GetTime( timeSta );
      blas::gemm( blas::Layout::ColMajor, blas::Op::ConjTrans, blas::Op::NoTrans, sbSize, sbSize, heightLocal, 1.0, x.Data(),
          heightLocal, x.Data(), heightLocal, 
          0.0, &BMatAllLocal(0,3*sbSize*k), 3*sbSize );
      GetTime( timeEnd );
      iterGemmT = iterGemmT + 1;
      timeGemmT = timeGemmT + ( timeEnd - timeSta );

      GetTime( timeSta );
      blas::gemm( blas::Layout::ColMajor, blas::Op::ConjTrans, blas::Op::NoTrans, sbSize, sbSize, heightLocal, 1.0, w.Data(),
          heightLocal, w.Data(), heightLocal, 
          0.0, &BMatAllLocal(sbSize,3*sbSize*k+sbSize), 3*sbSize );
      GetTime( timeEnd );
      iterGemmT = iterGemmT + 1;
      timeGemmT = timeGemmT + ( timeEnd - timeSta );

      GetTime( timeSta );
      blas::gemm( blas::Layout::ColMajor, blas::Op::ConjTrans, blas::Op::NoTrans, sbSize, sbSize, heightLocal, 1.0, x.Data(),
          heightLocal, w.Data(), heightLocal, 
          0.0, &BMatAllLocal(0,3*sbSize*k+sbSize), 3*sbSize );
      GetTime( timeEnd );
      iterGemmT = iterGemmT + 1;
      timeGemmT = timeGemmT + ( timeEnd - timeSta );

      if ( numSet == 3 ){

        DblNumMat  p( heightLocal, sbSize, false, P.VecData(k) );
        DblNumMat ap( heightLocal, sbSize, false, AP.VecData(k) );

        // AMatAllLoc
        GetTime( timeSta );
        blas::gemm( blas::Layout::ColMajor, blas::Op::ConjTrans, blas::Op::NoTrans, sbSize, sbSize, heightLocal, 1.0, p.Data(),
            heightLocal, ap.Data(), heightLocal, 
            0.0, &AMatAllLocal(2*sbSize,3*sbSize*k+2*sbSize), 3*sbSize );
        GetTime( timeEnd );
        iterGemmT = iterGemmT + 1;
        timeGemmT = timeGemmT + ( timeEnd - timeSta );

        GetTime( timeSta );
        blas::gemm( blas::Layout::ColMajor, blas::Op::ConjTrans, blas::Op::NoTrans, sbSize, sbSize, heightLocal, 1.0, x.Data(),
            heightLocal, ap.Data(), heightLocal, 
            0.0, &AMatAllLocal(0, 3*sbSize*k+2*sbSize), 3*sbSize );
        GetTime( timeEnd );
        iterGemmT = iterGemmT + 1;
        timeGemmT = timeGemmT + ( timeEnd - timeSta );

        GetTime( timeSta );
        blas::gemm( blas::Layout::ColMajor, blas::Op::ConjTrans, blas::Op::NoTrans, sbSize, sbSize, heightLocal, 1.0, w.Data(),
            heightLocal, ap.Data(), heightLocal, 
            0.0, &AMatAllLocal(sbSize, 3*sbSize*k+2*sbSize), 3*sbSize );
        GetTime( timeEnd );
        iterGemmT = iterGemmT + 1;
        timeGemmT = timeGemmT + ( timeEnd - timeSta );

        // BMatAllLoc
        GetTime( timeSta );
        blas::gemm( blas::Layout::ColMajor, blas::Op::ConjTrans, blas::Op::NoTrans, sbSize, sbSize, heightLocal, 1.0, p.Data(),
            heightLocal, p.Data(), heightLocal, 
            0.0, &BMatAllLocal(2*sbSize,3*sbSize*k+2*sbSize), 3*sbSize );
        GetTime( timeEnd );
        iterGemmT = iterGemmT + 1;
        timeGemmT = timeGemmT + ( timeEnd - timeSta );

        GetTime( timeSta );
        blas::gemm( blas::Layout::ColMajor, blas::Op::ConjTrans, blas::Op::NoTrans, sbSize, sbSize, heightLocal, 1.0, x.Data(),
            heightLocal, p.Data(), heightLocal, 
            0.0, &BMatAllLocal(0, 3*sbSize*k+2*sbSize), 3*sbSize );
        GetTime( timeEnd );
        iterGemmT = iterGemmT + 1;
        timeGemmT = timeGemmT + ( timeEnd - timeSta );

        GetTime( timeSta );
        blas::gemm( blas::Layout::ColMajor, blas::Op::ConjTrans, blas::Op::NoTrans, sbSize, sbSize, heightLocal, 1.0, w.Data(),
            heightLocal, p.Data(), heightLocal, 
            0.0, &BMatAllLocal(sbSize, 3*sbSize*k+2*sbSize), 3*sbSize );
        GetTime( timeEnd );
        iterGemmT = iterGemmT + 1;
        timeGemmT = timeGemmT + ( timeEnd - timeSta );

      }             

    }

    GetTime( timeSta );
    MPI_Allreduce( AMatAllLocal.Data(), AMatAll.Data(), 9*sbSize*sbSize*nsb, MPI_DOUBLE, MPI_SUM, mpi_comm );
    GetTime( timeEnd );
    iterAllreduce = iterAllreduce + 1;
    timeAllreduce = timeAllreduce + ( timeEnd - timeSta );

    GetTime( timeSta );
    MPI_Allreduce( BMatAllLocal.Data(), BMatAll.Data(), 9*sbSize*sbSize*nsb, MPI_DOUBLE, MPI_SUM, mpi_comm );
    GetTime( timeEnd );
    iterAllreduce = iterAllreduce + 1;
    timeAllreduce = timeAllreduce + ( timeEnd - timeSta );

    // Solve nsb small eigenproblems and update columns of X 
    for( Int k = 0; k < nsb; k++ ){

      Real eigs[3*sbSize];
      DblNumMat  cx( sbSize, sbSize ), cw( sbSize, sbSize ), cp( sbSize, sbSize);
      DblNumMat tmp( heightLocal, sbSize );            

      // small eigensolve
      GetTime( timeSta );
      lapack::lacpy( lapack::MatrixType::General, 3*sbSize, 3*sbSize, &AMatAll(0,3*sbSize*k), 3*sbSize, AMat.Data(), 3*sbSize );
      lapack::lacpy( lapack::MatrixType::General, 3*sbSize, 3*sbSize, &BMatAll(0,3*sbSize*k), 3*sbSize, BMat.Data(), 3*sbSize );
      GetTime( timeEnd );
      iterCopy = iterCopy + 2;
      timeCopy = timeCopy + ( timeEnd - timeSta );

      //if (mpirank==0){
      //    statusOFS << "sweep num = " << k << std::endl;
      //    statusOFS << "AMat = " << AMat << std::endl;
      //    statusOFS << "BMat = " << BMat << std::endl<<std::endl;
      //}

      Int dim = (numSet == 3) ? 3*sbSize : 2*sbSize;
      GetTime( timeSta );
      lapack::sygvd(1, lapack::Job::Vec, lapack::Uplo::Upper, dim, AMat.Data(), 3*sbSize, BMat.Data(), 3*sbSize, eigs);
      GetTime( timeEnd );
      iterSygvd = iterSygvd + 1;
      timeSygvd = timeSygvd + ( timeEnd - timeSta );

      // fetch indiviual columns
      DblNumMat  x( heightLocal, sbSize, false, X.VecData(sbSize*k) );
      DblNumMat  w( heightLocal, sbSize, false, W.VecData(sbSize*k) );
      DblNumMat  p( heightLocal, sbSize, false, P.VecData(sbSize*k) );
      DblNumMat ax( heightLocal, sbSize, false, AX.VecData(sbSize*k) );
      DblNumMat aw( heightLocal, sbSize, false, AW.VecData(sbSize*k) );
      DblNumMat ap( heightLocal, sbSize, false, AP.VecData(sbSize*k) );

      GetTime( timeSta );
      lapack::lacpy( lapack::MatrixType::General, sbSize, sbSize, &AMat(0,0), 3*sbSize, cx.Data(), sbSize );
      lapack::lacpy( lapack::MatrixType::General, sbSize, sbSize, &AMat(sbSize,0), 3*sbSize, cw.Data(), sbSize );
      GetTime( timeEnd );
      iterCopy = iterCopy + 2;
      timeCopy = timeCopy + ( timeEnd - timeSta );

      //  p = w*cw + p*cp; x = x*cx + p; ap = aw*cw + ap*cp; ax = ax*cx + ap;
      if( numSet == 3 ){

        GetTime( timeSta );
        lapack::lacpy( lapack::MatrixType::General, sbSize, sbSize, &AMat(2*sbSize,0), 3*sbSize, cp.Data(), sbSize );
        GetTime( timeEnd );
        iterCopy = iterCopy + 1;
        timeCopy = timeCopy + ( timeEnd - timeSta );

        // tmp <- p*cp 
        GetTime( timeSta );
        blas::gemm( blas::Layout::ColMajor, blas::Op::NoTrans, blas::Op::NoTrans, heightLocal, sbSize, sbSize, 1.0,
            p.Data(), heightLocal, cp.Data(), sbSize,
            0.0, tmp.Data(), heightLocal );
        GetTime( timeEnd );
        iterGemmN = iterGemmN + 1;
        timeGemmN = timeGemmN + ( timeEnd - timeSta );

        // p <- w*cw + tmp
        GetTime( timeSta );
        blas::gemm( blas::Layout::ColMajor, blas::Op::NoTrans, blas::Op::NoTrans, heightLocal, sbSize, sbSize, 1.0,
            w.Data(), heightLocal, cw.Data(), sbSize,
            1.0, tmp.Data(), heightLocal );
        GetTime( timeEnd );
        iterGemmN = iterGemmN + 1;
        timeGemmN = timeGemmN + ( timeEnd - timeSta );

        GetTime( timeSta );
        lapack::lacpy( lapack::MatrixType::General, heightLocal, sbSize, tmp.Data(), heightLocal, p.Data(), heightLocal );
        GetTime( timeEnd );
        iterCopy = iterCopy + 1;
        timeCopy = timeCopy + ( timeEnd - timeSta );

        // tmp <- ap*cp 
        GetTime( timeSta );
        blas::gemm( blas::Layout::ColMajor, blas::Op::NoTrans, blas::Op::NoTrans, heightLocal, sbSize, sbSize, 1.0,
            ap.Data(), heightLocal, cp.Data(), sbSize,
            0.0, tmp.Data(), heightLocal );
        GetTime( timeEnd );
        iterGemmN = iterGemmN + 1;
        timeGemmN = timeGemmN + ( timeEnd - timeSta );

        // ap <- aw*cw + tmp
        GetTime( timeSta );
        blas::gemm( blas::Layout::ColMajor, blas::Op::NoTrans, blas::Op::NoTrans, heightLocal, sbSize, sbSize, 1.0,
            aw.Data(), heightLocal, cw.Data(), sbSize,
            1.0, tmp.Data(), heightLocal );
        GetTime( timeEnd );
        iterGemmN = iterGemmN + 1;
        timeGemmN = timeGemmN + ( timeEnd - timeSta );
        GetTime( timeSta );
        lapack::lacpy( lapack::MatrixType::General, heightLocal, sbSize, tmp.Data(), heightLocal, ap.Data(), heightLocal );
        GetTime( timeEnd );
        iterCopy = iterCopy + 1;
        timeCopy = timeCopy + ( timeEnd - timeSta );

      }else{
        // p <- w*cw
        GetTime( timeSta );
        blas::gemm( blas::Layout::ColMajor, blas::Op::NoTrans, blas::Op::NoTrans, heightLocal, sbSize, sbSize, 1.0,
            w.Data(), heightLocal, cw.Data(), sbSize,
            0.0, p.Data(), heightLocal );
        GetTime( timeEnd );
        iterGemmN = iterGemmN + 1;
        timeGemmN = timeGemmN + ( timeEnd - timeSta );
        // ap <- aw*cw
        GetTime( timeSta );
        blas::gemm( blas::Layout::ColMajor, blas::Op::NoTrans, blas::Op::NoTrans, heightLocal, sbSize, sbSize, 1.0,
            aw.Data(), heightLocal, cw.Data(), sbSize,
            0.0, ap.Data(), heightLocal );
        GetTime( timeEnd );
        iterGemmN = iterGemmN + 1;
        timeGemmN = timeGemmN + ( timeEnd - timeSta );
      }

      // x <- x*cx + p
      GetTime( timeSta );
      lapack::lacpy( lapack::MatrixType::General, heightLocal, sbSize, p.Data(), heightLocal, tmp.Data(), heightLocal );
      GetTime( timeEnd );
      iterCopy = iterCopy + 1;
      timeCopy = timeCopy + ( timeEnd - timeSta );

      GetTime( timeSta );
      blas::gemm( blas::Layout::ColMajor, blas::Op::NoTrans, blas::Op::NoTrans, heightLocal, sbSize, sbSize, 1.0,
          x.Data(), heightLocal, cx.Data(), sbSize,
          1.0, tmp.Data(), heightLocal );
      GetTime( timeEnd );
      iterGemmN = iterGemmN + 1;
      timeGemmN = timeGemmN + ( timeEnd - timeSta );

      GetTime( timeSta );
      lapack::lacpy( lapack::MatrixType::General, heightLocal, sbSize, tmp.Data(), heightLocal, x.Data(), heightLocal );
      GetTime( timeEnd );
      iterCopy = iterCopy + 1;
      timeCopy = timeCopy + ( timeEnd - timeSta );

      // ax <- ax*cx + ap
      GetTime( timeSta );
      lapack::lacpy( lapack::MatrixType::General, heightLocal, sbSize, ap.Data(), heightLocal, tmp.Data(), heightLocal );
      GetTime( timeEnd );
      iterCopy = iterCopy + 1;
      timeCopy = timeCopy + ( timeEnd - timeSta );

      GetTime( timeSta );
      blas::gemm( blas::Layout::ColMajor, blas::Op::NoTrans, blas::Op::NoTrans, heightLocal, sbSize, sbSize, 1.0,
          ax.Data(), heightLocal, cx.Data(), sbSize,
          1.0, tmp.Data(), heightLocal );
      GetTime( timeEnd );
      iterGemmN = iterGemmN + 1;
      timeGemmN = timeGemmN + ( timeEnd - timeSta );

      GetTime( timeSta );
      lapack::lacpy( lapack::MatrixType::General, heightLocal, sbSize, tmp.Data(), heightLocal, ax.Data(), heightLocal );
      GetTime( timeEnd );
      iterCopy = iterCopy + 1;
      timeCopy = timeCopy + ( timeEnd - timeSta );

    }

    // CholeskyQR of the updated block X
    detail::replicated_cholesky_qr_row_dist( heightLocal, width, X.Data(), heightLocal,
                                             XTX.Data(), mpi_comm );


    //            // Copy the eigenvalues
    //            SetValue( eigValS, 0.0 );
    //            for( Int i = 0; i < numKeep; i++ ){
    //                eigValS[i] = eigs[i];
    //            }


    //#if ( _DEBUGlevel_ >= 1 )
    //        statusOFS << "numLocked = " << numLocked << std::endl;
    //        statusOFS << "eigValS   = " << eigValS << std::endl;
    //#endif

  } while( (iter < (10 * eigMaxIter)) && ( (iter < eigMaxIter) || (resMin > eigMinTolerance) ) );



  // *********************************************************************
  // Post processing
  // *********************************************************************

  // Obtain the eigenvalues and eigenvectors
  // if isConverged==true then XTX should contain the matrix X' * (AX); and X is an
  // orthonormal set

  if (!isConverged){
    detail::row_dist_inner_replicate( heightLocal, width, width,
                                      X.Data(), heightLocal,
                                      AX.Data(), heightLocal, XTX.Data(), 
                                      mpi_comm );
  }

  GetTime( timeSta1 );

  if(esdfParam.PWSolver == "PPCGScaLAPACK")
  { 
    if( contxt_ >= 0 )
    {
      Int numKeep = width; 
      Int lda = width;

      scalapack::ScaLAPACKMatrix<Real> square_mat_scala;
      scalapack::ScaLAPACKMatrix<Real> eigvecs_scala;

      scalapack::Descriptor descReduceSeq, descReducePar;
      Real timeEigScala_sta, timeEigScala_end;

      // Leading dimension provided
      descReduceSeq.Init( numKeep, numKeep, numKeep, numKeep, I_ZERO, I_ZERO, contxt_, lda );

      // Automatically comptued Leading Dimension
      descReducePar.Init( numKeep, numKeep, scaBlockSize_, scaBlockSize_, I_ZERO, I_ZERO, contxt_ );

      square_mat_scala.SetDescriptor( descReducePar );
      eigvecs_scala.SetDescriptor( descReducePar );


      DblNumMat&  square_mat = XTX;
      // Redistribute the input matrix over the process grid
      SCALAPACK(pdgemr2d)(&numKeep, &numKeep, square_mat.Data(), &I_ONE, &I_ONE, descReduceSeq.Values(), 
          &square_mat_scala.LocalMatrix()[0], &I_ONE, &I_ONE, square_mat_scala.Desc().Values(), &contxt_ );


      // Make the ScaLAPACK call
      char uplo = 'U';
      std::vector<Real> temp_eigs(lda);

      scalapack::Syevd(uplo, square_mat_scala, temp_eigs, eigvecs_scala );

      // Copy the eigenvalues
      for(Int copy_iter = 0; copy_iter < lda; copy_iter ++){
        eigValS[copy_iter] = temp_eigs[copy_iter];
      }

      // Redistribute back eigenvectors
      SetValue(square_mat, 0.0 );
      SCALAPACK(pdgemr2d)( &numKeep, &numKeep, eigvecs_scala.Data(), &I_ONE, &I_ONE, square_mat_scala.Desc().Values(),
          square_mat.Data(), &I_ONE, &I_ONE, descReduceSeq.Values(), &contxt_ );
    }
  }
  else //esdfParam.PWSolver == "PPCG"
  {
    if ( mpirank == 0 ){
      GetTime( timeSta );
      lapack::syevd( lapack::Job::Vec, lapack::Uplo::Upper, width, XTX.Data(), width, eigValS.Data() );
      GetTime( timeEnd );
      iterMpirank0 = iterMpirank0 + 1;
      timeMpirank0 = timeMpirank0 + ( timeEnd - timeSta );
    }
  }

  GetTime( timeEnd1 );
  iterSyevd = iterSyevd + 1;
  timeSyevd = timeSyevd + ( timeEnd1 - timeSta1 );

  GetTime( timeSta );
  MPI_Bcast(XTX.Data(), width*width, MPI_DOUBLE, 0, mpi_comm);
  MPI_Bcast(eigValS.Data(), width, MPI_DOUBLE, 0, mpi_comm);
  GetTime( timeEnd );
  iterBcast = iterBcast + 2;
  timeBcast = timeBcast + ( timeEnd - timeSta );

  GetTime( timeSta );
  // X <- X*C
  blas::gemm( blas::Layout::ColMajor, blas::Op::NoTrans, blas::Op::NoTrans, heightLocal, width, width, 1.0, X.Data(),
      heightLocal, XTX.Data(), width, 0.0, Xtemp.Data(), heightLocal );
  GetTime( timeEnd );
  iterGemmN = iterGemmN + 1;
  timeGemmN = timeGemmN + ( timeEnd - timeSta );

  GetTime( timeSta );
  lapack::lacpy( lapack::MatrixType::General, heightLocal, width, Xtemp.Data(), heightLocal,
      X.Data(), heightLocal );
  GetTime( timeEnd );
  iterCopy = iterCopy + 1;
  timeCopy = timeCopy + ( timeEnd - timeSta );


  GetTime( timeSta );
  // AX <- AX*C
  blas::gemm( blas::Layout::ColMajor, blas::Op::NoTrans, blas::Op::NoTrans, heightLocal, width, width, 1.0, AX.Data(),
      heightLocal, XTX.Data(), width, 0.0, Xtemp.Data(), heightLocal );
  GetTime( timeEnd );
  iterGemmN = iterGemmN + 1;
  timeGemmN = timeGemmN + ( timeEnd - timeSta );

  GetTime( timeSta );
  lapack::lacpy( lapack::MatrixType::General, heightLocal, width, Xtemp.Data(), heightLocal,
      AX.Data(), heightLocal );
  GetTime( timeEnd );
  iterCopy = iterCopy + 1;
  timeCopy = timeCopy + ( timeEnd - timeSta );

  // Compute norms of individual eigenpairs 
  DblNumVec  resNormLocal ( width ); 
  DblNumVec  resNorm( width );

  GetTime( timeSta );
  for(Int j=0; j < width; j++){
    for(Int i=0; i < heightLocal; i++){
      Xtemp(i,j) = AX(i,j) - X(i,j)*eigValS(j);  
    }
  } 
  GetTime( timeEnd );
  iterOther = iterOther + 1;
  timeOther = timeOther + ( timeEnd - timeSta );

#if ( _DEBUGlevel_ >= 1 )
  statusOFS << "Time for Xtemp in PWDFT is " <<  timeEnd - timeSta  << std::endl << std::endl;
#endif

  SetValue( resNormLocal, 0.0 );
  GetTime( timeSta );
  for( Int k = 0; k < width; k++ ){
    resNormLocal(k) = Energy(DblNumVec(heightLocal, false, Xtemp.VecData(k)));
  }
  GetTime( timeEnd );
  iterOther = iterOther + 1;
  timeOther = timeOther + ( timeEnd - timeSta );

#if ( _DEBUGlevel_ >= 1 )
  statusOFS << "Time for resNorm in PWDFT is " <<  timeEnd - timeSta  << std::endl << std::endl;
#endif

  SetValue( resNorm, 0.0 );
  MPI_Allreduce( resNormLocal.Data(), resNorm.Data(), width, MPI_DOUBLE, 
      MPI_SUM, mpi_comm );

  if ( mpirank == 0 ){
    GetTime( timeSta );
    for( Int k = 0; k < width; k++ ){
      //            resNorm(k) = std::sqrt( resNorm(k) ) / std::max( 1.0, std::abs( XTX(k,k) ) );
      resNorm(k) = std::sqrt( resNorm(k) ) / std::max( 1.0, std::abs( eigValS(k) ) );
    }
    GetTime( timeEnd );
    timeMpirank0 = timeMpirank0 + ( timeEnd - timeSta );
  }
  GetTime( timeSta );
  MPI_Bcast(resNorm.Data(), width, MPI_DOUBLE, 0, mpi_comm);
  GetTime( timeEnd );
  iterBcast = iterBcast + 1;
  timeBcast = timeBcast + ( timeEnd - timeSta );

  GetTime( timeSta );
  resMax = *(std::max_element( resNorm.Data(), resNorm.Data() + numEig ) );
  resMin = *(std::min_element( resNorm.Data(), resNorm.Data() + numEig ) );
  GetTime( timeEnd );
  iterOther = iterOther + 2;
  timeOther = timeOther + ( timeEnd - timeSta );

#if ( _DEBUGlevel_ >= 1 )
  statusOFS << "Time for resMax and resMin in PWDFT is " <<  timeEnd - timeSta  << std::endl << std::endl;
#endif

#if ( _DEBUGlevel_ >= 1 )
  statusOFS << "resNorm = " << resNorm << std::endl;
  statusOFS << "eigValS = " << eigValS << std::endl;
  statusOFS << "maxRes  = " << resMax  << std::endl;
  statusOFS << "minRes  = " << resMin  << std::endl;
#endif



#if ( _DEBUGlevel_ >= 2 )

  detail::row_dist_inner_replicate( heightLocal, width, width,
                                    X.Data(), heightLocal,
                                    X.Data(), heightLocal, XTX.Data(), 
                                    mpi_comm );

  statusOFS << "After the PPCG, XTX = " << XTX << std::endl;

#endif

  // Save the eigenvalues and eigenvectors back to the eigensolver data
  // structure

  eigVal_ = DblNumVec( width, true, eigValS.Data() );
  resVal_ = resNorm;

  bdist.redistribute_row_to_col( X, Xcol );

  GetTime( timeSta );
  lapack::lacpy( lapack::MatrixType::General, height, widthLocal, Xcol.Data(), height, 
      psiPtr_->Wavefun().Data(), height );
  GetTime( timeEnd );
  iterCopy = iterCopy + 1;
  timeCopy = timeCopy + ( timeEnd - timeSta );

  // REPORT ACTUAL EIGENRESIDUAL NORMS?
  statusOFS << std::endl << "After " << iter 
    << " PPCG iterations the min res norm is " 
    << resMin << ". The max res norm is " << resMax << std::endl << std::endl;

  GetTime( timeEnd2 );

  //        statusOFS << std::endl << "After " << iter 
  //            << " iterations, PPCG has converged."  << std::endl
  //            << "The maximum norm of the residual is " 
  //            << resMax << std::endl << std::endl
  //            << "The minimum norm of the residual is " 
  //            << resMin << std::endl << std::endl;
  //    }
  //    else{
  //        statusOFS << std::endl << "After " << iter 
  //            << " iterations, PPCG did not converge. " << std::endl
  //            << "The maximum norm of the residual is " 
  //            << resMax << std::endl << std::endl
  //            << "The minimum norm of the residual is " 
  //            << resMin << std::endl << std::endl;
  //    }

#if ( _DEBUGlevel_ >= 0 )
  statusOFS << "Time for iterGemmT        = " << iterGemmT           << "  timeGemmT        = " << timeGemmT << std::endl;
  statusOFS << "Time for iterGemmN        = " << iterGemmN           << "  timeGemmN        = " << timeGemmN << std::endl;
  statusOFS << "Time for iterBcast        = " << iterBcast           << "  timeBcast        = " << timeBcast << std::endl;
  statusOFS << "Time for iterAllreduce    = " << iterAllreduce       << "  timeAllreduce    = " << timeAllreduce << std::endl;
  statusOFS << "Time for iterAlltoallv    = " << iterAlltoallv       << "  timeAlltoallv    = " << timeAlltoallv << std::endl;
  statusOFS << "Time for iterAlltoallvMap = " << iterAlltoallvMap    << "  timeAlltoallvMap = " << timeAlltoallvMap << std::endl;
  statusOFS << "Time for iterSpinor       = " << iterSpinor          << "  timeSpinor       = " << timeSpinor << std::endl;
  statusOFS << "Time for iterTrsm         = " << iterTrsm            << "  timeTrsm         = " << timeTrsm << std::endl;
  statusOFS << "Time for iterPotrf        = " << iterPotrf           << "  timePotrf        = " << timePotrf << std::endl;
  statusOFS << "Time for iterSyevd        = " << iterSyevd           << "  timeSyevd        = " << timeSyevd << std::endl;
  statusOFS << "Time for iterSygvd        = " << iterSygvd           << "  timeSygvd        = " << timeSygvd << std::endl;
  statusOFS << "Time for iterMpirank0     = " << iterMpirank0        << "  timeMpirank0     = " << timeMpirank0 << std::endl;
  statusOFS << "Time for iterSweepT       = " << iterSweepT          << "  timeSweepT       = " << timeSweepT << std::endl;
  statusOFS << "Time for iterCopy         = " << iterCopy            << "  timeCopy         = " << timeCopy << std::endl;
  statusOFS << "Time for iterOther        = " << iterOther           << "  timeOther        = " << timeOther << std::endl;
  statusOFS << "Time for PPCG in PWDFT is " <<  timeEnd2 - timeSta2  << std::endl << std::endl;
#endif

  return ;
}         // -----  end of method EigenSolver::PPCGSolveReal  ----- 


} // namespace dgdft<|MERGE_RESOLUTION|>--- conflicted
+++ resolved
@@ -57,6 +57,7 @@
 #include  "mpi_interf.hpp"
 
 #include "block_distributor_decl.hpp"
+#include "linalg_extensions.hpp"
 
 #include <numeric>
 
@@ -123,13 +124,9 @@
                                MPI_Comm comm ) {
 
   // Compute Local GEMM
-<<<<<<< HEAD
-  blas::Gemm( 'C', 'N', K, L, NLocal, T(1.), XLocal, LDXLocal,
+  blas::gemm( blas::Layout::ColMajor, blas::Op::ConjTrans, blas::Op::NoTrans, 
+              K, L, NLocal, T(1.), XLocal, LDXLocal,
               YLocal, LDYLocal, T(0.), M, K );
-=======
-  blas::gemm( blas::Layout::ColMajor, blas::Op::ConjTrans, blas::Op::NoTrans, K, L, NLocal, T(1.), XLocal, LDXLocal,
-              YLocal, LDYLocal, T(0.), M, LDM );
->>>>>>> 839827fd
 
   // Reduce In Place
   // XXX: Deduce MPI_Type on template param
@@ -155,20 +152,14 @@
   // XXX: POTRF is replicatable, no reason to waste communication post replicated
   //      inner product
   if( mpi_rank == 0 ) {
-<<<<<<< HEAD
-    lapack::Potrf( 'U', K, R, K );
-=======
-    lapack::potrf( lapack::Uplo::Upper, K, R, LDR );
->>>>>>> 839827fd
+    lapack::potrf( lapack::Uplo::Upper, K, R, K );
   }
   MPI_Bcast( R, K*K, MPI_DOUBLE, 0, comm );
 
   // X <- X * U**-1
-<<<<<<< HEAD
-  blas::Trsm( 'R', 'U', 'N', 'N', NLocal, K, T(1.), R, K, XLocal, LDXLocal );
-=======
-  blas::trsm( blas::Layout::ColMajor, blas::Side::Right, blas::Uplo::Upper, blas::Op::NoTrans, blas::Diag::NonUnit, NLocal, K, T(1.), R, LDR, XLocal, LDXLocal );
->>>>>>> 839827fd
+  blas::trsm( blas::Layout::ColMajor, 
+              blas::Side::Right, blas::Uplo::Upper, blas::Op::NoTrans, blas::Diag::NonUnit, 
+              NLocal, K, T(1.), R, K, XLocal, LDXLocal );
 
 }
 
@@ -452,7 +443,8 @@
     [&]( Int _k, Int _l, Real _ALPHA, const Real* _X, const Real* _C, Int _LDC,
          Real _BETA, Real* _XP ) {
 
-    blas::Gemm( 'N', 'N', heightLocal, _l, _k, _ALPHA, _X, heightLocal,
+    blas::gemm( blas::Layout::ColMajor, blas::Op::NoTrans, blas::Op::NoTrans, 
+                heightLocal, _l, _k, _ALPHA, _X, heightLocal,
                 _C, _LDC, _BETA, _XP, heightLocal );
 
   };
@@ -598,7 +590,6 @@
     SetValue( AMat, 0.0 );
     SetValue( BMat, 0.0 );
 
-<<<<<<< HEAD
     // Precompute static pointer offsets
     auto* A_XTAX = &AMat(0,     0);
     auto* A_XTAW = &AMat(0,     width);
@@ -610,36 +601,17 @@
 
     auto* C_X = &AMat(0,     0);
     auto* C_W = &AMat(width, 0);
-=======
-    // XTX <- X' * (AX)
-    detail::row_dist_inner_replicate( heightLocal, width, width, 
-                                      X.Data(),  heightLocal, 
-                                      AX.Data(), heightLocal, XTX.Data(), width,
-                                      mpi_comm );
-    lapack::lacpy( lapack::MatrixType::General, width, width, XTX.Data(), width, AMat.Data(), lda );
-
-    // Compute the residual.
-    // R <- AX - X*(X'*AX)
-    lapack::lacpy( lapack::MatrixType::General, heightLocal, width, AX.Data(), heightLocal, Xtemp.Data(), heightLocal );
-
-    GetTime( timeSta );
-    blas::gemm( blas::Layout::ColMajor, blas::Op::NoTrans, blas::Op::NoTrans, heightLocal, width, width, -1.0, 
-        X.Data(), heightLocal, AMat.Data(), lda, 1.0, Xtemp.Data(), heightLocal );
-    GetTime( timeEnd );
-    iterGemmN = iterGemmN + 1;
-    timeGemmN = timeGemmN + ( timeEnd - timeSta );
->>>>>>> 839827fd
 
 
     // AMat(1:width,1:width) <- X' * (AX)
     // Save a copy in XTX and A_XTAX
     profile_dist_inner( width, width, X.Data(), AX.Data(), XTX.Data() );
-    lapack::Lacpy( 'A', width, width, XTX.Data(), width, A_XTAX, lda );
+    lapack::lacpy( lapack::MatrixType::General, width, width, XTX.Data(), width, A_XTAX, lda );
 
     // Compute the residual  R = AX - X*(X'*AX)
 
     // R <- AX
-    lapack::Lacpy( 'A', heightLocal, width, AX.Data(), heightLocal, 
+    lapack::lacpy( lapack::MatrixType::General, heightLocal, width, AX.Data(), heightLocal, 
                    Xtemp.Data(), heightLocal );
 
     // R <- R - X * (X'*AX)
@@ -704,8 +676,8 @@
         return resNorm(i) > resNorm(j);
       });
 
-      lapack::ColPermute( true, heightLocal, width, Xtemp.Data(), heightLocal,
-                          res_perm.data() );
+      ColPermute( true, heightLocal, width, Xtemp.Data(), heightLocal,
+                  res_perm.data() );
     }
 
 
@@ -719,44 +691,7 @@
     profile_applyprec( nActive, nActiveLocal, Xcol, Wcol );
 
     // Normalize the preconditioned residual
-<<<<<<< HEAD
     ColNormalize( Wcol );
-=======
-    for( Int k = numLockedLocal; k < widthLocal; k++ ){
-      norm = Energy(DblNumVec(height, false, Wcol.VecData(k)));
-      norm = std::sqrt( norm );
-      blas::scal( height, 1.0 / norm, Wcol.VecData(k), 1 );
-    }
-
-    // Normalize the conjugate direction
-    //Real normLocal = 0.0; 
-    //if( numSet == 3 ){
-    //  for( Int k = numLockedLocal; k < width; k++ ){
-    //    normLocal = Energy(DblNumVec(heightLocal, false, P.VecData(k)));
-    //    norm = 0.0; 
-    //    MPI_Allreduce( &normLocal, &norm, 1, MPI_DOUBLE, MPI_SUM, mpi_comm );
-    //    norm = std::sqrt( norm );
-    //    blas::scal( heightLocal, 1.0 / norm, P.VecData(k), 1 );
-    //    blas::scal( heightLocal, 1.0 / norm, AP.VecData(k), 1 );
-    //  }
-    //} 
-
-    // Normalize the conjugate direction
-    Real normPLocal[width]; 
-    Real normP[width]; 
-    if( numSet == 3 ){
-      for( Int k = numLockedLocal; k < width; k++ ){
-        normPLocal[k] = Energy(DblNumVec(heightLocal, false, P.VecData(k)));
-        normP[k] = 0.0;
-      }
-      MPI_Allreduce( &normPLocal[0], &normP[0], width, MPI_DOUBLE, MPI_SUM, mpi_comm );
-      for( Int k = numLockedLocal; k < width; k++ ){
-        norm = std::sqrt( normP[k] );
-        blas::scal( heightLocal, 1.0 / norm, P.VecData(k), 1 );
-        blas::scal( heightLocal, 1.0 / norm, AP.VecData(k), 1 );
-      }
-    } 
->>>>>>> 839827fd
 
     // Normalize the conjugate direction (P) and update AP
     DblNumVec normP(width);
@@ -764,8 +699,8 @@
                                normP.Data(), mpi_comm );
 
     for( Int k = 0; k < width; ++k ) {
-      blas::Scal( heightLocal, 1./normP(k), P.VecData(k),  1 );
-      blas::Scal( heightLocal, 1./normP(k), AP.VecData(k), 1 );
+      blas::scal( heightLocal, 1./normP(k), P.VecData(k),  1 );
+      blas::scal( heightLocal, 1./normP(k), AP.VecData(k), 1 );
     }
 
 
@@ -778,80 +713,32 @@
     profile_col_to_row( Wcol,  W  );
     profile_col_to_row( AWcol, AW );
 
-<<<<<<< HEAD
     // Compute X' * AW (active only)
     profile_dist_inner( width, nActive, X.Data(), AW.Data(), XTXtemp.Data() );
-    lapack::Lacpy( 'A', width, nActive, XTXtemp.Data(), width, A_XTAW, lda );
+    lapack::lacpy( lapack::MatrixType::General, width, nActive, XTXtemp.Data(), width, A_XTAW, lda );
 
     // Compute W' * AW (active only)
     profile_dist_inner( nActive, nActive, W.Data(), AW.Data(), XTXtemp.Data() );
-    lapack::Lacpy( 'A', nActive, nActive, XTXtemp.Data(), nActive, 
+    lapack::lacpy( lapack::MatrixType::General, nActive, nActive, XTXtemp.Data(), nActive, 
                    A_WTAW, lda );
 
     if( numSet == 3 ){
 
       // Compute X' * AP (active only)
       profile_dist_inner( width, nActive, X.Data(), AP.Data(), XTXtemp.Data() );
-      lapack::Lacpy( 'A', width, nActive, XTXtemp.Data(), width, A_XTAP, lda );
+      lapack::lacpy( lapack::MatrixType::General, width, nActive, XTXtemp.Data(), width, A_XTAP, lda );
 
       // Compute W' * AP (active only)
       profile_dist_inner( nActive, nActive, W.Data(), AP.Data(), 
                           XTXtemp.Data() );
-      lapack::Lacpy( 'A', nActive, nActive, XTXtemp.Data(), nActive, 
+      lapack::lacpy( lapack::MatrixType::General, nActive, nActive, XTXtemp.Data(), nActive, 
                      A_WTAP, lda );
 
       // Compute P' * AP (active only)
       profile_dist_inner( nActive, nActive, P.Data(), AP.Data(), 
                           XTXtemp.Data() );
-      lapack::Lacpy( 'A', nActive, nActive, XTXtemp.Data(), nActive, 
+      lapack::lacpy( lapack::MatrixType::General, nActive, nActive, XTXtemp.Data(), nActive, 
                      A_PTAP, lda );
-=======
-    // Compute X' * (AW)
-    // Instead of saving the block at &AMat(0,width+numLocked), the data
-    // is saved at &AMat(0,width) to guarantee a continuous data
-    // arrangement of AMat.  The same treatment applies to the blocks
-    // below in both AMat and BMat.
-    SetValue( XTXtemp, 0.0 );
-    detail::row_dist_inner_replicate( heightLocal, width, numActive,
-                                      X.Data(),              heightLocal, 
-                                      AW.VecData(numLocked), heightLocal, 
-                                      XTXtemp.Data(),        width, mpi_comm );
-    lapack::lacpy( lapack::MatrixType::General, width, width, XTXtemp.Data(), width, &AMat(0,width), lda );
-
-    // Compute W' * (AW)
-    SetValue( XTXtemp, 0.0 );
-    detail::row_dist_inner_replicate( heightLocal, numActive, numActive,
-                                      W. VecData(numLocked), heightLocal, 
-                                      AW.VecData(numLocked), heightLocal, 
-                                      XTXtemp.Data(),        width, mpi_comm );
-    lapack::lacpy( lapack::MatrixType::General, width, width, XTXtemp.Data(), width, &AMat(width,width), lda );
-
-    if( numSet == 3 ){
-
-      // Compute X' * (AP)
-      SetValue( XTXtemp, 0.0 );
-      detail::row_dist_inner_replicate( heightLocal, width, numActive,
-                                        X.Data(),              heightLocal, 
-                                        AP.VecData(numLocked), heightLocal, 
-                                        XTXtemp.Data(),        width, mpi_comm );
-      lapack::lacpy( lapack::MatrixType::General, width, width, XTXtemp.Data(), width, &AMat(0, width+numActive), lda );
-
-      // Compute W' * (AP)
-      SetValue( XTXtemp, 0.0 );
-      detail::row_dist_inner_replicate( heightLocal, numActive, numActive,
-                                        W. VecData(numLocked), heightLocal, 
-                                        AP.VecData(numLocked), heightLocal, 
-                                        XTXtemp.Data(),        width, mpi_comm );
-      lapack::lacpy( lapack::MatrixType::General, width, width, XTXtemp.Data(), width, &AMat(width, width+numActive), lda );
-
-      // Compute P' * (AP)
-      SetValue( XTXtemp, 0.0 );
-      detail::row_dist_inner_replicate( heightLocal, numActive, numActive,
-                                        P. VecData(numLocked), heightLocal, 
-                                        AP.VecData(numLocked), heightLocal, 
-                                        XTXtemp.Data(),        width, mpi_comm );
-      lapack::lacpy( lapack::MatrixType::General, width, width, XTXtemp.Data(), width, &AMat(width+numActive, width+numActive), lda );
->>>>>>> 839827fd
 
     }
 
@@ -860,17 +747,16 @@
 
     // Compute X'*X
     // XXX: Isn't this I?
-<<<<<<< HEAD
     profile_dist_inner( width, width, X.Data(), X.Data(), XTXtemp.Data() );
-    lapack::Lacpy( 'A', width, width, XTXtemp.Data(), width, B_XTX, lda );
+    lapack::lacpy( lapack::MatrixType::General, width, width, XTXtemp.Data(), width, B_XTX, lda );
 
     // Compute X'*W (active only)
     profile_dist_inner( width, nActive, X.Data(), W.Data(), XTXtemp.Data() );
-    lapack::Lacpy( 'A', width, nActive, XTXtemp.Data(), width, B_XTW, lda );
+    lapack::lacpy( lapack::MatrixType::General, width, nActive, XTXtemp.Data(), width, B_XTW, lda );
 
     // Compute W'*W (active only)
     profile_dist_inner( nActive, nActive, W.Data(), W.Data(), XTXtemp.Data() );
-    lapack::Lacpy( 'A', nActive, nActive, XTXtemp.Data(), nActive, 
+    lapack::lacpy( lapack::MatrixType::General, nActive, nActive, XTXtemp.Data(), nActive, 
                    B_WTW, lda );
 
 
@@ -878,94 +764,33 @@
 
       // Compute X'*P (active only)
       profile_dist_inner( width, nActive, X.Data(), P.Data(), XTXtemp.Data() );
-      lapack::Lacpy( 'A', width, nActive, XTXtemp.Data(), width, B_XTP, lda );
+      lapack::lacpy( lapack::MatrixType::General, width, nActive, XTXtemp.Data(), width, B_XTP, lda );
 
       // Compute W'*P (active only)
       profile_dist_inner( nActive, nActive, W.Data(), P.Data(), 
                           XTXtemp.Data() );
-      lapack::Lacpy( 'A', nActive, nActive, XTXtemp.Data(), nActive, 
+      lapack::lacpy( lapack::MatrixType::General, nActive, nActive, XTXtemp.Data(), nActive, 
                      B_WTP, lda );
 
       // Compute P'*P (active only)
       profile_dist_inner( nActive, nActive, P.Data(), P.Data(), 
                           XTXtemp.Data() );
-      lapack::Lacpy( 'A', nActive, nActive, XTXtemp.Data(), nActive, 
+      lapack::lacpy( lapack::MatrixType::General, nActive, nActive, XTXtemp.Data(), nActive, 
                      B_PTP, lda );
-=======
-    detail::row_dist_inner_replicate( heightLocal, width, width, 
-                                      X.Data(), heightLocal, 
-                                      X.Data(), heightLocal, XTXtemp.Data(), width,
-                                      mpi_comm );
-    lapack::lacpy( lapack::MatrixType::General, width, width, XTXtemp.Data(), width, &BMat(0,0), lda );
-
-    // Compute X'*W
-    SetValue( XTXtemp, 0.0 );
-    detail::row_dist_inner_replicate( heightLocal, width, numActive,
-                                      X.Data(),             heightLocal, 
-                                      W.VecData(numLocked), heightLocal, 
-                                      XTXtemp.Data(),       width, mpi_comm );
-    lapack::lacpy( lapack::MatrixType::General, width, width, XTXtemp.Data(), width, &BMat(0,width), lda );
-
-    // Compute W'*W
-    SetValue( XTXtemp, 0.0 );
-    detail::row_dist_inner_replicate( heightLocal, numActive, numActive,
-                                      W.VecData(numLocked), heightLocal, 
-                                      W.VecData(numLocked), heightLocal, 
-                                      XTXtemp.Data(),       width, mpi_comm );
-    lapack::lacpy( lapack::MatrixType::General, width, width, XTXtemp.Data(), width, &BMat(width, width), lda );
-
-
-    if( numSet == 3 ){
-      // Compute X'*P
-      SetValue( XTXtemp, 0.0 );
-      detail::row_dist_inner_replicate( heightLocal, width, numActive,
-                                        X.Data(),             heightLocal, 
-                                        P.VecData(numLocked), heightLocal, 
-                                        XTXtemp.Data(),       width, mpi_comm );
-      lapack::lacpy( lapack::MatrixType::General, width, width, XTXtemp.Data(), width, &BMat(0, width+numActive), lda );
-
-      // Compute W'*P
-      SetValue( XTXtemp, 0.0 );
-      detail::row_dist_inner_replicate( heightLocal, numActive, numActive,
-                                        W.VecData(numLocked), heightLocal, 
-                                        P.VecData(numLocked), heightLocal, 
-                                        XTXtemp.Data(),       width, mpi_comm );
-      lapack::lacpy( lapack::MatrixType::General, width, width, XTXtemp.Data(), width, &BMat(width, width+numActive), lda );
-
-      // Compute P'*P
-      SetValue( XTXtemp, 0.0 );
-      detail::row_dist_inner_replicate( heightLocal, numActive, numActive,
-                                        P.VecData(numLocked), heightLocal, 
-                                        P.VecData(numLocked), heightLocal, 
-                                        XTXtemp.Data(),       width, mpi_comm );
-      lapack::lacpy( lapack::MatrixType::General, width, width, XTXtemp.Data(), width, &BMat(width+numActive, width+numActive), lda );
->>>>>>> 839827fd
 
     } // if( numSet == 3 )
 
 #if ( _DEBUGlevel_ >= 2 )
     {
-<<<<<<< HEAD
       DblNumMat WTW( nActive, nActive );
-      lapack::Lacpy( 'A', nActive, nActive, B_WTW, lda, 
+      lapack::lacpy( lapack::MatrixType::General, nActive, nActive, B_WTW, lda, 
                      WTW.Data(), nActive );
       statusOFS << "W'*W = " << WTW << std::endl;
       if( numSet == 3 )
       {
         DblNumMat PTP( nActive, nActive );
-        lapack::Lacpy( 'A', nActive, nActive, B_PTP, lda, 
+        lapack::lacpy( lapack::MatrixType::General, nActive, nActive, B_PTP, lda, 
                        PTP.Data(), nActive );
-=======
-      DblNumMat WTW( width, width );
-      lapack::lacpy( lapack::MatrixType::General, width, width, &BMat(width, width), lda,
-          WTW.Data(), width );
-      statusOFS << "W'*W = " << WTW << std::endl;
-      if( numSet == 3 )
-      {
-        DblNumMat PTP( width, width );
-        lapack::lacpy( lapack::MatrixType::General, width, width, &BMat(width+numActive, width+numActive), 
-            lda, PTP.Data(), width );
->>>>>>> 839827fd
         statusOFS << "P'*P = " << PTP << std::endl;
       }
     }
@@ -989,238 +814,13 @@
       numCol = width + nActive;
     }
 
-<<<<<<< HEAD
     // Solve Rayleigh-Ritz problem
     // TODO: Handle ScaLAPACK path
     if( mpirank == 0 ) {
-      lapack::Sygvd( 1, 'V', 'U', numCol, A_XTAX, lda, B_XTX, lda,
+      lapack::sygvd( 1, lapack::Job::Vec, lapack::Uplo::Upper, 
+                     numCol, A_XTAX, lda, B_XTX, lda,
                      eigValS.Data() );
     }
-=======
-    if( esdfParam.PWSolver == "LOBPCGScaLAPACK" ){
-      // Solve the generalized eigenvalue problem using ScaLAPACK
-      // NOTE: This uses a simplified implementation with Sygst / Syevd / Trsm. 
-      // For ill-conditioned matrices this might be unstable. So BE CAREFUL
-      if( contxt_ >= 0 ){
-        GetTime( timeSta );
-        // Note: No need for symmetrization of A, B matrices due to
-        // the usage of symmetric version of the algorithm
-
-        // For stability reason, need to find a well conditioned
-        // submatrix of B to solve the generalized eigenvalue problem. 
-        // This is done by possibly repeatedly doing potrf until
-        // info == 0 (no error)
-        bool factorizeB = true;
-        Int numKeep = numCol;
-        scalapack::ScaLAPACKMatrix<Real> BMatSca;
-        scalapack::Descriptor descReduceSeq, descReducePar;
-        Real timeFactorSta, timeFactorEnd;
-        GetTime( timeFactorSta );
-        while( factorizeB ){
-          // Redistributed the B matrix
-
-          // Provided LDA
-          descReduceSeq.Init( numKeep, numKeep, numKeep, numKeep, I_ZERO, I_ZERO, contxt_, lda );
-          // Automatically comptued LDA
-          descReducePar.Init( numKeep, numKeep, scaBlockSize_, scaBlockSize_, I_ZERO, I_ZERO, contxt_ );
-          BMatSca.SetDescriptor( descReducePar );
-          // Redistribute the matrix due to the changed size. 
-          SCALAPACK(pdgemr2d)(&numKeep, &numKeep, BMat.Data(), &I_ONE, &I_ONE, descReduceSeq.Values(), 
-              &BMatSca.LocalMatrix()[0], &I_ONE, &I_ONE, BMatSca.Desc().Values(), &contxt_ );
-
-          // Factorize
-          Int info;
-          char uplo = 'U';
-          SCALAPACK(pdpotrf)(&uplo, &numKeep, BMatSca.Data(), &I_ONE,
-              &I_ONE, BMatSca.Desc().Values(), &info);
-          if( info == 0 ){
-            // Finish
-            factorizeB = false;
-          }
-          else if( info > width + 1 ){
-            // Reduce numKeep and solve again
-            // NOTE: (int) is in fact redundant due to integer operation
-            numKeep = (int)((info + width)/2);
-            // Need to modify the descriptor
-            statusOFS << "pdpotrf returns info = " << info << std::endl;
-            statusOFS << "retry with size = " << numKeep << std::endl;
-          }
-          else if (info > 0 && info <=width + 1){
-            std::ostringstream msg;
-            msg << "pdpotrf: returns info = " << info << std::endl
-              << "Not enough columns. The matrix is very ill conditioned." << std::endl;
-            ErrorHandling( msg );
-          }
-          else if( info < 0 ){
-            std::ostringstream msg;
-            msg << "pdpotrf: runtime error. Info = " << info << std::endl;
-            ErrorHandling( msg );
-          }
-
-          iterScaLAPACKFactor ++;
-        } // while (factorizeB)
-
-        GetTime( timeFactorEnd );
-        timeScaLAPACKFactor += timeFactorEnd - timeFactorSta;
-        //            statusOFS << "Factorization has finished in " << timeFactorEnd - timeFactorSta << " [s]" << std::endl;
-
-        scalapack::ScaLAPACKMatrix<Real> AMatSca, ZMatSca;
-        AMatSca.SetDescriptor( descReducePar );
-        ZMatSca.SetDescriptor( descReducePar );
-
-        SCALAPACK(pdgemr2d)(&numKeep, &numKeep, AMat.Data(), &I_ONE, &I_ONE, descReduceSeq.Values(), 
-            &AMatSca.LocalMatrix()[0], &I_ONE, &I_ONE, AMatSca.Desc().Values(), &contxt_ );
-
-#if ( _DEBUGlevel_ >= 1 )
-        statusOFS << "pass pdgemr2d" << std::endl;
-#endif
-
-        // Solve the generalized eigenvalue problem
-        std::vector<Real> eigs(lda);
-        // Keep track of whether Potrf is stable or not.
-        scalapack::Sygst( 1, 'U', AMatSca, BMatSca );
-#if ( _DEBUGlevel_ >= 1 )
-        statusOFS << "pass Sygst" << std::endl;
-#endif
-        scalapack::Syevd('U', AMatSca, eigs, ZMatSca );
-#if ( _DEBUGlevel_ >= 1 )
-        statusOFS << "pass Syevd" << std::endl;
-#endif
-        scalapack::Trsm('L', 'U', 'N', 'N', 1.0, BMatSca, ZMatSca);
-#if ( _DEBUGlevel_ >= 1 )
-        statusOFS << "pass Trsm" << std::endl;
-#endif
-
-        // Copy the eigenvalues
-        SetValue( eigValS, 0.0 );
-        for( Int i = 0; i < numKeep; i++ ){
-          eigValS[i] = eigs[i];
-        }
-
-        // Copy the eigenvectors back to the 0-th processor
-        SetValue( AMat, 0.0 );
-        SCALAPACK(pdgemr2d)( &numKeep, &numKeep, ZMatSca.Data(), &I_ONE, &I_ONE, ZMatSca.Desc().Values(),
-            AMat.Data(), &I_ONE, &I_ONE, descReduceSeq.Values(), &contxt_ );
-#if ( _DEBUGlevel_ >= 1 )
-        statusOFS << "pass pdgemr2d" << std::endl;
-#endif
-
-
-        GetTime( timeEnd );
-        timeScaLAPACK += timeEnd - timeSta;
-        iterScaLAPACK += 1;
-      } // solve generalized eigenvalue problem
-
-    } // Parallel LOBPCG
-    else{
-      // Sequential version of LOBPCG
-      // This could be the case PWSolver == "LOBPCG" or "CheFSI"
-      if ( mpirank == 0 ) {
-        DblNumVec  sigma2(lda);
-        DblNumVec  invsigma(lda);
-        SetValue( sigma2, 0.0 );
-        SetValue( invsigma, 0.0 );
-
-
-        // Symmetrize A and B first.  This is important.
-        for( Int j = 0; j < numCol; j++ ){
-          for( Int i = j+1; i < numCol; i++ ){
-            AMat(i,j) = AMat(j,i);
-            BMat(i,j) = BMat(j,i);
-          }
-        }
-
-        GetTime( timeSta );
-        lapack::syevd( lapack::Job::Vec, lapack::Uplo::Upper, numCol, BMat.Data(), lda, sigma2.Data() );
-        GetTime( timeEnd );
-        iterMpirank0 = iterMpirank0 + 1;
-        timeMpirank0 = timeMpirank0 + ( timeEnd - timeSta );
-
-        Int numKeep = 0;
-        for( Int i = numCol-1; i>=0; i-- ){
-          if( sigma2(i) / sigma2(numCol-1) >  1e-8 )
-            numKeep++;
-          else
-            break;
-        }
-
-#if ( _DEBUGlevel_ >= 1 )
-        statusOFS << "sigma2 = " << sigma2 << std::endl;
-#endif
-
-#if ( _DEBUGlevel_ >= 1 )
-        statusOFS << "sigma2(0)        = " << sigma2(0) << std::endl;
-        statusOFS << "sigma2(numCol-1) = " << sigma2(numCol-1) << std::endl;
-        statusOFS << "numKeep          = " << numKeep << std::endl;
-#endif
-
-        for( Int i = 0; i < numKeep; i++ ){
-          invsigma(i) = 1.0 / std::sqrt( sigma2(i+numCol-numKeep) );
-        }
-
-        if( numKeep < width ){
-          std::ostringstream msg;
-          msg 
-            << "width   = " << width << std::endl
-            << "numKeep =  " << numKeep << std::endl
-            << "there are not enough number of columns." << std::endl;
-          ErrorHandling( msg.str().c_str() );
-        }
-
-        SetValue( AMatT1, 0.0 );
-        // Evaluate S^{-1/2} (U^T A U) S^{-1/2}
-        GetTime( timeSta );
-        blas::gemm( blas::Layout::ColMajor, blas::Op::NoTrans, blas::Op::NoTrans, numCol, numKeep, numCol, 1.0,
-            AMat.Data(), lda, BMat.VecData(numCol-numKeep), lda,
-            0.0, AMatT1.Data(), lda );
-        GetTime( timeEnd );
-        iterMpirank0 = iterMpirank0 + 1;
-        timeMpirank0 = timeMpirank0 + ( timeEnd - timeSta );
-
-        GetTime( timeSta );
-        blas::gemm( blas::Layout::ColMajor, blas::Op::ConjTrans, blas::Op::NoTrans, numKeep, numKeep, numCol, 1.0,
-            BMat.VecData(numCol-numKeep), lda, AMatT1.Data(), lda, 
-            0.0, AMat.Data(), lda );
-        GetTime( timeEnd );
-        iterMpirank0 = iterMpirank0 + 1;
-        timeMpirank0 = timeMpirank0 + ( timeEnd - timeSta );
-
-        GetTime( timeSta );
-        for( Int j = 0; j < numKeep; j++ ){
-          for( Int i = 0; i < numKeep; i++ ){
-            AMat(i,j) *= invsigma(i)*invsigma(j);
-          }
-        }
-        GetTime( timeEnd );
-        iterMpirank0 = iterMpirank0 + 1;
-        timeMpirank0 = timeMpirank0 + ( timeEnd - timeSta );
-
-        // Solve the standard eigenvalue problem
-        GetTime( timeSta );
-        lapack::syevd( lapack::Job::Vec, lapack::Uplo::Upper, numKeep, AMat.Data(), lda,
-            eigValS.Data() );
-        GetTime( timeEnd );
-        iterMpirank0 = iterMpirank0 + 1;
-        timeMpirank0 = timeMpirank0 + ( timeEnd - timeSta );
-
-        // Compute the correct eigenvectors and save them in AMat
-        for( Int j = 0; j < numKeep; j++ ){
-          for( Int i = 0; i < numKeep; i++ ){
-            AMat(i,j) *= invsigma(i);
-          }
-        }
-
-        GetTime( timeSta );
-        blas::gemm( blas::Layout::ColMajor, blas::Op::NoTrans, blas::Op::NoTrans, numCol, numKeep, numKeep, 1.0,
-            BMat.VecData(numCol-numKeep), lda, AMat.Data(), lda,
-            0.0, AMatT1.Data(), lda );
-        GetTime( timeEnd );
-        iterMpirank0 = iterMpirank0 + 1;
-        timeMpirank0 = timeMpirank0 + ( timeEnd - timeSta );
-
-        lapack::lacpy( lapack::MatrixType::General, numCol, numKeep, AMatT1.Data(), lda, 
-            AMat.Data(), lda );
->>>>>>> 839827fd
 
 
     // All processors synchronize the information
@@ -1232,16 +832,15 @@
 
       // Update the eigenvectors 
       // X <- X * C_X + W * C_W
-<<<<<<< HEAD
       basis_update( width,   width, 1.0, X.Data(), C_X, lda, 0.0, Xtemp.Data() );
       basis_update( nActive, width, 1.0, W.Data(), C_W, lda, 1.0, Xtemp.Data() );
 
       // Save the result into X
-      lapack::Lacpy( 'A', heightLocal, width, Xtemp.Data(), heightLocal, 
+      lapack::lacpy( lapack::MatrixType::General, heightLocal, width, Xtemp.Data(), heightLocal, 
                      X.Data(), heightLocal );
 
       // P <- W 
-      lapack::Lacpy( 'A', heightLocal, nActive, W.Data(), heightLocal, 
+      lapack::lacpy( lapack::MatrixType::General, heightLocal, nActive, W.Data(), heightLocal, 
                      P.Data(), heightLocal );
 
     } else { //numSet == 3
@@ -1251,91 +850,30 @@
       basis_update( nActive, width, 1.0, W.Data(), C_W, lda, 0.0, Xtemp.Data() );
       basis_update( nActive, width, 1.0, P.Data(), C_P, lda, 1.0, Xtemp.Data() );
 
-      lapack::Lacpy( 'A', heightLocal, width, Xtemp.Data(), heightLocal, 
+      lapack::lacpy( lapack::MatrixType::General, heightLocal, width, Xtemp.Data(), heightLocal, 
                      P.Data(), heightLocal );
 
       // Update the eigenvectors
       // X <- X * C_X + P
       basis_update( width, width, 1.0, X.Data(), C_X, lda, 1.0, Xtemp.Data() );
-      lapack::Lacpy( 'A', heightLocal, width, Xtemp.Data(), heightLocal,
+      lapack::lacpy( lapack::MatrixType::General, heightLocal, width, Xtemp.Data(), heightLocal,
                      X.Data(), heightLocal );
-=======
-      GetTime( timeSta );
-      blas::gemm( blas::Layout::ColMajor, blas::Op::NoTrans, blas::Op::NoTrans, heightLocal, width, width, 1.0,
-          X.Data(), heightLocal, &AMat(0,0), lda,
-          0.0, Xtemp.Data(), heightLocal );
-      GetTime( timeEnd );
-      iterGemmN = iterGemmN + 1;
-      timeGemmN = timeGemmN + ( timeEnd - timeSta );
-
-      GetTime( timeSta );
-      blas::gemm( blas::Layout::ColMajor, blas::Op::NoTrans, blas::Op::NoTrans, heightLocal, width, numActive, 1.0,
-          W.VecData(numLocked), heightLocal, &AMat(width,0), lda,
-          1.0, Xtemp.Data(), heightLocal );
-      GetTime( timeEnd );
-      iterGemmN = iterGemmN + 1;
-      timeGemmN = timeGemmN + ( timeEnd - timeSta );
-
-      // Save the result into X
-      lapack::lacpy( lapack::MatrixType::General, heightLocal, width, Xtemp.Data(), heightLocal, 
-          X.Data(), heightLocal );
-
-      // P <- W
-      lapack::lacpy( lapack::MatrixType::General, heightLocal, numActive, W.VecData(numLocked), 
-          heightLocal, P.VecData(numLocked), heightLocal );
-    } 
-    else{ //numSet == 3
-      // Compute the conjugate direction
-      // P <- W * C_W + P * C_P
-      GetTime( timeSta );
-      blas::gemm( blas::Layout::ColMajor, blas::Op::NoTrans, blas::Op::NoTrans, heightLocal, width, numActive, 1.0,
-          W.VecData(numLocked), heightLocal, &AMat(width, 0), lda, 
-          0.0, Xtemp.Data(), heightLocal );
-      GetTime( timeEnd );
-      iterGemmN = iterGemmN + 1;
-      timeGemmN = timeGemmN + ( timeEnd - timeSta );
-
-      GetTime( timeSta );
-      blas::gemm( blas::Layout::ColMajor, blas::Op::NoTrans, blas::Op::NoTrans, heightLocal, width, numActive, 1.0,
-          P.VecData(numLocked), heightLocal, &AMat(width+numActive,0), lda,
-          1.0, Xtemp.Data(), heightLocal );
-      GetTime( timeEnd );
-      iterGemmN = iterGemmN + 1;
-      timeGemmN = timeGemmN + ( timeEnd - timeSta );
-
-      lapack::lacpy( lapack::MatrixType::General, heightLocal, numActive, Xtemp.VecData(numLocked), 
-          heightLocal, P.VecData(numLocked), heightLocal );
-
-      // Update the eigenvectors
-      // X <- X * C_X + P
-      GetTime( timeSta );
-      blas::gemm( blas::Layout::ColMajor, blas::Op::NoTrans, blas::Op::NoTrans, heightLocal, width, width, 1.0, 
-          X.Data(), heightLocal, &AMat(0,0), lda, 
-          1.0, Xtemp.Data(), heightLocal );
-      GetTime( timeEnd );
-      iterGemmN = iterGemmN + 1;
-      timeGemmN = timeGemmN + ( timeEnd - timeSta );
-
-      lapack::lacpy( lapack::MatrixType::General, heightLocal, width, Xtemp.Data(), heightLocal,
-          X.Data(), heightLocal );
->>>>>>> 839827fd
 
     } // if ( numSet == 2 )
 
 
     // Update AX and AP
     if( numSet == 2 ){
-<<<<<<< HEAD
 
       // AX <- AX * C_X + AW * C_W
       basis_update( width,   width, 1.0, AX.Data(), C_X, lda, 0.0, Xtemp.Data() );
       basis_update( nActive, width, 1.0, AW.Data(), C_W, lda, 1.0, Xtemp.Data() );
 
-      lapack::Lacpy( 'A', heightLocal, width, Xtemp.Data(), heightLocal,
+      lapack::lacpy( lapack::MatrixType::General, heightLocal, width, Xtemp.Data(), heightLocal,
                      AX.Data(), heightLocal );
 
       // AP <- AW
-      lapack::Lacpy( 'A', heightLocal, nActive, AW.Data(), heightLocal,
+      lapack::lacpy( lapack::MatrixType::General, heightLocal, nActive, AW.Data(), heightLocal,
                      AP.Data(), heightLocal );
 
     } else { // numSet == 3
@@ -1344,72 +882,13 @@
       basis_update( nActive, width, 1.0, AW.Data(), C_W, lda, 0.0, Xtemp.Data() );
       basis_update( nActive, width, 1.0, AP.Data(), C_P, lda, 1.0, Xtemp.Data() );
 
-      lapack::Lacpy( 'A', heightLocal, width, Xtemp.Data(), heightLocal, 
+      lapack::lacpy( lapack::MatrixType::General, heightLocal, width, Xtemp.Data(), heightLocal, 
                      AP.Data(), heightLocal );
 
       // AX <- AX * C_X + AP
       basis_update( width, width, 1.0, AX.Data(), C_X, lda, 1.0, Xtemp.Data() );
-      lapack::Lacpy( 'A', heightLocal, width, Xtemp.Data(), heightLocal, 
+      lapack::lacpy( lapack::MatrixType::General, heightLocal, width, Xtemp.Data(), heightLocal, 
                      AX.Data(), heightLocal );
-=======
-      // AX <- AX * C_X + AW * C_W
-      GetTime( timeSta );
-      blas::gemm( blas::Layout::ColMajor, blas::Op::NoTrans, blas::Op::NoTrans, heightLocal, width, width, 1.0,
-          AX.Data(), heightLocal, &AMat(0,0), lda,
-          0.0, Xtemp.Data(), heightLocal );
-      GetTime( timeEnd );
-      iterGemmN = iterGemmN + 1;
-      timeGemmN = timeGemmN + ( timeEnd - timeSta );
-
-      GetTime( timeSta );
-      blas::gemm( blas::Layout::ColMajor, blas::Op::NoTrans, blas::Op::NoTrans, heightLocal, width, numActive, 1.0,
-          AW.VecData(numLocked), heightLocal, &AMat(width,0), lda,
-          1.0, Xtemp.Data(), heightLocal );
-      GetTime( timeEnd );
-      iterGemmN = iterGemmN + 1;
-      timeGemmN = timeGemmN + ( timeEnd - timeSta );
-
-      lapack::lacpy( lapack::MatrixType::General, heightLocal, width, Xtemp.Data(), heightLocal,
-          AX.Data(), heightLocal );
-
-      // AP <- AW
-      lapack::lacpy( lapack::MatrixType::General, heightLocal, numActive, AW.VecData(numLocked), heightLocal,
-          AP.VecData(numLocked), heightLocal );
-
-    }
-    else{
-      // AP <- AW * C_W + A_P * C_P
-      GetTime( timeSta );
-      blas::gemm( blas::Layout::ColMajor, blas::Op::NoTrans, blas::Op::NoTrans, heightLocal, width, numActive, 1.0, 
-          AW.VecData(numLocked), heightLocal, &AMat(width,0), lda,
-          0.0, Xtemp.Data(), heightLocal );
-      GetTime( timeEnd );
-      iterGemmN = iterGemmN + 1;
-      timeGemmN = timeGemmN + ( timeEnd - timeSta );
-
-      GetTime( timeSta );
-      blas::gemm( blas::Layout::ColMajor, blas::Op::NoTrans, blas::Op::NoTrans, heightLocal, width, numActive, 1.0,
-          AP.VecData(numLocked), heightLocal, &AMat(width+numActive, 0), lda,
-          1.0, Xtemp.Data(), heightLocal );
-      GetTime( timeEnd );
-      iterGemmN = iterGemmN + 1;
-      timeGemmN = timeGemmN + ( timeEnd - timeSta );
-
-      lapack::lacpy( lapack::MatrixType::General, heightLocal, numActive, Xtemp.VecData(numLocked),
-          heightLocal, AP.VecData(numLocked), heightLocal );
-
-      // AX <- AX * C_X + AP
-      GetTime( timeSta );
-      blas::gemm( blas::Layout::ColMajor, blas::Op::NoTrans, blas::Op::NoTrans, heightLocal, width, width, 1.0,
-          AX.Data(), heightLocal, &AMat(0,0), lda,
-          1.0, Xtemp.Data(), heightLocal );
-      GetTime( timeEnd );
-      iterGemmN = iterGemmN + 1;
-      timeGemmN = timeGemmN + ( timeEnd - timeSta );
-
-      lapack::lacpy( lapack::MatrixType::General, heightLocal, width, Xtemp.Data(), heightLocal, 
-          AX.Data(), heightLocal );
->>>>>>> 839827fd
 
     } // if ( numSet == 2 )
 
@@ -1445,45 +924,16 @@
 
 
 
-<<<<<<< HEAD
   basis_update( width, width, 1.0, X.Data(), XTX.Data(), width, 
                 0.0, Xtemp.Data() );
 
-  lapack::Lacpy( 'A', heightLocal, width, Xtemp.Data(), heightLocal,
+  lapack::lacpy( lapack::MatrixType::General, heightLocal, width, Xtemp.Data(), heightLocal,
                  X.Data(), heightLocal );
 
 #if ( _DEBUGlevel_ >= 2 )
 
   // Compute basis overlap
   profile_dist_inner( width, width, X.Data(), X.Data(), XTX.Data() );
-=======
-  GetTime( timeSta );
-  // X <- X*C
-  blas::gemm( blas::Layout::ColMajor, blas::Op::NoTrans, blas::Op::NoTrans, heightLocal, width, width, 1.0, X.Data(),
-      heightLocal, XTX.Data(), width, 0.0, Xtemp.Data(), heightLocal );
-  GetTime( timeEnd );
-  iterGemmN = iterGemmN + 1;
-  timeGemmN = timeGemmN + ( timeEnd - timeSta );
-
-  lapack::lacpy( lapack::MatrixType::General, heightLocal, width, Xtemp.Data(), heightLocal,
-      X.Data(), heightLocal );
-
-#if ( _DEBUGlevel_ >= 2 )
-
-  GetTime( timeSta );
-  blas::gemm( blas::Layout::ColMajor, blas::Op::ConjTrans, blas::Op::NoTrans, width, width, heightLocal, 1.0, X.Data(), 
-      heightLocal, X.Data(), heightLocal, 0.0, XTXtemp1.Data(), width );
-  GetTime( timeEnd );
-  iterGemmT = iterGemmT + 1;
-  timeGemmT = timeGemmT + ( timeEnd - timeSta );
-  GetTime( timeSta );
-  SetValue( XTX, 0.0 );
-  MPI_Allreduce( XTXtemp1.Data(), XTX.Data(), width*width, MPI_DOUBLE, MPI_SUM, mpi_comm );
-  GetTime( timeEnd );
-  iterAllreduce = iterAllreduce + 1;
-  timeAllreduce = timeAllreduce + ( timeEnd - timeSta );
-
->>>>>>> 839827fd
   statusOFS << "After the LOBPCG, XTX = " << XTX << std::endl;
 
 #endif

/*
  Copyright (c) 2012 The Regents of the University of California,
  through Lawrence Berkeley National Laboratory.  

  Authors: Chris J. Pickard and Lin Lin
	 
  This file is part of DGDFT. All rights reserved.

  Redistribution and use in source and binary forms, with or without
  modification, are permitted provided that the following conditions are met:

  (1) Redistributions of source code must retain the above copyright notice, this
  list of conditions and the following disclaimer.
  (2) Redistributions in binary form must reproduce the above copyright notice,
  this list of conditions and the following disclaimer in the documentation
  and/or other materials provided with the distribution.
  (3) Neither the name of the University of California, Lawrence Berkeley
  National Laboratory, U.S. Dept. of Energy nor the names of its contributors may
  be used to endorse or promote products derived from this software without
  specific prior written permission.

  THIS SOFTWARE IS PROVIDED BY THE COPYRIGHT HOLDERS AND CONTRIBUTORS "AS IS" AND
  ANY EXPRESS OR IMPLIED WARRANTIES, INCLUDING, BUT NOT LIMITED TO, THE IMPLIED
  WARRANTIES OF MERCHANTABILITY AND FITNESS FOR A PARTICULAR PURPOSE ARE
  DISCLAIMED. IN NO EVENT SHALL THE COPYRIGHT OWNER OR CONTRIBUTORS BE LIABLE FOR
  ANY DIRECT, INDIRECT, INCIDENTAL, SPECIAL, EXEMPLARY, OR CONSEQUENTIAL DAMAGES
  (INCLUDING, BUT NOT LIMITED TO, PROCUREMENT OF SUBSTITUTE GOODS OR SERVICES;
  LOSS OF USE, DATA, OR PROFITS; OR BUSINESS INTERRUPTION) HOWEVER CAUSED AND ON
  ANY THEORY OF LIABILITY, WHETHER IN CONTRACT, STRICT LIABILITY, OR TORT
  (INCLUDING NEGLIGENCE OR OTHERWISE) ARISING IN ANY WAY OUT OF THE USE OF THIS
  SOFTWARE, EVEN IF ADVISED OF THE POSSIBILITY OF SUCH DAMAGE.

  You are under no obligation whatsoever to provide any bug fixes, patches, or
  upgrades to the features, functionality or performance of the source code
  ("Enhancements") to anyone; however, if you choose to make your Enhancements
  available either publicly, or directly to Lawrence Berkeley National
  Laboratory, without imposing a separate written license agreement for such
  Enhancements, then you hereby grant the following license: a non-exclusive,
  royalty-free perpetual license to install, use, modify, prepare derivative
  works, incorporate into other computer software, distribute, and sublicense
  such enhancements or derivative works thereof, in binary and source code form.
*/
/// @file esdf.cpp
/// @brief Electronic structure data format for reading the input data.
/// @date 2012-08-10
#include "esdf.hpp"
#include "utility.hpp" 
#include <xc.h>

namespace dgdft{


  // *********************************************************************
  // Electronic structure data format
  // *********************************************************************

  //===============================================================
  //
  // Electronic structure data format
  // ---------------------------------------------------------------
  //
  //                            e s d f
  //                            =======
  //
  // Author: Chris J. Pickard (c)
  // Email : cp@min.uni-kiel.de
  // Place : kiel, Germany
  // Date  : 5/6th august 1999
  //
  // Summary
  // -------
  //
  // This module is designed to simplify and enhance the input of data into
  // electronic structure codes (for example, castep). It works from a
  // fashion, and input is independent of the ordering of the input
  // file. An important feature is the requirement that most inputs require
  // default settings to be supplied within the main program calling
  // esdf. This means that rarely used variables will not clutter everyday
  // input files, and, even more usefully, "intelligence" may be built into
  // the main code as the defaults may be dependent of other set
  // variables. Block data may also be read in. Another important feature
  // is the ability to define "physical" values. This means that the input
  // files need not depend on the internal physical units used by the main
  // program.
  //
  // History
  // -------
  //
  // Esdf has been written from scratch in f90, but is heavily based
  // (especially for the concept) on the fdf package developed by alberto
  // garcia and jose soler. It is not as "flexible" as fdf - there is no
  // provision for branching to further input files. This simplifies the
  // code, and I hope that it is still useful without this feature. Also,
  // the input and defaults are not dumped to a output file currently. I've
  // not found this a hindrance as of now.
  //
  // Future
  // ------
  //
  // My intention is to make this release available to alberto garcia and
  // jose soler for their comments. It might be a good idea to use this as
  // a base for fully converting the fdf package to f90. Or it may remain
  // as a cut down version of fdf. I certainly hope that a package of the
  // fdf sort becomes widely used in the electronic structure community. My
  // experience has been very positive.
  //
  // Usage
  // -----
  //
  // First, "use esdf" wherever you wish to make use of its features. In
  // the main program call the initialisation routine: call
  // esdf_init('input.esdf'). "input.esdf" is the name of the input file -
  // it could be anything. This routine opens the input file, and reads
  // into a dynamically allocated storage array. The comments and blank
  // lines are stripped out. You are now ready to use the
  // esdf_functions. For example, if you want to read in the number of
  // atoms in your calculation, you would use: natom =
  // esdf_integer('numberofatoms',1), where 'numberofatoms' is the label to
  // search for in the input file, and '1' is the default. Call esdf_close to
  // deallocate the data arrays. You may then open another input file using
  // esdf_init. It is not currently possible to open more that on input
  // file at one time.
  //
  // Syntax
  // ------
  //
  // The input file can contain comments. These are defined as anything to
  // the right of, and including, '#', ';', or '!'. It is straightforward
  // to modify the routine to accept further characters. Blank lines are
  // ignored -- use comments and blank lines to make you input file
  // readable.
  //
  // The "labels" are case insensitive (e.g. unitcell is equivalent to
  // unitcell) and punctuation insensitive (unit.cell is equivalent to
  // unit_cell is equivalent to unitcell). Punctuation characters are '.'
  // and '-' at the moment. Again - use this feature to improve
  // readability.
  //
  // The following are equivalent ways of defining a physical quantity:
  //
  // "Ageofuniverse = 24.d0 s" or "ageofuniverse : 24.d0 s" or
  // "ageofuniverse 24.d0 s"
  //
  // It would be read in by the main program in the following way:
  //
  // Aou = esdf_physical('ageofuniverse',77.d0,'ns')
  //
  // "Aou" is the double precision variable, 77.d0 is the default number of
  // "ns" or nanoseconds. 24s will be converted automatically to its
  // equivalent number of nanoseconds.
  //
  // Block data should be placed in the input file as follows:
  //
  // Begin cellvectors
  // 1.0 1.0 0.0
  // 0.0 1.0 1.0
  // 1.0 0.0 1.0
  // end cellvectors
  //
  // And it may be read:
  //
  //   If(esdf_block('cellvectors',nlines))
  //     if(nlines /= 3) then (... break out here if the incorrect number
  // of lines)
  //     do i=1,nlines
  //       read(block_data(i),*) x,y,z
  //     end do
  //   endif
  //
  // List of functions
  // -----------------
  //
  // Self explanatory:
  //
  // Esdf_string(label,default)
  // esdf_integer(label,default)
  // esdf_single(label,default)
  // esdf_double(label,default)
  // esdf_physical(label,default,unit)
  //
  // a little more explanation:
  //
  // Esdf_defined(label) is true if "label" found, false otherwise
  //
  // Esdf_boolean(label,default) is true if "label yes/true/t (case/punct.insens)
  //                             is false if"label no/false/f (case/punct.insens)
  //
  // The help feature
  // ----------------
  //
  // The routine "esdf_help(helpword,searchword)" can be used to access the
  // information contained within the "esdf_key_mod" module.
  //
  // If "helpword" is "search" (case insensitive), then all variables whose
  // description contains "searchword" will be output.
  //
  // If "helpword" is "basic", "inter", "expert" or "dummy" the varibles of
  // that type will be displayed.
  //
  // If "helpword" is one of the valid labels, then a description of this
  // label will be output.
  //
  // Finishing off
  // -------------
  //
  // Two routines, "esdf_warnout" and "esdf_close", can be used to finish
  // the use of esdf. "esdf_warnout" outputs esdf warnings to screen, and
  // "esdf_close" deallocates the allocated esdf arrays.
  //
  // Contact the author
  // ------------------
  //
  // This code is under development, and the author would be very happy to
  // receive comments by email. Any use in a commercial software package is
  // forbidden without prior arrangement with the author (Chris J. Pickard).
  //---------------------------------------------------------------

  namespace esdf{

    // *********************************************************************
    // Constants
    // *********************************************************************
    const int nphys = 57;
    const int llength = 100;  /* length of the lines */
    const int numkw = 400;   /* maximum number of keywords */



    char **block_data;
    int nrecords;
    int nwarns;
    char **llist;
    char **warns;
    char ***tlist;
    char phy_d[nphys][11];          /* D - dimension */
    char phy_n[nphys][11];          /* N - name */
    double phy_u[nphys];            /* U - unit */

    char kw_label[numkw][100];
    int kw_index[numkw];
    char kw_typ[numkw][4];
    char kw_dscrpt[numkw][3000];

    FILE *fileunit;


    /************************************************************ 
     * Main routines
     ************************************************************/
    void esdf_key() {
      /*  ===============================================================
       *
       *   Module to hold keyword list. this must be updated as
       *   new keywords are brought into existence.
       *
       *   The 'label' is the label as used in calling the esdf routines
       *   'typ' defines the type, with the following syntax. it is 3
       *   characters long.
       *   the first indicates:
       *        i - integer
       *        s - single
       *        d - double
       *        p - physical
       *        t - string (text)
       *        e - defined (exists)
       *        l - boolean (logical)
       *        b - block
       *   the second is always a colon (:)
       *   the third indicates the "level" of the keyword
       *        b - basic
       *        i - intermediate
       *        e - expert
       *        d - dummy
       *
       *   'Dscrpt' is a description of the variable. it should contain a
       *   (short) title enclosed between *! ... !*, and then a more detailed
       *   description of the variable.
       *
       *  ===============================================================
       */

      int i=0;

      strcpy(kw_label[i],"atom_types_num");
      strcpy(kw_typ[i],"I:E");
      strcpy(kw_dscrpt[i],"*! Number of atom types !*");

      i++;
      strcpy(kw_label[i],"atom_type");
      strcpy(kw_typ[i],"I:E");
      strcpy(kw_dscrpt[i],"*! Type of the atom (integer) !*");

      i++;
      strcpy(kw_label[i],"core_cutoff_radius");
      strcpy(kw_typ[i],"P:E");
      strcpy(kw_dscrpt[i],"*! Pseudopotential core cutoff radius !");

      i++;
      strcpy(kw_label[i],"potential_num");
      strcpy(kw_typ[i],"I:E");
      strcpy(kw_dscrpt[i],"*! Number of potentials !*");

      i++;
      strcpy(kw_label[i],"local_component");
      strcpy(kw_typ[i],"T:B");
      strcpy(kw_dscrpt[i],"*! The local component (s,p or d) !*");

      i++;
      strcpy(kw_label[i],"move_flag");
      strcpy(kw_typ[i],"I:I");
      strcpy(kw_dscrpt[i],"*! Which atom to move(all,some,first n) !*");

      i++;
      strcpy(kw_label[i],"correlation_type");
      strcpy(kw_typ[i],"T:D");
      strcpy(kw_dscrpt[i],"*! Correlation type !*");

      i++;
      strcpy(kw_label[i],"ion_energy_diff");
      strcpy(kw_typ[i],"P:I");
      strcpy(kw_dscrpt[i],"*! Ion energy diff. (only for 'cc') !*");

      i++;
      strcpy(kw_label[i],"atom_coord");
      strcpy(kw_typ[i],"B:E");
      strcpy(kw_dscrpt[i],"*! Coordinates of atom !*");

      i++;
      strcpy(kw_label[i],"grid_size");
      strcpy(kw_typ[i],"B:E");
      strcpy(kw_dscrpt[i],"*! Number of grids on each direction !*");

      i++;
      strcpy(kw_label[i],"super_cell");
      strcpy(kw_typ[i],"B:E");
      strcpy(kw_dscrpt[i],"*! Length of sides of periodic box !*");

      i++;
      strcpy(kw_label[i],"grid_spacing");
      strcpy(kw_typ[i],"P:E");
      strcpy(kw_dscrpt[i],"*! Grid spacing (h) !*");

      i++;
      strcpy(kw_label[i],"miniter");
      strcpy(kw_typ[i],"I:E");
      strcpy(kw_dscrpt[i],"*! Minimum iterations !*");
	
      i++;
      strcpy(kw_label[i],"maxiter");
      strcpy(kw_typ[i],"I:E");
      strcpy(kw_dscrpt[i],"*! Maximum iterations !*");

      i++;
      strcpy(kw_label[i],"tolerance");
      strcpy(kw_typ[i],"D:E");
      strcpy(kw_dscrpt[i],"*! Tolerance !*");

      i++;
      strcpy(kw_label[i],"cheb_deg");
      strcpy(kw_typ[i],"I:E");
      strcpy(kw_dscrpt[i],"*! Degree of Chebyshev polynomial !*");

      i++;
      strcpy(kw_label[i],"mixing_type");
      strcpy(kw_typ[i],"T:B");
      strcpy(kw_dscrpt[i],"*! Simple, Anderson, Broyden, Pulay !*");

      i++;
      strcpy(kw_label[i],"mixing_variable");
      strcpy(kw_typ[i],"T:B");
      strcpy(kw_dscrpt[i],"*! density, potential !*");

      i++;
      strcpy(kw_label[i],"mixing_param");
      strcpy(kw_typ[i],"D:E");
      strcpy(kw_dscrpt[i],"*! Coefficients parameter (simple) !*");


      i++;
      strcpy(kw_label[i],"mixing_maxdim");
      strcpy(kw_typ[i],"I:E");
      strcpy(kw_dscrpt[i],"*! Maximum mixing number (Broyden, Pulay) !*");

      i++;
      strcpy(kw_label[i],"log_files");
      strcpy(kw_typ[i],"L:B");
      strcpy(kw_dscrpt[i],"*! Output data in different files !*");

      /* LL: Keywords added below for DGDFT */
      i++;
      strcpy(kw_label[i],"mixing_steplength");
      strcpy(kw_typ[i],"D:E");
      strcpy(kw_dscrpt[i],"*! Mixing coefficients parameter !*");

      i++;
      strcpy(kw_label[i],"penalty_alpha");
      strcpy(kw_typ[i],"D:E");
      strcpy(kw_dscrpt[i],"*! DG penalty parameter !*");

      i++;
      strcpy(kw_label[i],"eig_tolerance");
      strcpy(kw_typ[i],"D:E");
      strcpy(kw_dscrpt[i],"*! eigenvalue solver tolerance!*");
	
      i++;
      strcpy(kw_label[i],"eig_miniter");
      strcpy(kw_typ[i],"I:E");
      strcpy(kw_dscrpt[i],"*! Minimum iteration number for eigenvalue solver!*");

      i++;
      strcpy(kw_label[i],"eig_maxiter");
      strcpy(kw_typ[i],"I:E");
      strcpy(kw_dscrpt[i],"*! Maximum iteration number for eigenvalue solver!*");

      i++;
      strcpy(kw_label[i],"scf_inner_tolerance");
      strcpy(kw_typ[i],"D:E");
      strcpy(kw_dscrpt[i],"*! Inner SCF loop tolerance!*");

      i++;
      strcpy(kw_label[i],"scf_outer_tolerance");
      strcpy(kw_typ[i],"D:E");
      strcpy(kw_dscrpt[i],"*! Outer SCF loop tolerance!*");

      i++;
      strcpy(kw_label[i],"scf_outer_energy_tolerance");
      strcpy(kw_typ[i],"D:E");
      strcpy(kw_dscrpt[i],"*! Outer SCF loop tolerance using free energy per atom!*");


      i++;
      strcpy(kw_label[i],"svd_basis_tolerance");
      strcpy(kw_typ[i],"D:E");
      strcpy(kw_dscrpt[i],"*! Threshold for adaptive local basis in the SVD procedure!*");

      i++;
      strcpy(kw_label[i],"temperature");
      strcpy(kw_typ[i],"D:E");
      strcpy(kw_dscrpt[i],"*! temperature (in Kelvin)!*");
	
      i++;
      strcpy(kw_label[i],"ion_temperature");
      strcpy(kw_typ[i],"D:E");
      strcpy(kw_dscrpt[i],"*! temperature for ion (in Kelvin)!*");

      i++;
      strcpy(kw_label[i],"scf_inner_miniter");
      strcpy(kw_typ[i],"I:E");
      strcpy(kw_dscrpt[i],"*! Minimum iteration number for inner SCF loop !*");

      i++;
      strcpy(kw_label[i],"scf_inner_maxiter");
      strcpy(kw_typ[i],"I:E");
      strcpy(kw_dscrpt[i],"*! Maximum iteration number for inner SCF loop !*");

      i++;
      strcpy(kw_label[i],"scf_outer_miniter");
      strcpy(kw_typ[i],"I:E");
      strcpy(kw_dscrpt[i],"*! Minimum iteration number for outer SCF loop !*");
	
      i++;
      strcpy(kw_label[i],"scf_outer_maxiter");
      strcpy(kw_typ[i],"I:E");
      strcpy(kw_dscrpt[i],"*! Maximum iteration number for outer SCF loop !*");

      i++;
      strcpy(kw_label[i],"dg_degree");
      strcpy(kw_typ[i],"I:E");
      strcpy(kw_dscrpt[i],"*! Maximum polynomial degrees in DG solver !*");

      i++;
      strcpy(kw_label[i],"alb_num");
      strcpy(kw_typ[i],"I:E");
      strcpy(kw_dscrpt[i],"*! Number of adaptive local basis functions per element !*");

      i++;
      strcpy(kw_label[i],"alb_num_element");
      strcpy(kw_typ[i],"B:E");
      strcpy(kw_dscrpt[i],"*! Number of adaptive local basis functions for each element !*");

      i++;
      strcpy(kw_label[i],"scalapack_block_size");
      strcpy(kw_typ[i],"I:E");
      strcpy(kw_dscrpt[i],"*! Number of block size used in scalapack!*");

      i++;
      strcpy(kw_label[i],"mapping_mode");
      strcpy(kw_typ[i],"T:E");
      strcpy(kw_dscrpt[i],"*! Mapping Mode - self or uniform!*");

      i++;
      strcpy(kw_label[i],"element_size");
      strcpy(kw_typ[i],"B:E");
      strcpy(kw_dscrpt[i],"*! number of elements per dimension !*");

      i++;
      strcpy(kw_label[i],"extra_states");
      strcpy(kw_typ[i],"I:E");
      strcpy(kw_dscrpt[i],"*! Extra number of states beyond occupied states !*");

      i++;
      strcpy(kw_label[i],"periodtable");
      strcpy(kw_typ[i],"T:E");
      strcpy(kw_dscrpt[i],"*! file name for periodic table!*");

      i++;
      strcpy(kw_label[i],"pseudo_type");
      strcpy(kw_typ[i],"T:E");
      strcpy(kw_dscrpt[i],"*! Type of pseudopotential!*");

      i++;
      strcpy(kw_label[i],"output_dir");
      strcpy(kw_typ[i],"T:E");
      strcpy(kw_dscrpt[i],"*! Output Directory!*");

      i++;
      strcpy(kw_label[i],"restart_mode");
      strcpy(kw_typ[i],"T:E");
      strcpy(kw_dscrpt[i],"*! Restart mode !*");

      i++;
      strcpy(kw_label[i],"restart_density");
      strcpy(kw_typ[i],"I:E");
      strcpy(kw_dscrpt[i],"*! whether density is restarted!*");

      i++;
      strcpy(kw_label[i],"restart_wfn");
      strcpy(kw_typ[i],"I:E");
      strcpy(kw_dscrpt[i],"*! whether the wavefunction in the global domain is restarted!*");

      i++;
      strcpy(kw_label[i],"output_density");
      strcpy(kw_typ[i],"I:E");
      strcpy(kw_dscrpt[i],"*! whether density is outputed !*");


      i++;
      strcpy(kw_label[i],"output_wfn");
      strcpy(kw_typ[i],"I:E");
      strcpy(kw_dscrpt[i],"*! whether wavefunctions and occupations numbers are outputed !*");
	
      i++;
      strcpy(kw_label[i],"output_alb_elem_lgl");
      strcpy(kw_typ[i],"I:E");
      strcpy(kw_dscrpt[i],"*! whether ALBs in the element is outputed on LGL grid!*");

      i++;
      strcpy(kw_label[i],"output_alb_elem_uniform");
      strcpy(kw_typ[i],"I:E");
      strcpy(kw_dscrpt[i],"*! whether ALBs in the element is outputed on uniform grid!*");


      i++;
      strcpy(kw_label[i],"output_wfn_extelem");
      strcpy(kw_typ[i],"I:E");
      strcpy(kw_dscrpt[i],"*! whether wavefunctions in the extended element is outputed !*");

      i++;
      strcpy(kw_label[i],"output_pot_extelem");
      strcpy(kw_typ[i],"I:E");
      strcpy(kw_dscrpt[i],"*! whether potential in the extended element is outputed !*");

      i++;
      strcpy(kw_label[i],"output_hmatrix");
      strcpy(kw_typ[i],"I:E");
      strcpy(kw_dscrpt[i],"*! whether the DG Hamiltonian matrix is outputed !*");

      i++;
      strcpy(kw_label[i],"element_position_start");
      strcpy(kw_typ[i],"B:E");
      strcpy(kw_dscrpt[i],"*! Starting position of each molecule element !*");

      i++;
      strcpy(kw_label[i],"element_grid_size");
      strcpy(kw_typ[i],"B:E");
      strcpy(kw_dscrpt[i],"*! Starting position of each molecule element !*");

      i++;
      strcpy(kw_label[i],"element_cell");
      strcpy(kw_typ[i],"B:E");
      strcpy(kw_dscrpt[i],"*! Starting position of each molecule element !*");

      i++;
      strcpy(kw_label[i],"position_start");
      strcpy(kw_typ[i],"B:E");
      strcpy(kw_dscrpt[i],"*! Starting position of molecule !*");


      i++;
      strcpy(kw_label[i],"time_step");
      strcpy(kw_typ[i],"D:E");
      strcpy(kw_dscrpt[i],"*! Time step for MD simulation!*");

      i++;
      strcpy(kw_label[i],"max_step");
      strcpy(kw_typ[i],"I:E");
      strcpy(kw_dscrpt[i],"*! Maximum steps for MD simulation!*");

      i++;
      strcpy(kw_label[i],"buff_update");
      strcpy(kw_typ[i],"I:E");
      strcpy(kw_dscrpt[i],"*! Basis functions are updated every buff_update steps !*");

      i++;
      strcpy(kw_label[i],"statfile");
      strcpy(kw_typ[i],"T:B");
      strcpy(kw_dscrpt[i],"*! Filename of statfile!*");

      i++;
      strcpy(kw_label[i],"dg_solver");
      strcpy(kw_typ[i],"T:B");
      strcpy(kw_dscrpt[i],"*! standard (std) or Nonorthogonal (nonorth) !*");

      i++;
      strcpy(kw_label[i],"wallwidth");
      strcpy(kw_typ[i],"D:E");
      strcpy(kw_dscrpt[i],"*! Wall width for the Frobenius penalty !*");

      i++;
      strcpy(kw_label[i],"weightratio");
      strcpy(kw_typ[i],"D:E");
      strcpy(kw_dscrpt[i],"*! Weight ratio between eigenvalue and penalty!*");

      i++;
      strcpy(kw_label[i],"eigperele");
      strcpy(kw_typ[i],"I:E");
      strcpy(kw_dscrpt[i],"*! Number of eigenvalues to be solved per element in the buffer!*");

      i++;
      strcpy(kw_label[i],"orbperele");
      strcpy(kw_typ[i],"I:E");
      strcpy(kw_dscrpt[i],"*! Number of nonorthogonal oritals in the element!*");

      i++;
      strcpy(kw_label[i],"input_format");
      strcpy(kw_typ[i],"T:B");
      strcpy(kw_dscrpt[i],"*!Input format for md.in !*");

      i++;
      strcpy(kw_label[i],"extended_element_ratio");
      strcpy(kw_typ[i],"B:E");
      strcpy(kw_dscrpt[i],"*!Size of the extended element !*");

      i++;
      strcpy(kw_label[i],"output_bases");
      strcpy(kw_typ[i],"I:E");
      strcpy(kw_dscrpt[i],"*! whether bases functions are outputed !*");

      i++;
      strcpy(kw_label[i],"basis_radius");
      strcpy(kw_typ[i],"D:E");
      strcpy(kw_dscrpt[i],"*! Radius of nonlocal adaptive local basis functions !*");

      i++;
      strcpy(kw_label[i],"atom_bohr");
      strcpy(kw_typ[i],"B:E");
      strcpy(kw_dscrpt[i],"*! Coordinates of atom in Cartesian coordinate (Bohr)!*");

      i++;
      strcpy(kw_label[i],"atom_ang");
      strcpy(kw_typ[i],"B:E");
      strcpy(kw_dscrpt[i],"*! Coordinates of atom in Cartesian coordinate (angstrom)!*");


      i++;
      strcpy(kw_label[i],"atom_red");
      strcpy(kw_typ[i],"B:E");
      strcpy(kw_dscrpt[i],"*! Coordinates of atom in reduced unit!*");

      i++;
      strcpy(kw_label[i],"buf_dual");
      strcpy(kw_typ[i],"I:E");
      strcpy(kw_dscrpt[i],"*! Use dual grid for buffer solve !*");

      i++;
      strcpy(kw_label[i],"vext");
      strcpy(kw_typ[i],"T:E");
      strcpy(kw_dscrpt[i],"*! file name for external potential!*");

      i++;
      strcpy(kw_label[i],"output_vtot");
      strcpy(kw_typ[i],"I:E");
      strcpy(kw_dscrpt[i],"*! whether the total potential are outputed !*");

      i++;
      strcpy(kw_label[i],"deltafermi");
      strcpy(kw_typ[i],"D:E");
      strcpy(kw_dscrpt[i],"*! increase of the Fermi energy to control the number of candidate functions!*"); 

      i++;
      strcpy(kw_label[i],"pw_solver");
      strcpy(kw_typ[i],"T:E");
      strcpy(kw_dscrpt[i],"*! Type of planewave solver !*");

      i++;
      strcpy(kw_label[i],"xc_type");
      strcpy(kw_typ[i],"T:E");
      strcpy(kw_dscrpt[i],"*! Type of exchange correlation functional !*");

      i++;
      strcpy(kw_label[i],"vdw_type");
      strcpy(kw_typ[i],"T:E");
      strcpy(kw_dscrpt[i],"*! Type of van der Waals correction !*");
	
      i++;
      strcpy(kw_label[i],"calculate_aposteriori_each_scf");
      strcpy(kw_typ[i],"I:E");
      strcpy(kw_dscrpt[i],"*! whether to compute the a posteriori estimator at each SCF step !*");

      i++;
      strcpy(kw_label[i],"calculate_force_each_scf");
      strcpy(kw_typ[i],"I:E");
      strcpy(kw_dscrpt[i],"*! whether to compute the force at each SCF step !*");

      i++;
      strcpy(kw_label[i],"potential_barrier");
      strcpy(kw_typ[i],"I:E");
      strcpy(kw_dscrpt[i],"*! Whether to use potential barrier in the extended element!*");

      i++;
      strcpy(kw_label[i],"potential_barrier_w");
      strcpy(kw_typ[i],"D:E");
      strcpy(kw_dscrpt[i],"*! Width parameter of potential barrier to the extended element!*");

      i++;
      strcpy(kw_label[i],"potential_barrier_s");
      strcpy(kw_typ[i],"D:E");
      strcpy(kw_dscrpt[i],"*! Strength parameter of potential barrier to the extended element!*");

      i++;
      strcpy(kw_label[i],"potential_barrier_r");
      strcpy(kw_typ[i],"D:E");
      strcpy(kw_dscrpt[i],"*! Radius parameter of potential barrier to the extended element!*");

      i++;
      strcpy(kw_label[i],"ecut_wavefunction");
      strcpy(kw_typ[i],"D:E");
      strcpy(kw_dscrpt[i],"*! Equivalent kinetic energy cutoff (in the unit of Hartree) for wavefunctions or adaptive local basis functions in a uniform grid!*");

      i++;
      strcpy(kw_label[i],"density_grid_factor");
      strcpy(kw_typ[i],"D:E");
      strcpy(kw_dscrpt[i],"*! The number of grid points for density over the number of grid points over wavefunction along each dimension !*");

      i++;
      strcpy(kw_label[i],"lgl_grid_factor");
      strcpy(kw_typ[i],"D:E");
      strcpy(kw_dscrpt[i],"*! The number of LGL grid points over the number of grid points over wavefunction along each dimension !*");
	
      i++;
      strcpy(kw_label[i],"gauss_interp_factor");
      strcpy(kw_typ[i],"D:E");
      strcpy(kw_dscrpt[i],"*! The interp factor for Gaussian function !*");
  
      i++;
      strcpy(kw_label[i],"gauss_sigma");
      strcpy(kw_typ[i],"D:E");
      strcpy(kw_dscrpt[i],"*! The sigma value for Gaussian function !*");

      i++;
      strcpy(kw_label[i],"periodize_potential");
      strcpy(kw_typ[i],"I:E");
      strcpy(kw_dscrpt[i],"*! Whether to periodize the potential in the extended element!*");

      i++;
      strcpy(kw_label[i],"distance_periodize");
      strcpy(kw_typ[i],"B:E");
      strcpy(kw_dscrpt[i],"*! Distance to the boundary of the extended element to be periodized !*");

      i++;
      strcpy(kw_label[i],"solution_method");
      strcpy(kw_typ[i],"T:E");
      strcpy(kw_dscrpt[i],"*! Type of solver for the projected problem!*");

      i++;
      strcpy(kw_label[i],"num_pole");
      strcpy(kw_typ[i],"I:E");
      strcpy(kw_dscrpt[i],"*! Number of poles for the pole expansion !*");

      i++;
      strcpy(kw_label[i],"num_proc_distfft");
      strcpy(kw_typ[i],"I:E");
      strcpy(kw_dscrpt[i],"*! Number of processors used by distributed FFT!*");


      i++;
      strcpy(kw_label[i],"num_proc_scalapack");
      strcpy(kw_typ[i],"I:E");
      strcpy(kw_dscrpt[i],"*! Number of processors used by ScaLAPACK !*");


      i++;
      strcpy(kw_label[i],"num_proc_row_pexsi");
      strcpy(kw_typ[i],"I:E");
      strcpy(kw_dscrpt[i],"*! Number of processors per row used by pexsi !*");

      i++;
      strcpy(kw_label[i],"num_proc_col_pexsi");
      strcpy(kw_typ[i],"I:E");
      strcpy(kw_dscrpt[i],"*! Number of processors per column used by pexsi !*");


      i++;
      strcpy(kw_label[i],"num_proc_symb_fact");
      strcpy(kw_typ[i],"I:E");
      strcpy(kw_dscrpt[i],"*! Number of processors used the parallel symbolic factorization !*");

      i++;
      strcpy(kw_label[i],"energy_gap");
      strcpy(kw_typ[i],"D:E");
      strcpy(kw_dscrpt[i],"*! Estimated energy gap !*");

      i++;
      strcpy(kw_label[i],"spectral_radius");
      strcpy(kw_typ[i],"D:E");
      strcpy(kw_dscrpt[i],"*! Estimated spectral radius !*");

      i++;
      strcpy(kw_label[i],"matrix_ordering");
      strcpy(kw_typ[i],"I:E");
      strcpy(kw_dscrpt[i],"*! Matrix reordering strategy !*");

      i++;
      strcpy(kw_label[i],"inertia_count");
      strcpy(kw_typ[i],"I:E");
      strcpy(kw_dscrpt[i],"*! Whether or not to use the inertia count !*");


      i++;
      strcpy(kw_label[i],"inertia_count_steps");
      strcpy(kw_typ[i],"I:E");
      strcpy(kw_dscrpt[i],"*! After this number of SCF the inertia count is not used !*");

      i++;
      strcpy(kw_label[i],"max_pexsi_iter");
      strcpy(kw_typ[i],"I:E");
      strcpy(kw_dscrpt[i],"*! Maximum number of iterations for PEXSI !*");

      i++;
      strcpy(kw_label[i],"mu_min");
      strcpy(kw_typ[i],"D:E");
      strcpy(kw_dscrpt[i],"*! Minimum for the chemical potential !*");

      i++;
      strcpy(kw_label[i],"mu_max");
      strcpy(kw_typ[i],"D:E");
      strcpy(kw_dscrpt[i],"*! Maximum for the chemical potential !*");

      i++;
      strcpy(kw_label[i],"num_electron_pexsi_tolerance");
      strcpy(kw_typ[i],"D:E");
      strcpy(kw_dscrpt[i],"*! Absolute tolerance for the number of electrons for PEXSI !*");

      i++;
      strcpy(kw_label[i],"mu_inertia_tolerance");
      strcpy(kw_typ[i],"D:E");
      strcpy(kw_dscrpt[i],"*! Tolerance for the chemical potential for inertia counting !*");

      i++;
      strcpy(kw_label[i],"mu_inertia_expansion");
      strcpy(kw_typ[i],"D:E");
      strcpy(kw_dscrpt[i],"*! The length of expanding the chemical potential interval !*");

      i++;
      strcpy(kw_label[i],"mu_pexsi_safeguard");
      strcpy(kw_typ[i],"D:E");
      strcpy(kw_dscrpt[i],"*! Safeguard value for switching back to inertia counting !*");

      i++;
      strcpy(kw_label[i],"unused_states");
      strcpy(kw_typ[i],"I:E");
      strcpy(kw_dscrpt[i],"*! States that are not used to accelerate the convergence of eigensolver !*");

      i++;
      strcpy(kw_label[i],"eig_tolerance_dynamic");
      strcpy(kw_typ[i],"I:E");
      strcpy(kw_dscrpt[i],"*! Whether to control the eigenvalue solver tolerance dynamically!*");

      i++;
      strcpy(kw_label[i],"geo_opt_max_step");
      strcpy(kw_typ[i],"I:E");
      strcpy(kw_dscrpt[i],"*! Maximum number of geometric optimization !*");

      i++;
      strcpy(kw_label[i],"geo_opt_max_force");
      strcpy(kw_typ[i],"D:E");
      strcpy(kw_dscrpt[i],"*! Maximum force of geometric optimization !*");
	
      i++;
      strcpy(kw_label[i],"md_max_step");
      strcpy(kw_typ[i],"I:E");
      strcpy(kw_dscrpt[i],"*! Number of Molecular Dynamics !*");

      i++;
      strcpy(kw_label[i],"md_time_step");
      strcpy(kw_typ[i],"D:E");
      strcpy(kw_dscrpt[i],"*! Time step of Molecular Dynamics !*");

	i++;
	strcpy(kw_label[i],"md_extrapolation_type");
	strcpy(kw_typ[i],"T:E");
	strcpy(kw_dscrpt[i],"*! Extrapolation type for updating the density !*");
	
  i++;
	strcpy(kw_label[i],"thermostat_mass");
	strcpy(kw_typ[i],"D:E");
	strcpy(kw_dscrpt[i],"*! Thermostat mass !*");

      i++;
      strcpy(kw_label[i],"restart_position");
      strcpy(kw_typ[i],"I:E");
      strcpy(kw_dscrpt[i],"*! whether the last position is restarted!*");

      i++;
      strcpy(kw_label[i],"restart_thermostat");
      strcpy(kw_typ[i],"I:E");
      strcpy(kw_dscrpt[i],"*! whether the last thermostat is restarted!*");

      i++;
      strcpy(kw_label[i],"output_thermostat");
      strcpy(kw_typ[i],"I:E");
      strcpy(kw_dscrpt[i],"*! whether thermostat is outputed !*");

      i++;
      strcpy(kw_label[i],"output_position");
      strcpy(kw_typ[i],"I:E");
      strcpy(kw_dscrpt[i],"*! whether the last position is outputed !*");

      i++;
      strcpy(kw_label[i],"output_xyz");
      strcpy(kw_typ[i],"I:E");
      strcpy(kw_dscrpt[i],"*! whether to output the atomic position in XYZ format !*");
	
	
      // Inputs related to Chebyshev Filtered SCF iterations for DG
      // ~~**~~
      i++;
      strcpy(kw_label[i],"diag_scfdg_by_cheby");
      strcpy(kw_typ[i],"I:E");
      strcpy(kw_dscrpt[i],"*! whether to use Chebyshev Filtering based SCF (replaces diagonalization by ScaLAPACK) !*");
	
      i++;
      strcpy(kw_label[i],"scfdg_cheby_use_scalapack");
      strcpy(kw_typ[i],"I:E");
      strcpy(kw_dscrpt[i],"*! whether to use ScaLAPACK for Chebyshev filtering inner routines !*");

<<<<<<< HEAD
	
	
      i++;
      strcpy(kw_label[i],"first_scfdg_chebyfilterorder");
      strcpy(kw_typ[i],"I:E");
      strcpy(kw_dscrpt[i],"*! Chebyshev Filter Order for first SCF step !*");
	
      i++;
      strcpy(kw_label[i],"first_scfdg_chebycyclenum");
      strcpy(kw_typ[i],"I:E");
      strcpy(kw_dscrpt[i],"*! Number of Chebyshev Filtering Cycles for first SCF step !*");
=======
	i++;
	strcpy(kw_label[i],"output_xyz");
	strcpy(kw_typ[i],"I:E");
	strcpy(kw_dscrpt[i],"*! whether to output the atomic position in XYZ format !*");

  i++;
	strcpy(kw_label[i],"scf_phi_maxiter");
	strcpy(kw_typ[i],"I:E");
	strcpy(kw_dscrpt[i],"*! Maximum iteration number for hybrid functional!*");

  i++;
	strcpy(kw_label[i],"scf_phi_tolerance");
	strcpy(kw_typ[i],"D:E");
	strcpy(kw_dscrpt[i],"*! Tolerance for hybrid functional iteration!*");

	i++;
	strcpy(kw_label[i],"hybrid_ace");
	strcpy(kw_typ[i],"I:E");
	strcpy(kw_dscrpt[i],"*! whether use the ACE formulation for hybrid functional!*");
	
  i++;
	strcpy(kw_label[i],"exx_divergence_type");
	strcpy(kw_typ[i],"I:E");
	strcpy(kw_dscrpt[i],"*! treatment of the divergence term in hybrid functional!*");
}

void esdf() {
	/*  we allow case variations in the units. this could be dangerous
	 *  (mev --> mev !!) in real life, but not in this restricted field.
	 *
	 *  m - mass l - length t - time e - energy f - force p - pressure
	 *  c - charge d - dipole mom - mom inert ef - efield
	 */
	struct {
		char d[11];
		char n[11];
		double u;
	} phy[nphys]={
		{"m",   "kg",           1.0},
		{"m",   "g",            1.0e-3},
		{"m",   "amu",          1.66054e-27},
		{"l",   "m",            1.0},
		{"l",   "nm",           1.0e-9},
		{"l",   "ang",          1.0e-10},
		{"l",   "bohr",         0.529177e-10},
		{"t",   "s",            1.0},
		{"t",   "ns",           1.0e-9},
		{"t",   "ps",           1.0e-12},
		{"t",   "fs",           1.0e-15},
		{"e",   "j",            1.0},
		{"e",   "erg",          1.0e-7},
		{"e",   "ev",           1.60219e-19},
		{"e",   "mev",          1.60219e-22},
		{"e",   "ry",           2.17991e-18},
		{"e",   "mry",          2.17991e-21},
		{"e",   "hartree",      4.35982e-18},
		{"e",   "kcal/mol",     6.94780e-21},
		{"e",   "mhartree",     4.35982e-21},
		{"e",   "kj/mol",       1.6606e-21},
		{"e",   "hz",           6.6262e-34},
		{"e",   "thz",          6.6262e-22},
		{"e",   "cm-1",         1.986e-23},
		{"e",   "cm^-1",        1.986e-23},
		{"e",   "cm**-1",       1.986e-23},
		{"f",   "N",            1.0},
		{"f",   "ev/ang",       1.60219e-9},
		{"f",   "ry/bohr",      4.11943e-8},
		{"l",   "cm",           1.0e-2},
		{"p",   "pa",           1.0},
		{"p",   "mpa",          1.0e6},
		{"p",   "gpa",          1.0e9},
		{"p",   "atm",          1.01325e5},
		{"p",   "bar",          1.0e5},
		{"p",   "mbar",         1.0e11},
		{"p",   "ry/bohr**3",   1.47108e13},
		{"p",   "ev/ang**3",    1.60219e11},
		{"c",   "c",            1.0},
		{"c",   "e",            1.602177e-19},
		{"d",   "C*m",          1.0},
		{"d",   "D",            3.33564e-30},
		{"d",   "debye",        3.33564e-30},
		{"d",   "e*bohr",       8.47835e-30},
		{"d",   "e*ang",        1.602177e-29},
		{"mom", "kg*m**2",      1.0},
		{"mom", "ry*fs**2",     2.1799e-48},
		{"ef",  "v/m",          1.0},
		{"ef",  "v/nm",         1.0e9},
		{"ef",  "v/ang",        1.0e10},
		{"ef",  "v/bohr",       1.8897268e10},
		{"ef",  "ry/bohr/e",    2.5711273e11},
		{"ef",  "har/bohr/e",   5.1422546e11},
		{"e",   "k",            1.38066e-23},
		{"b",   "t",            1.0},
		{"b",   "ry/mu_bohr",   2.350499e5},
		{"b",   "g",            1.0e4}
	};
	int i;

	for (i=0;i<nphys;i++) {
		strcpy(phy_d[i],phy[i].d);
		strcpy(phy_n[i],phy[i].n);
		phy_u[i]=phy[i].u;
	}
}

/*   --------------  esdf_bcast ----------------------  */
/*   Modified by Lin Lin, Nov 9, 2010                   */
void esdf_bcast(){
	int  mpirank;  MPI_Comm_rank( MPI_COMM_WORLD, &mpirank ); 
	int  mpisize;  MPI_Comm_size( MPI_COMM_WORLD, &mpisize );

	const int MASTER = 0;
	int i, j;
	MPI_Bcast(&nrecords, 1, MPI_INT, MASTER, MPI_COMM_WORLD);
	MPI_Bcast(&nwarns,   1, MPI_INT, MASTER, MPI_COMM_WORLD);
	if( mpirank != MASTER ){
		esdf();
		esdf_key();
		block_data=(char **)malloc(sizeof(char*)*nrecords);
		llist=(char **)malloc(sizeof(char*)*nrecords);
		warns=(char **)malloc(sizeof(char*)*nrecords);
		tlist=(char ***)malloc(sizeof(char**)*nrecords);
		for (i=0;i<nrecords;i++) {
			block_data[i]=(char *)malloc(sizeof(char)*llength);
			llist[i]=(char *)malloc(sizeof(char)*llength);
			warns[i]=(char *)malloc(sizeof(char)*(llength+1));
			tlist[i]=(char **)malloc(sizeof(char*)*llength);
			for (j=0;j<llength;j++)
				tlist[i][j]=(char *)malloc(sizeof(char)*llength);
		}
	}
	for (i=0;i<nrecords;i++) {
		MPI_Bcast(block_data[i], llength, MPI_CHAR, MASTER, MPI_COMM_WORLD);
		MPI_Bcast(llist[i],      llength, MPI_CHAR, MASTER, MPI_COMM_WORLD);
		MPI_Bcast(warns[i],    llength+1, MPI_CHAR, MASTER, MPI_COMM_WORLD);
		for (j=0;j<llength;j++)
			MPI_Bcast(tlist[i][j],    llength, MPI_CHAR, MASTER, MPI_COMM_WORLD);
	}
}
>>>>>>> 753dd335

	
	
      i++;
      strcpy(kw_label[i],"second_scfdg_chebyouteriter");
      strcpy(kw_typ[i],"I:E");
      strcpy(kw_dscrpt[i],"*! Use second stage for outeriter between 1 and Second_SCFDG_ChebyOuterIter !*");
	
      i++;
      strcpy(kw_label[i],"second_scfdg_chebyfilterorder");
      strcpy(kw_typ[i],"I:E");
      strcpy(kw_dscrpt[i],"*! Chebyshev Filter Order for second stage !*");

      i++;
      strcpy(kw_label[i],"second_scfdg_chebycyclenum");
      strcpy(kw_typ[i],"I:E");
      strcpy(kw_dscrpt[i],"*! Number of Chebyshev Filtering Cycles for second stage !*");
	
	
	
      i++;
      strcpy(kw_label[i],"general_scfdg_chebyfilterorder");
      strcpy(kw_typ[i],"I:E");
      strcpy(kw_dscrpt[i],"*! Chebyshev Filter Order for general stage !*");

      i++;
      strcpy(kw_label[i],"general_scfdg_chebycyclenum");
      strcpy(kw_typ[i],"I:E");
      strcpy(kw_dscrpt[i],"*! Number of Chebyshev Filtering Cycles for general stage !*");

    }

    void esdf() {
      /*  we allow case variations in the units. this could be dangerous
       *  (mev --> mev !!) in real life, but not in this restricted field.
       *
       *  m - mass l - length t - time e - energy f - force p - pressure
       *  c - charge d - dipole mom - mom inert ef - efield
       */
      struct {
	char d[11];
	char n[11];
	double u;
      } phy[nphys]={
	{"m",   "kg",           1.0},
	{"m",   "g",            1.0e-3},
	{"m",   "amu",          1.66054e-27},
	{"l",   "m",            1.0},
	{"l",   "nm",           1.0e-9},
	{"l",   "ang",          1.0e-10},
	{"l",   "bohr",         0.529177e-10},
	{"t",   "s",            1.0},
	{"t",   "ns",           1.0e-9},
	{"t",   "ps",           1.0e-12},
	{"t",   "fs",           1.0e-15},
	{"e",   "j",            1.0},
	{"e",   "erg",          1.0e-7},
	{"e",   "ev",           1.60219e-19},
	{"e",   "mev",          1.60219e-22},
	{"e",   "ry",           2.17991e-18},
	{"e",   "mry",          2.17991e-21},
	{"e",   "hartree",      4.35982e-18},
	{"e",   "kcal/mol",     6.94780e-21},
	{"e",   "mhartree",     4.35982e-21},
	{"e",   "kj/mol",       1.6606e-21},
	{"e",   "hz",           6.6262e-34},
	{"e",   "thz",          6.6262e-22},
	{"e",   "cm-1",         1.986e-23},
	{"e",   "cm^-1",        1.986e-23},
	{"e",   "cm**-1",       1.986e-23},
	{"f",   "N",            1.0},
	{"f",   "ev/ang",       1.60219e-9},
	{"f",   "ry/bohr",      4.11943e-8},
	{"l",   "cm",           1.0e-2},
	{"p",   "pa",           1.0},
	{"p",   "mpa",          1.0e6},
	{"p",   "gpa",          1.0e9},
	{"p",   "atm",          1.01325e5},
	{"p",   "bar",          1.0e5},
	{"p",   "mbar",         1.0e11},
	{"p",   "ry/bohr**3",   1.47108e13},
	{"p",   "ev/ang**3",    1.60219e11},
	{"c",   "c",            1.0},
	{"c",   "e",            1.602177e-19},
	{"d",   "C*m",          1.0},
	{"d",   "D",            3.33564e-30},
	{"d",   "debye",        3.33564e-30},
	{"d",   "e*bohr",       8.47835e-30},
	{"d",   "e*ang",        1.602177e-29},
	{"mom", "kg*m**2",      1.0},
	{"mom", "ry*fs**2",     2.1799e-48},
	{"ef",  "v/m",          1.0},
	{"ef",  "v/nm",         1.0e9},
	{"ef",  "v/ang",        1.0e10},
	{"ef",  "v/bohr",       1.8897268e10},
	{"ef",  "ry/bohr/e",    2.5711273e11},
	{"ef",  "har/bohr/e",   5.1422546e11},
	{"e",   "k",            1.38066e-23},
	{"b",   "t",            1.0},
	{"b",   "ry/mu_bohr",   2.350499e5},
	{"b",   "g",            1.0e4}
      };
      int i;

      for (i=0;i<nphys;i++) {
	strcpy(phy_d[i],phy[i].d);
	strcpy(phy_n[i],phy[i].n);
	phy_u[i]=phy[i].u;
      }
    }

    /*   --------------  esdf_bcast ----------------------  */
    /*   Modified by Lin Lin, Nov 9, 2010                   */
    void esdf_bcast(){
      int  mpirank;  MPI_Comm_rank( MPI_COMM_WORLD, &mpirank ); 
      int  mpisize;  MPI_Comm_size( MPI_COMM_WORLD, &mpisize );

      const int MASTER = 0;
      int i, j;
      MPI_Bcast(&nrecords, 1, MPI_INT, MASTER, MPI_COMM_WORLD);
      MPI_Bcast(&nwarns,   1, MPI_INT, MASTER, MPI_COMM_WORLD);
      if( mpirank != MASTER ){
	esdf();
	esdf_key();
	block_data=(char **)malloc(sizeof(char*)*nrecords);
	llist=(char **)malloc(sizeof(char*)*nrecords);
	warns=(char **)malloc(sizeof(char*)*nrecords);
	tlist=(char ***)malloc(sizeof(char**)*nrecords);
	for (i=0;i<nrecords;i++) {
	  block_data[i]=(char *)malloc(sizeof(char)*llength);
	  llist[i]=(char *)malloc(sizeof(char)*llength);
	  warns[i]=(char *)malloc(sizeof(char)*(llength+1));
	  tlist[i]=(char **)malloc(sizeof(char*)*llength);
	  for (j=0;j<llength;j++)
	    tlist[i][j]=(char *)malloc(sizeof(char)*llength);
	}
      }
      for (i=0;i<nrecords;i++) {
	MPI_Bcast(block_data[i], llength, MPI_CHAR, MASTER, MPI_COMM_WORLD);
	MPI_Bcast(llist[i],      llength, MPI_CHAR, MASTER, MPI_COMM_WORLD);
	MPI_Bcast(warns[i],    llength+1, MPI_CHAR, MASTER, MPI_COMM_WORLD);
	for (j=0;j<llength;j++)
	  MPI_Bcast(tlist[i][j],    llength, MPI_CHAR, MASTER, MPI_COMM_WORLD);
      }
    }


    /*   --------------  esdf_init  ----------------------  */
    void esdf_init(const char *fname) {
      /* Initialize */
      const int ncomm=3;
      const int ndiv=3;
      int unit,ierr,i,j,k,ic,nt,ndef,nread,itemp,itemp2;
      char cjunk[llength],ctemp[llength];
      char comment[ncomm],divide[ndiv];
      bool inblock;
      char filename[llength];

      strcpy(filename,fname);

      /* Define comment characters */
      comment[0]='#';  divide[0]=' ';
      comment[1]=';';  divide[1]='=';
      comment[2]='!';  divide[2]=':';

      esdf();
      esdf_key();

      /* "Reduce" the keyword list for comparison */
      for (i=0;i<numkw;i++) {
	strcpy(ctemp,kw_label[i]);
	strcpy(kw_label[i],esdf_reduce(strlwr(ctemp)));
      }

      /* initializing the array kw_index */
      for (i=0;i<numkw;i++) kw_index[i]=0;

      /* Open the esdf file */
      esdf_file(&unit,filename,&ierr);
      strcpy(cjunk,"Unable to open main input file \"");
      strcat(cjunk,trim(filename));
      strcat(cjunk,"\"");

      if (ierr==1) {
	printf("ESDF WARNING: %s - using defaults",trim(cjunk));
	nread=0;
      } 
      else
	nread=INT_MAX;

      /* Count the number of records (excluding blank and commented lines) */
      nrecords=0;

      for (i=0;i<nread;i++) {
	getaline(fileunit,cjunk);
	for (j=0;j<ncomm;j++) {
	  ic=indexch(cjunk,comment[j]);
	  if (ic>0) {
	    for (k=ic-1;k<llength;k++) cjunk[k]=' ';
	    cjunk[llength-1]='\0';
	  }
	}
	if (len_trim(cjunk)>0) nrecords++;
	if (feof(fileunit)) break;
      }
      rewind(fileunit);

      /* Allocate the array to hold the records and tokens */
      block_data=(char **)malloc(sizeof(char*)*nrecords);
      llist=(char **)malloc(sizeof(char*)*nrecords);
      warns=(char **)malloc(sizeof(char*)*nrecords);
      tlist=(char ***)malloc(sizeof(char**)*nrecords);
      for (i=0;i<nrecords;i++) {
	block_data[i]=(char *)malloc(sizeof(char)*llength);
	llist[i]=(char *)malloc(sizeof(char)*llength);
	warns[i]=(char *)malloc(sizeof(char)*(llength+1));
	tlist[i]=(char **)malloc(sizeof(char*)*llength);
	for (j=0;j<llength;j++)
	  tlist[i][j]=(char *)malloc(sizeof(char)*llength);
      }

      /* Set the number of warnings to zero */
      nwarns=0;
      for (i=0;i<nrecords;i++) {
	for (j=0;j<llength;j++)
	  warns[i][j]=' ';
	warns[i][llength] ='\0';
      }

      /* Read in the records */
      nrecords=0;

      for (i=0;i<nread;i++) {
	getaline(fileunit,cjunk);
	for (j=0;j<ncomm;j++) {
	  ic=indexch(cjunk,comment[j]);
	  if (ic>0) {
	    for (k=ic-1;k<llength;k++) cjunk[k]=' ';
	    cjunk[llength-1]='\0';
	  }
	}
	if (len_trim(cjunk)>0) {
	  adjustl(cjunk,llist[nrecords]);
	  nrecords++;
	}
	if (feof(fileunit)) break;
      }

      /* Now read in the tokens from llist */
      for (i=0;i<nrecords;i++)
	for (j=0;j<llength;j++) {
	  for (k=0;k<llength-1;k++)
	    tlist[i][j][k]=' ';
	  tlist[i][j][llength-1]='\0';
	}

      for (i=0;i<nrecords;i++) {
	strcpy(ctemp,llist[i]);
	nt=0;
	while (len_trim(ctemp)>0) {
	  ic=len_trim(ctemp)+1;
	  for (itemp=0;itemp<ndiv;itemp++) {
	    itemp2=indexch(ctemp,divide[itemp]);
	    if (itemp2==0) itemp2=len_trim(ctemp)+1;
	    if (itemp2<ic) ic=itemp2;
	  }
	  if (ic>1) {
	    for (itemp=0;itemp<ic-1;itemp++)
	      cjunk[itemp]=ctemp[itemp];
	    cjunk[ic-1]='\0';
	    adjustl(cjunk,tlist[i][nt]);        
	    nt++;
	  }
	  for (itemp=ic;itemp<strlen(ctemp)+1;itemp++)
	    cjunk[itemp-ic]=ctemp[itemp];
	  cjunk[strlen(ctemp)-ic+1]='\0';
	  adjustl(cjunk,ctemp);        
	}
      }

      /* Check if any of the "labels" in the input file are unrecognized */
      inblock=0; /* false */

      for (i=0;i<nrecords;i++) {
	/* Check if we are in a block */
	strcpy(ctemp,tlist[i][0]);
	if (strcmp(esdf_reduce(strlwr(ctemp)),"begin")==0) {
	  inblock=1; /* true */

	  /* Check if block label is recognized */
	  strcpy(ctemp,tlist[i][1]); esdf_reduce(strlwr(ctemp));
	  k=0; for (j=0;j<numkw;j++) if (strcmp(ctemp,kw_label[j])==0) k++;
	  if (k==0) {
	    strcpy(ctemp,"Label \"");
	    strcat(ctemp,esdf_reduce(tlist[i][1]));
	    strcat(ctemp,"\" not in keyword list");
	    if (countw(ctemp,warns,nwarns)==0) esdf_warn(ctemp);
	  }

	  /* Check if "label" is multiply defined in the input file */
	  ndef=0;
	  for (j=0;j<nrecords;j++)
	    if (strcmp(esdf_reduce(tlist[i][1]),
		       esdf_reduce(tlist[j][1]))==0) ndef++;
	  strcpy(ctemp,"Label \"");
	  strcat(ctemp,esdf_reduce(tlist[i][1]));
	  strcat(ctemp,"\" is multiply defined in the input file. ");

	  if ((ndef>2)&&(countw(ctemp,warns,nwarns)==0)) esdf_warn(ctemp);
	}

	/* Check it is in the list of keywords */
	strcpy(ctemp,tlist[i][0]); esdf_reduce(strlwr(ctemp));
	k=0; for (j=0;j<numkw;j++) if (strcmp(ctemp,kw_label[j])==0) k++;
	if ((k==0)&&(!inblock)) {
	  strcpy(ctemp,"Label \"");
	  strcat(ctemp,esdf_reduce(tlist[i][0]));
	  strcat(ctemp,"\" not in keyword list");
	  if (countw(ctemp,warns,nwarns)==0) esdf_warn(ctemp);
	}

	/* Check if "label" is multiply defined in the input file */
	if (!inblock) {
	  ndef=0;
	  for (j=0;j<nrecords;j++)
	    if (strcmp(esdf_reduce(tlist[i][0]),
		       esdf_reduce(tlist[j][0]))==0) ndef++;
	  strcpy(ctemp,"Label \"");
	  strcat(ctemp,esdf_reduce(tlist[i][0]));
	  strcat(ctemp,"\" is multiply defined in the input file. ");
	  if ((ndef>1)&&(countw(ctemp,warns,nwarns)==0)) esdf_warn(ctemp);
	}
      }
    }

    /*   --------------  esdf_string  ----------------------  */
    void esdf_string(const char *labl, const char *def, char *out) {
      /* Return the string attached to the "label" */
      int i,kw_number;
      int ind;
      char *pout;
      char label[llength];
      char strT[] = "T";

      strcpy(label,labl);
      /* Check "label" is defined */
      esdf_lablchk(label, strT,&kw_number);

      /* Set to default */
      strcpy(out,def);
      pout=out;

      for (i=kw_index[kw_number];i<nrecords;i++) {
	/* Search in the first token for "label"
	   the first instance is returned */
	if (strcmp(esdf_reduce(tlist[i][0]),esdf_reduce(label))==0) {
	  ind=indexstr(llist[i],trim(tlist[i][1]))-1;
	  while (llist[i][ind]!='\0') {
	    *pout=llist[i][ind];
	    pout++; ind++;
	  }
	  kw_index[kw_number]=i+1;
	  break;
	}
      }
      if (pout!=out) *pout='\0';
    }

    /*   --------------  esdf_integer  ----------------------  */
    int esdf_integer(const char *labl,int def) {
      /* Return the integer value attached to the "label" */
      int i;
      char ctemp[llength];
      int kw_number=0;
      int out;
      char label[llength];
      char strI[] = "I";

      strcpy(label,labl);
      /* Check "label" is defined */
      esdf_lablchk(label, strI,&kw_number);

      /* Set to default */
      out=def;

      for (i=kw_index[kw_number];i<nrecords;i++) {
	/* Search in the first token for "label"
	   the first instance is returned */
	if (strcmp(esdf_reduce(tlist[i][0]),esdf_reduce(label))==0) {
	  out=atoi(tlist[i][1]);
	  if ((out==0)&&(atoi(strcat(strcpy(ctemp,"1"),tlist[i][1])))!=10) {
	    strcpy(ctemp,"Unable to parse \"");
	    strcat(ctemp,esdf_reduce(label));
	    strcat(ctemp,"\" in esdf_integer");
	    esdf_die(ctemp);
	    continue;
	  }
	  kw_index[kw_number]=i+2;
	  break;
	}
      }

      return out;
    }

    /*   --------------  esdf_single  ----------------------  */
    float esdf_single(const char *labl,float def) {
      /* Return the single precisioned value attached to the "label" */
      float out;
      int i;
      char ctemp[llength];
      int kw_number;
      char label[llength];
      char strS[] = "S";

      strcpy(label,labl);
      /* Check "label" is defined */
      esdf_lablchk(label, strS,&kw_number);

      /* Set to default */
      out=def;
      for (i=kw_index[kw_number];i<nrecords;i++) {
	/* Search in the first token for "label"
	   the first instance is returned */
	if (strcmp(esdf_reduce(tlist[i][0]),esdf_reduce(label))==0) {
	  out=atof(tlist[i][1]);
	  if ((out==0)&&(atof(strcat(strcpy(ctemp,"1"),tlist[i][1])))!=10) {
	    strcpy(ctemp,"Unable to parse \"");
	    strcat(ctemp,esdf_reduce(label));
	    strcat(ctemp,"\" in esdf_single");
	    esdf_die(ctemp);
	    continue;
	  }
	  kw_index[kw_number]=i + 1;
	  break;
	}
      }

      return out;
    }

    /*   --------------  esdf_double  ----------------------  */
    double esdf_double(const char *labl,double def) {
      /* Return the double precisioned value attached to the "label" */
      int i;
      char ctemp[llength];
      int kw_number;     
      double out;
      char label[llength];
      char strD[] = "D";

      strcpy(label,labl);
      /* Check "label" is defined */
      esdf_lablchk(label,strD,&kw_number);

      /* Set to default */
      out=def;
      for (i=kw_index[kw_number];i<nrecords;i++) {
	/* Search in the first token for "label"
	   the first instance is returned */
	if (strcmp(esdf_reduce(tlist[i][0]),esdf_reduce(label))==0) {
	  out=atof(tlist[i][1]);
	  if ((out==0)&&(atof(strcat(strcpy(ctemp,"1"),tlist[i][1])))!=10) {
	    strcpy(ctemp,"Unable to parse \"");
	    strcat(ctemp,esdf_reduce(label));
	    strcat(ctemp,"\" in esdf_double");
	    esdf_die(ctemp);
	    continue;
	  }
	  kw_index[kw_number]=i+1;
	  break;
	}
      }

      return out;
    }

    /*   --------------  esdf_physical  ----------------------  */
    double esdf_physical(const char *labl,double def,char *dunit) {
      /* Return the double precisioned physical value attached to the "label"
	 units converted to "dunit"
      */
      int i,j;
      char ctemp[llength],iunit[llength];
      int kw_number;
      double out;
      char label[llength];
      char strP[] = "P";

      strcpy(label,labl);
      /* Check "label" is defined */
      esdf_lablchk(label, strP,&kw_number);

      /* Set to default */
      out=def;

      for (i=0;i<nrecords;i++) {
	/* Search in the first token for "label"
	   the first instance is returned */
	if (strcmp(esdf_reduce(tlist[i][0]),esdf_reduce(label))==0) {
	  out=atof(tlist[i][1]);
	  if ((out==0)&&(atof(strcat(strcpy(ctemp,"1"),tlist[i][1])))!=10) {
	    strcpy(ctemp,"Unable to parse \"");
	    strcat(ctemp,esdf_reduce(label));
	    strcat(ctemp,"\" in esdf_physical");
	    esdf_die(ctemp);
	    continue;
	  }
	  strcpy(iunit,dunit);
	  for (j=0;j<llength-strlen(dunit)-1;j++) strcat(iunit," ");
	  if (len_trim(tlist[i][2])!=0)
	    strcat(iunit,tlist[i][2]);
	  out=esdf_convfac(iunit,dunit) * out;
	  kw_index[kw_number]=i + 1;
	}
      }
      return out;
    }

    /*   --------------  esdf_defined  ----------------------  */
    bool esdf_defined(const char *labl) {
      /* Is the "label" defined in the input file */
      int i;
      int kw_number;
      bool out;
      char label[llength];
      char strE[] = "E";

      strcpy(label,labl);
      /* Check "label" is defined */
      esdf_lablchk(label, strE,&kw_number);

      /* Set to default */
      out=0; /* false */

      for (i=kw_index[kw_number];i<nrecords;i++) {
	/* Search in the first token for "label"
	   the first instance is returned */
	if (strcmp(esdf_reduce(tlist[i][0]),esdf_reduce(label))==0) {
	  out=1; /* true */
	  kw_index[kw_number]=i+1;
	  break;
	}
      }

      return out;
    }

    /*   --------------  esdf_boolean  ----------------------  */
    bool esdf_boolean(const char *labl, bool def) {
      /* Is the "label" defined in the input file */
      int i;
      char positive[3][llength],negative[3][llength];
      char ctemp[llength];
      int kw_number;
      bool out;
      char label[llength];
      char strL[] = "L";

      strcpy(label,labl);
      strcpy(positive[0],"yes");
      strcpy(positive[1],"true");
      strcpy(positive[2],"t");
      strcpy(negative[0],"no");
      strcpy(negative[1],"false");
      strcpy(negative[2],"f");

      /* Check "label" is defined */
      esdf_lablchk(label, strL,&kw_number);

      /* Set to default */
      out=def;

      for (i=kw_index[kw_number];i<nrecords;i++) {
	/* Search in the first token for "label"
	   the first instance is returned */
	if (strcmp(esdf_reduce(tlist[i][0]),esdf_reduce(label))==0) {
	  out=1; /* true */
	  kw_index[kw_number]=i+2;
	  if (len_trim(tlist[i][1])==0) {
	    out=1; /* true */
	    break;
	  }
	  if ((indexstr(positive[0],esdf_reduce(tlist[i][1]))>0) ||
	      (indexstr(positive[1],esdf_reduce(tlist[i][1]))>0) ||
	      (indexstr(positive[2],esdf_reduce(tlist[i][1]))>0)) {
	    out=1; /* true */
	    break;
	  }
	  if ((indexstr(negative[0],esdf_reduce(tlist[i][1]))>0) ||
	      (indexstr(negative[1],esdf_reduce(tlist[i][1]))>0) ||
	      (indexstr(negative[2],esdf_reduce(tlist[i][1]))>0)) {
	    out=0; /* false */
	    break;
	  }
	  strcpy(ctemp, "Unable to parse boolean value");
	  esdf_die(ctemp);
	}
      }

      return out;
    }

    /*   --------------  esdf_block  ----------------------  */
    bool esdf_block(const char *labl,int *nlines) {
      int i;
      char ctemp[llength];
      int kw_number;
      bool out;
      char label[llength];
      char strB[] = "B";

      strcpy(label,labl);
      /* Check "label" is defined */
      esdf_lablchk(label, strB,&kw_number);
      strcpy(ctemp,"Block \"");
      strcat(ctemp,esdf_reduce(label));
      strcat(ctemp,"\" not closed correctly");

      out=0; /* false */
      (*nlines)=0;

      for (i=kw_index[kw_number];i<nrecords;i++) {
	/* Search in the first token for "label"
	   the first instance is returned */
	if ((strcmp(esdf_reduce(tlist[i][0]),"begin")==0) &&
	    (strcmp(esdf_reduce(tlist[i][1]),esdf_reduce(label))==0)) {
	  out=1; /* true */
	  kw_index[kw_number]=i+1;
	  while (strcmp(esdf_reduce(tlist[i+(*nlines)+1][0]),"end")!=0) {
	    (*nlines)++;
	    if ((*nlines)+i>nrecords) esdf_die(ctemp);
	    strcpy(block_data[(*nlines)-1],llist[i+(*nlines)]);
	  }
	  if (strcmp(esdf_reduce(tlist[i+(*nlines)+1][1]),
		     esdf_reduce(label))!=0)
	    esdf_die(ctemp);
	  break;
	}
      }

      return out;
    }

    /*   --------------  esdf_reduce  ----------------------  */
    char *esdf_reduce(char *in) {
      /* Reduce the string to lower case and remove punctuation */
      const int npunct=2;
      char *end;

      /* Define the punctuation to be removed */
      char punct[npunct];

      punct[0]='.'; punct[1]='-';
      if (in) {
	while (((*in)==' ')||((*in)=='\t')||
	       ((*in)==punct[0])||((*in)==punct[1])) in++;
	if (*in) {
	  end=in+strlen(in);
	  while ((end[-1]==' ')||(end[-1]=='\t')||
		 (end[-1]==punct[0])||(end[-1]==punct[1])) end--;
	  if (end<in+strlen(in)) (*end)='\0';
	}
      }

      return in;
    }

    /*   --------------  esdf_convfac  ----------------------  */
    double esdf_convfac(char *from,char *to) {
      /* Find the conversion factor between physical units */
      int i,ifrom,ito;
      char ctemp[llength];
      double out;

      /* Find the index numbers of the from and to units */
      ifrom=-1; ito=-1;
      for (i=0;i<nphys;i++) {
	if (strcmp(esdf_reduce(from),esdf_reduce(phy_n[i]))==0) ifrom=i;
	if (strcmp(esdf_reduce(to),esdf_reduce(phy_n[i]))==0) ito=i;
      }

      /* Check that the units were recognized */
      if (ifrom==-1) {
	strcpy(ctemp,"Units not recognized in input file :");
	strcat(ctemp,esdf_reduce(from));
	esdf_die(ctemp);
      }

      if (ito==-1) {
	strcpy(ctemp,"Units not recognized in Program :");
	strcat(ctemp,esdf_reduce(to));
	esdf_die(ctemp);
      }

      /* Check that from and to are of the same dimensions */
      if (phy_d[ifrom]!=phy_d[ito]) {
	strcpy(ctemp,"Dimensions do not match :");
	strcat(ctemp,esdf_reduce(from));
	strcat(ctemp," vs ");
	strcat(ctemp,esdf_reduce(to));
	esdf_die(ctemp);
      }

      /* Set the conversion factor */
      out=phy_u[ifrom]/phy_u[ito];

      return out;
    }

    /*   --------------  esdf_file  ----------------------  */
    void esdf_file(int *unit,char *filename,int *ierr) {
      /* Open an old file */
      (*ierr)=0;

      if ((fileunit=fopen(trim(filename),"r"))==NULL){
	throw std::logic_error( "Input file cannot be open" );
	(*ierr)=1;
      }
    }

    /*   --------------  esdf_lablchk  ----------------------  */
    void esdf_lablchk(char *str,char *typ,int *index) {
      /* Check if label is recognized */
      char ctemp[llength];
      char tp[2];
      int i,j;

      strcpy(ctemp,str); esdf_reduce(strlwr(ctemp));
      i=0; for (j=0;j<numkw;j++) if (strcmp(ctemp,kw_label[j])==0) i++;
      strcpy(ctemp,"Label \"");
      strcat(ctemp,esdf_reduce(str));
      strcat(ctemp,"\" not recognized in keyword list");
      if (i==0) esdf_die(ctemp);
      strcpy(ctemp,"Label \"");
      strcat(ctemp,esdf_reduce(str));
      strcat(ctemp,"\" is multiply defined");
      if (i>1) esdf_die(ctemp);
      strcpy(ctemp,"Label \"");
      strcat(ctemp,esdf_reduce(str));
      strcat(ctemp,"\" has been used with the wrong type");

      strcpy(tp," ");
      i=0;
      while (strcmp(tp," ")==0) {
	strcpy(ctemp,str);
	if (strcmp(esdf_reduce(strlwr(ctemp)),kw_label[i])==0)
	  strncpy(tp,kw_typ[i],1);
	i++;
      }

      (*index)=i-1;
      if (strcmp(typ,tp)!=0) esdf_die(ctemp);
    }

    /*   --------------  esdf_die  ----------------------  */
    void esdf_die(char *str) {
      /* Stop execution due to an error cause by esdf */
      char error[llength]="ESDF ERROR: ";

      printf("%s", strcat(error,trim(str)));    
      printf("\nStopping now\n");

      exit(0);
    }

    /*   --------------  esdf_warn  ----------------------  */
    void esdf_warn(char *str) {
      /* Warning due to an error cause by esdf */

      strcpy(warns[nwarns],str);
      nwarns++;
    }

    /*   --------------  esdf_close  ----------------------  */
    void esdf_close() {
      /* Deallocate the data arrays --- call this before re-initializing */
      int i,j;

      for (i=0;i<nrecords;i++) {
	for (j=0;j<llength;j++)
	  free(tlist[i][j]);
	free(tlist[i]);
	free(warns[i]);
	free(llist[i]);
	free(block_data[i]);
      }
      free(tlist);
      free(warns);
      free(llist);
      free(block_data);
    }


    /************************************************************ 
     * Utilities
     ************************************************************/

    /* ------------ GETALINE ---------- */
    void getaline(FILE *fp, char *aline) {
      /*
       *  Purpose
       *  =======
       *
       *  Read a line from a file.
       *
       *  Arguments
       *  =========
       *
       *  fp        (input) FILE *
       *            handle of the file
       *  aline     (output) char *
       *            output buffer
       *
       */

      char ch='\0';
      int i=0;

      while (!feof(fp)) {
	ch=fgetc(fp);
	if ((ch=='\n')||(ch=='\r'))
	  break;
	aline[i++]=ch;
      }

      if (aline[i-1]==(char)EOF) aline[i-1]='\0';
      else aline[i]='\0';
    }

    /* ------------ GETLINES ---------- */
    void getlines(FILE *fp, char **buffer) {
      /*
       *  Purpose
       *  =======
       *
       *  Load a file to memory.
       *
       *  Arguments
       *  =========
       *
       *  fp        (input) FILE *
       *            handle of the file
       *  buffer    (output) char *
       *            output buffer
       *
       */

      int i=0;

      while (!feof(fp))
	getaline(fp,buffer[i++]);
    }

    /* ------------ TRIM --------------- */
    char *trim(char *in) {
      /*
       *  Purpose
       *  =======
       *
       *  Delete blank characters on both ends of a string.
       *  Overwrite the original one.
       *
       *  Arguments
       *  =========
       *
       *  in        (input/output) char *
       *            pointer to the original string, changed after the call
       *
       *  Return Value
       *  ============
       *
       *  char *
       *  pointer to the trimmed string
       *
       */

      char *end;

      if (in) {
	while (*in==' '||*in=='\t') in++;
	if (*in) {
	  end=in+strlen(in);
	  while (end[-1]==' '||end[-1]=='\t') end--;
	  (*end)='\0';
	}
      }

<<<<<<< HEAD
      return in;
    }
=======
	// System parameters
	{
		esdfParam.mixMaxDim       = esdf_integer("Mixing_MaxDim", 9);

		esdf_string("Mixing_Type", "anderson", strtmp); 
		esdfParam.mixType         = strtmp;
		if( esdfParam.mixType != "anderson" &&
				esdfParam.mixType != "kerker+anderson" ){
			throw std::runtime_error("Invalid mixing type.");
		}

		esdf_string("Mixing_Variable", "potential", strtmp); 
		esdfParam.mixVariable     = strtmp;
		if( esdfParam.mixVariable != "density" &&
				esdfParam.mixVariable != "potential" ){
			throw std::runtime_error("Invalid mixing variable.");
		}


		esdfParam.mixStepLength   = esdf_double( "Mixing_StepLength", 0.8 );
		esdfParam.scfInnerTolerance    = esdf_double( "SCF_Inner_Tolerance", 1e-4 );
		esdfParam.scfInnerMinIter      = esdf_integer( "SCF_Inner_MinIter",   1 );
		esdfParam.scfInnerMaxIter      = esdf_integer( "SCF_Inner_MaxIter",   1 );
		esdfParam.scfOuterTolerance    = esdf_double( "SCF_Outer_Tolerance", 1e-6 );
		esdfParam.scfOuterEnergyTolerance    = esdf_double( "SCF_Outer_Energy_Tolerance", 1e-4 );
		esdfParam.scfOuterMinIter      = esdf_integer( "SCF_Outer_MinIter",   3 );
		esdfParam.scfOuterMaxIter      = esdf_integer( "SCF_Outer_MaxIter",   30 );
		esdfParam.scfPhiMaxIter        = esdf_integer( "SCF_Phi_MaxIter",   10 );
		esdfParam.scfPhiTolerance      = esdf_double( "SCF_Phi_Tolerance",   1e-6 );
		esdfParam.isHybridACE          = esdf_integer( "Hybrid_ACE", 0 );
		esdfParam.exxDivergenceType    = esdf_integer( "EXX_Divergence_Type", 1 );

    // Default is no locking
		esdfParam.eigTolerance         = esdf_double( "Eig_Tolerance", 1e-20 );
		esdfParam.eigMinIter           = esdf_integer( "Eig_MinIter",  2 );
		esdfParam.eigMaxIter           = esdf_integer( "Eig_MaxIter",  3 );
		esdfParam.SVDBasisTolerance    = esdf_double( "SVD_Basis_Tolerance", 1e-6 );
		esdfParam.isRestartDensity = esdf_integer( "Restart_Density", 0 );
		esdfParam.isRestartWfn     = esdf_integer( "Restart_Wfn", 0 );
		esdfParam.isOutputDensity  = esdf_integer( "Output_Density", 0 );
		esdfParam.isOutputALBElemLGL      = esdf_integer( "Output_ALB_Elem_LGL", 0 );
		esdfParam.isOutputALBElemUniform  = esdf_integer( "Output_ALB_Elem_Uniform", 0 );
		esdfParam.isOutputWfnExtElem      = esdf_integer( "Output_Wfn_ExtElem", 0 );
		esdfParam.isOutputPotExtElem      = esdf_integer( "Output_Pot_ExtElem", 0 );
		esdfParam.isCalculateAPosterioriEachSCF = esdf_integer( "Calculate_APosteriori_Each_SCF", 0 );
		esdfParam.isCalculateForceEachSCF       = esdf_integer( "Calculate_Force_Each_SCF", 1 );
		esdfParam.isOutputHMatrix  = esdf_integer( "Output_HMatrix", 0 );


		
		esdfParam.ecutWavefunction     = esdf_double( "Ecut_Wavefunction", 40.0 );
		esdfParam.densityGridFactor    = esdf_double( "Density_Grid_Factor", 2.0 );

		// The density grid factor must be an integer
		// esdfParam.densityGridFactor    = std::ceil( esdfParam.densityGridFactor );

		Real temperature;
		temperature               = esdf_double( "Temperature", 300.0 );
    esdfParam.Tbeta           = au2K / temperature;

		esdfParam.numExtraState   = esdf_integer( "Extra_States",  0 );
		esdfParam.numUnusedState  = esdf_integer( "Unused_States",  0 );
		esdfParam.isEigToleranceDynamic = esdf_integer( "Eig_Tolerance_Dynamic", 1 );


		esdf_string("PeriodTable", "HGH.bin", strtmp);
		esdfParam.periodTableFile = strtmp;
		esdf_string("Pseudo_Type", "HGH", strtmp); 
		esdfParam.pseudoType      = strtmp;
		esdf_string("PW_Solver", "LOBPCG", strtmp); 
		esdfParam.PWSolver        = strtmp;
		esdf_string("XC_Type", "XC_LDA_XC_TETER93", strtmp); 
		esdfParam.XCType          = strtmp;
		esdf_string("VDW_Type", "None", strtmp); 
		esdfParam.VDWType          = strtmp;
	}
>>>>>>> 753dd335

    /* ------------ ADJUSTL ------------ */
    void adjustl(char *in,char *out) {
      /*
       *  Purpose
       *  =======
       *
       *  Move blank characters from the beginning of the string to the end.
       *
       *  Arguments
       *  =========
       *
       *  in        (input) char *
       *            pointer to the original string
       *  out       (output) char *
       *            pointer to the new string
       *
       */

      char *pin,*pout;
      int i;

      for (i=0;in[i]==' '||in[i]=='\t';i++);
      for (pin=in+i,pout=out;(*pout=*pin);pin++,pout++);
      for (;i>0;i--,pout++)
	*pout=' ';
      *pout='\0';
    }

    /* ------------ LEN_TRIM ----------- */
    int len_trim(char *in) {
      /*
       *  Purpose
       *  =======
       *
       *  Trim a string and calculate its length.
       *  Delete blank characters on both ends of a string.
       *  Overwrite the original one.
       *
       *  Arguments
       *  =========
       *
       *  in        (input/output) char *
       *            pointer to the original string, changed after the call
       *
       *  Return Value
       *  ============
       *
       *  int
       *  length of the trimmed string
       *
       */

      return strlen(trim(in));
    }

    /* ------------ INDEX -------------- */
    int indexstr(char *string, char *substring) {
      /*
       *  Purpose
       *  =======
       *
       *  Find the first occurence of a substring.
       *
       *  Arguments
       *  =========
       *
       *  string    (input) char *
       *            pointer to the string
       *  substring (input) char *
       *            pointer to the substring
       *
       *  Return Value
       *  ============
       *
       *  int
       *  >0 index of the substring (1 based indexing)
       *  <0 the substring is not found
       *
       */

      char *p,*q;

      p=string;
      q=strstr(string,substring);

      return q-p+1;
    }

    /* ------------ INDEXCH ------------ */
    int indexch(char *str, char ch) {
      /*
       *  Purpose
       *  =======
       *
       *  Find the first occurence of a character.
       *
       *  Arguments
       *  =========
       *
       *  str       (input) char *
       *            pointer to the string
       *  ch        (input) char
       *            the character to be found
       *
       *  Return Value
       *  ============
       *
       *  int
       *  >0 index of the character (1 based indexing)
       *  =0 the character is not found
       *
       */

      char *p,*q;

      p=str;
      q=strchr(str,ch);

      if (q-p+1>0)
	return q-p+1;
      else
	return 0;
    }

    /* ------------ COUNTW -------------- */
    int countw(char *str, char **pool, int nrecords) {
      /*
       *  Purpose
       *  =======
       *
       *  Count the time of occurences of a string.
       *
       *  Arguments
       *  =========
       *
       *  str       (input) char *
       *            the string to be counted
       *  pool      (input) char *[]
       *            the whole string list
       *  nrecords  (input) int
       *            number of strings in the list
       *
       *  Return Value
       *  ============
       *
       *  int
       *  time of occurences of the string
       *
       */

      int i,n=0;

      for (i=0;i<nrecords;i++)
	if (strcmp(str,pool[i])==0)
	  n++;

      return n;
    }

    /* ------------ STRLWR -------------- */
    char *strlwr(char *str) {
      /*
       *  Purpose
       *  =======
       *
       *  Convert a string to lower case, if possible.
       *  Overwrite the original one.
       *
       *  Arguments
       *  =========
       *
       *  str       (input/output) char *
       *            pointer to the original string, keep unchanged
       *
       *  Return Value
       *  ============
       * 
       *  char *
       *  pointer to the new string
       *
       */

      char *p;

      for (p=str;*p;p++)
	if (isupper(*p))
	  *p=tolower(*p);

      return str;
    }

    /* ------------ STRUPR -------------- */
    char *strupr(char *str) {
      /*
       *  Purpose
       *  =======
       *
       *  Convert a string of the first letter to upper case,
       *     others to lower case, if possible.
       *  Overwrite the original one.
       *
       *  Arguments
       *  =========
       *
       *  str       (input/output) char *
       *            pointer to the original string, keep unchanged
       *
       *  Return Value
       *  ============
       * 
       *  char *
       *  pointer to the new string
       *
       */

      char *p;

      p=str;
      if (islower(*p)) *p=toupper(*p);
      p++;
      for (;*p;p++)
	if (isupper(*p))
	  *p=tolower(*p);

      return str;
    }

    // *********************************************************************
    // Input interface
    // *********************************************************************

    void ESDFReadInput( ESDFInputParam& esdfParam, const std::string filename ){
      ESDFReadInput( esdfParam, filename.c_str() );
      return ;
    }

    void
    ESDFReadInput ( ESDFInputParam& esdfParam, const char* filename )
    {
#ifndef _RELEASE_
      PushCallStack("ESDFReadInput");
#endif
      Int  mpirank;  MPI_Comm_rank( MPI_COMM_WORLD, &mpirank );
      Int  mpisize;  MPI_Comm_size( MPI_COMM_WORLD, &mpisize );
      Int  nlines;
      const Int MAX_CHAR = 128;
      char  strtmp[MAX_CHAR];

      // Read and distribute the input file
      if( mpirank == 0 )  
        esdf_init( filename );
      esdf_bcast( );

      // Now each processor can read parameters independently

      // Domain
      {
        Domain& dm = esdfParam.domain;
        if( esdf_block("Super_Cell", &nlines) ){
          sscanf(block_data[0],"%lf %lf %lf",
              &dm.length[0],&dm.length[1],&dm.length[2]);
        }

        else{
          throw std::logic_error("Super_Cell cannot be found.");
        }

        // 07/24/2013: Instead of grid size, use ecut to determine the grid
        // size in the global domain for wavefunctions, density, and also
        // other quantities in the local LGL domain.
        //
        // So dm.numGrid is not specified here.
        //		if( esdf_block("Grid_Size", &nlines) ){
        //			sscanf(block_data[0],"%d %d %d",
        //					&dm.numGrid[0],&dm.numGrid[1],&dm.numGrid[2]);
        //		}
        //		else{
        //			throw std::logic_error("Grid_Size cannot be found."); }

        dm.posStart = Point3( 0.0, 0.0, 0.0 );
      }

      // Atoms
      {
        std::vector<Atom>&  atomList = esdfParam.atomList;
        atomList.clear();

        Int numAtomType = esdf_integer("Atom_Types_Num", 0);
        if( numAtomType == 0 ){
          throw std::logic_error("Atom_Types_Num cannot be found.");
        }

        for( Int ityp = 0; ityp < numAtomType; ityp++ ){
          Int type = esdf_integer( "Atom_Type", 0 );
          // TODO Add supported type list
          if( type == 0 ){
            throw  std::logic_error( "Atom_Type cannot be found.");

          }
          // FIXME IMPORTANT. The "mass" parameter is removed from the
          // reading list.  Mass can be obtained later with periodtable
          // structure and the atom type.  NOTE that the mass in PeriodTable 
          // is in atomic mass unit (amu), but the mass in
          // atomvec is in atomic unit (au).

          Int  numAtom;

          if( esdf_block("Atom_Bohr", &numAtom ) ){
            // Cartesian coordinate (in the unit of Bohr) 
            Point3 pos;
            for( Int j = 0; j < numAtom; j++ ){
              sscanf(block_data[j],"%lf %lf %lf", 
                  &pos[0], &pos[1], &pos[2]);
              atomList.push_back( 
                  Atom( type, pos, Point3(0.0,0.0,0.0), Point3(0.0,0.0,0.0) ) );
            }
          }
          else if( esdf_block("Atom_Ang", &numAtom ) ){
            // Cartesian coordinate (in the unit of angstrom) 
            Point3 pos;
            const Real ANG2AU = 1.8897261;
            for( Int j = 0; j < numAtom; j++ ){
              sscanf(block_data[j],"%lf %lf %lf", 
                  &pos[0], &pos[1], &pos[2]);
              atomList.push_back( 
                  Atom( type, ANG2AU*pos, Point3(0.0,0.0,0.0), Point3(0.0,0.0,0.0) ) );
            }
          }
          else if ( esdf_block("Atom_Red", &numAtom) ){
            // Reduce coordinate (in the unit of Super_Cell)
            Point3 pos;
            Point3 length = esdfParam.domain.length;
            for( Int j = 0; j < numAtom; j++ ){
              sscanf(block_data[j],"%lf %lf %lf", 
                  &pos[0], &pos[1], &pos[2]);
              atomList.push_back( 
                  Atom( type, Point3( pos[0]*length[0], pos[1]*length[1], pos[2]*length[2] ),
                    Point3(0.0,0.0,0.0), Point3(0.0,0.0,0.0) ) );
            }
          }
          else{
            std::ostringstream msg;
            msg << "Atomic coordinates cannot found for atom type "  << type;
            throw std::logic_error( msg.str().c_str() );
          } // Read atomic coordinates
        } // for(ityp)
      }

      // System parameters
      {
        esdfParam.mixMaxDim       = esdf_integer("Mixing_MaxDim", 9);

        esdf_string("Mixing_Type", "anderson", strtmp); 
        esdfParam.mixType         = strtmp;
        if( esdfParam.mixType != "anderson" &&
            esdfParam.mixType != "kerker+anderson" ){
          throw std::runtime_error("Invalid mixing type.");
        }

        esdf_string("Mixing_Variable", "potential", strtmp); 
        esdfParam.mixVariable     = strtmp;
        if( esdfParam.mixVariable != "density" &&
            esdfParam.mixVariable != "potential" ){
          throw std::runtime_error("Invalid mixing variable.");
        }


        esdfParam.mixStepLength   = esdf_double( "Mixing_StepLength", 0.8 );
        esdfParam.scfInnerTolerance    = esdf_double( "SCF_Inner_Tolerance", 1e-4 );
        esdfParam.scfInnerMinIter      = esdf_integer( "SCF_Inner_MinIter",   1 );
        esdfParam.scfInnerMaxIter      = esdf_integer( "SCF_Inner_MaxIter",   1 );
        esdfParam.scfOuterTolerance    = esdf_double( "SCF_Outer_Tolerance", 1e-6 );
        esdfParam.scfOuterEnergyTolerance    = esdf_double( "SCF_Outer_Energy_Tolerance", 1e-4 );
        esdfParam.scfOuterMinIter      = esdf_integer( "SCF_Outer_MinIter",   3 );
        esdfParam.scfOuterMaxIter      = esdf_integer( "SCF_Outer_MaxIter",   30 );

        // Default is no locking
        esdfParam.eigTolerance         = esdf_double( "Eig_Tolerance", 1e-20 );
        esdfParam.eigMinIter           = esdf_integer( "Eig_MinIter",  2 );
        esdfParam.eigMaxIter           = esdf_integer( "Eig_MaxIter",  3 );
        esdfParam.SVDBasisTolerance    = esdf_double( "SVD_Basis_Tolerance", 1e-6 );
        esdfParam.isRestartDensity = esdf_integer( "Restart_Density", 0 );
        esdfParam.isRestartWfn     = esdf_integer( "Restart_Wfn", 0 );
        esdfParam.isOutputDensity  = esdf_integer( "Output_Density", 0 );
        esdfParam.isOutputALBElemLGL      = esdf_integer( "Output_ALB_Elem_LGL", 0 );
        esdfParam.isOutputALBElemUniform  = esdf_integer( "Output_ALB_Elem_Uniform", 0 );
        esdfParam.isOutputWfnExtElem      = esdf_integer( "Output_Wfn_ExtElem", 0 );
        esdfParam.isOutputPotExtElem      = esdf_integer( "Output_Pot_ExtElem", 0 );
        esdfParam.isCalculateAPosterioriEachSCF = esdf_integer( "Calculate_APosteriori_Each_SCF", 0 );
        esdfParam.isCalculateForceEachSCF       = esdf_integer( "Calculate_Force_Each_SCF", 1 );
        esdfParam.isOutputHMatrix  = esdf_integer( "Output_HMatrix", 0 );



        esdfParam.ecutWavefunction     = esdf_double( "Ecut_Wavefunction", 40.0 );
        esdfParam.densityGridFactor    = esdf_double( "Density_Grid_Factor", 2.0 );

        // The density grid factor must be an integer
        // esdfParam.densityGridFactor    = std::ceil( esdfParam.densityGridFactor );

        Real temperature;
        temperature               = esdf_double( "Temperature", 300.0 );
        esdfParam.Tbeta           = au2K / temperature;

        esdfParam.numExtraState   = esdf_integer( "Extra_States",  0 );
        esdfParam.numUnusedState  = esdf_integer( "Unused_States",  0 );
        esdfParam.isEigToleranceDynamic = esdf_integer( "Eig_Tolerance_Dynamic", 1 );


        esdf_string("PeriodTable", "HGH.bin", strtmp);
        esdfParam.periodTableFile = strtmp;
        esdf_string("Pseudo_Type", "HGH", strtmp); 
        esdfParam.pseudoType      = strtmp;
        esdf_string("PW_Solver", "LOBPCG", strtmp); 
        esdfParam.PWSolver        = strtmp;
        esdf_string("XC_Type", "XC_LDA_XC_TETER93", strtmp); 
        esdfParam.XCType          = strtmp;
        esdf_string("VDW_Type", "None", strtmp); 
        esdfParam.VDWType          = strtmp;
      }


      // DG
      {
        Index3& numElem = esdfParam.numElem;
        if (esdf_block("Element_Size",&nlines)) {
          sscanf(block_data[0],"%d %d %d", 
              &numElem[0],&numElem[1],&numElem[2]);
        }
        else{
          numElem(0) = 1;
          numElem(1) = 1;
          numElem(2) = 1;
        }

        // Instead of grid size, use ecut to determine the number of grid
        // points in the local LGL domain.
        // The LGL grid factor does not need to be an integer.
        esdfParam.LGLGridFactor = esdf_double( "LGL_Grid_Factor", 2.0 );

        //		Index3& numGridLGL = esdfParam.numGridLGL;
        //		if (esdf_block("Element_Grid_Size", &nlines)) {
        //			sscanf(block_data[0],"%d %d %d", 
        //					&numGridLGL[0],&numGridLGL[1],&numGridLGL[2] );
        //		}


        esdfParam.GaussInterpFactor = esdf_double( "Gauss_Interp_Factor", 4.0 );

        esdfParam.GaussSigma = esdf_double( "Gauss_Sigma", 0.001 );

        esdfParam.penaltyAlpha  = esdf_double( "Penalty_Alpha", 20.0 );

        esdfParam.scaBlockSize  = esdf_integer( "ScaLAPACK_Block_Size", 32 );

        // Get the number of basis functions per element
        // NOTE: ALB_Num_Element overwrites the parameter numALB later		
        {
          esdfParam.numALBElem.Resize( numElem[0], numElem[1], numElem[2] );

          Int sizeALBElem;

          Int numALB        = esdf_integer( "ALB_Num", 4 );

          if (esdf_block((char*)("ALB_Num_Element"),&sizeALBElem)) {
            // Use different number of ALB functions for each element.
            if( sizeALBElem != numElem.prod() ){
              throw std::logic_error(
                  "The size of the number of ALB does not match the number of elements.");
            }
            for( Int k = 0; k < numElem[2]; k++ )
              for( Int j = 0; j < numElem[1]; j++ )
                for( Int i = 0; i < numElem[0]; i++ ){
                  sscanf( block_data[i+j*numElem[0]+k*numElem[0]*numElem[1]],
                      "%d", &esdfParam.numALBElem(i,j,k) );
                }
          }
          else{
            // Use the same number of ALB functions for each element.
            for( Int k = 0; k < numElem[2]; k++ )
              for( Int j = 0; j < numElem[1]; j++ )
                for( Int i = 0; i < numElem[0]; i++ ){
                  esdfParam.numALBElem(i,j,k) = numALB;
                }
          }
        }


        // Modification of the potential in the extended element
        {

          // FIXME The potential barrier is now obsolete.
          esdfParam.isPotentialBarrier   = esdf_integer( "Potential_Barrier",  0 );
          esdfParam.potentialBarrierW    = esdf_double( "Potential_Barrier_W", 2.0 );
          esdfParam.potentialBarrierS    = esdf_double( "Potential_Barrier_S", 0.0 );
          esdfParam.potentialBarrierR    = esdf_double( "Potential_Barrier_R", 5.0 );

          // Periodization of the external potential
          esdfParam.isPeriodizePotential = esdf_integer( "Periodize_Potential", 0 );

          esdfParam.distancePeriodize[0] = 0.0;
          esdfParam.distancePeriodize[1] = 0.0;
          esdfParam.distancePeriodize[2] = 0.0;

          if( esdfParam.isPeriodizePotential ){
            if( esdf_block("Distance_Periodize", &nlines) ){
              sscanf(block_data[0],"%lf %lf %lf",
                  &esdfParam.distancePeriodize[0],
                  &esdfParam.distancePeriodize[1],
                  &esdfParam.distancePeriodize[2]);
            }
            else{
              // Default value for DistancePeriodize
              for( Int d = 0; d < DIM; d++ ){
                if( esdfParam.numElem[d] == 1 ){
                  esdfParam.distancePeriodize[d] = 0.0;
                }
                else{
                  esdfParam.distancePeriodize[d] = 
                    esdfParam.domain.length[d] / esdfParam.numElem[d] * 0.5;
                }
              }
            }
          }
        } // Modify the potential

        esdf_string("Solution_Method", "diag", strtmp); 
        esdfParam.solutionMethod  = strtmp;
        if( esdfParam.solutionMethod != "diag" &&
            esdfParam.solutionMethod != "pexsi" ){
          throw std::runtime_error("Invalid solution method for the projected problem.");
        }
        if( esdfParam.solutionMethod == "pexsi" ){
#ifndef _USE_PEXSI_
          throw std::runtime_error("Usage of PEXSI requires -DPEXSI to be defined in make.inc.");
#endif
        }

        // FFT
        // esdfParam.numProcDistFFT  = esdf_integer( "Num_Proc_DistFFT", mpisize );

        // ScaLAPACK parameter
        esdfParam.numProcScaLAPACK  = esdf_integer( "Num_Proc_ScaLAPACK", mpisize );

        // PEXSI parameters
        esdfParam.numPole           = esdf_integer( "Num_Pole", 60 );
        esdfParam.numProcRowPEXSI   = esdf_integer( "Num_Proc_Row_PEXSI", 1 );
        esdfParam.numProcColPEXSI   = esdf_integer( "Num_Proc_Col_PEXSI", 1 );
        esdfParam.npSymbFact        = esdf_integer( "Num_Proc_Symb_Fact", 
            std::min( 4, esdfParam.numProcRowPEXSI * esdfParam.numProcColPEXSI ) );
        esdfParam.energyGap         = esdf_double( "Energy_Gap", 0.0 );
        esdfParam.spectralRadius    = esdf_double( "Spectral_Radius", 100.0 );
        esdfParam.matrixOrdering    = esdf_integer( "Matrix_Ordering", 0 );
        esdfParam.inertiaCountSteps = esdf_integer( "Inertia_Count_Steps", 10 );
        esdfParam.maxPEXSIIter         = esdf_integer( "Max_PEXSI_Iter", 5 );
        esdfParam.numElectronPEXSITolerance =
          esdf_double( "Num_Electron_PEXSI_Tolerance", 1e-3 );
        esdfParam.muInertiaTolerance =
          esdf_double( "Mu_Inertia_Tolerance", 0.05 );
        esdfParam.muInertiaExpansion =
          esdf_double( "Mu_Inertia_Expansion", 0.3 );
        esdfParam.muPEXSISafeGuard =
          esdf_double( "Mu_PEXSI_SafeGuard", 0.05 );
        esdfParam.muMin             = esdf_double( "Mu_Min", -2.0 );
        esdfParam.muMax             = esdf_double( "Mu_Max", +2.0 );

        // Split MPI communicators into row and column communicators

        Domain& dm = esdfParam.domain;

        int dmCol = numElem[0] * numElem[1] * numElem[2];
        int dmRow = mpisize / dmCol;

        if(mpisize == 1){
          dmCol = 1;
          dmRow = 1;
        }

        if( (mpisize % dmCol) != 0 ){
          std::ostringstream msg;
          msg
            << "(mpisize % dmCol) != 0" << std::endl;
          throw std::runtime_error( msg.str().c_str() );
        }

        dm.comm    = MPI_COMM_WORLD;
        MPI_Comm_split( dm.comm, mpirank / dmRow, mpirank, &dm.rowComm );
        MPI_Comm_split( dm.comm, mpirank % dmRow, mpirank, &dm.colComm );

        MPI_Barrier(dm.rowComm);
        Int mpirankRow;  MPI_Comm_rank(dm.rowComm, &mpirankRow);
        Int mpisizeRow;  MPI_Comm_size(dm.rowComm, &mpisizeRow);

        MPI_Barrier(dm.colComm);
        Int mpirankCol;  MPI_Comm_rank(dm.colComm, &mpirankCol);
        Int mpisizeCol;  MPI_Comm_size(dm.colComm, &mpisizeCol);

        // FFT
        esdfParam.numProcDistFFT  = esdf_integer( "Num_Proc_DistFFT", mpisizeCol );

      } // DG


      // Choose the number of grid points
      // NOTE: This part of the code only applies to DGDFT, since the
      // wavefunction grid and the density grid size is assumed to be a
      // multiple of the number of elements along each dimension.
      //
      // The formula for the number of grid points along each dimension with
      // length L is
      //
      // 1/2 K_max^2 = Ecut,   with K_max = pi N_max / L, 
      //
      // i.e.
      //
      // N_max = \frac{\sqrt{2 E_cut} * L}{pi}.
      //
      // The number of grid point along this dimension is chosen to be the
      // largest even number bigger than N_max.  The number of global grid
      // points is also required to be divisible by the number of elements
      // along that dimension.
      //
      // TODO Later the number of grid points can be improved to only
      // contain the factor of 2, 3 and 5.
      //
      // TODO Current ecutDensity is only used for global grid quantities
      // such as density and potential.  When solving the local problem, the
      // number of grid points for density is still the same as that for the
      // wavefunction.  This constraint can be improved later by saving the
      // wavefunction in the extended element really in the Fourier domain.
      // This real dual grid approach will be done in the next step.
      {
        Domain&  dm       = esdfParam.domain;
        Index3&  numGridWavefunctionElem = esdfParam.numGridWavefunctionElem;
        Index3&  numGridDensityElem = esdfParam.numGridDensityElem;
        Index3&  numGridLGL = esdfParam.numGridLGL;
        Index3   numElem = esdfParam.numElem;

        Point3  elemLength;

        for( Int d = 0; d < DIM; d++ ){
          elemLength[d] = dm.length[d] / numElem[d];
          // the number of grid is assumed to be at least an even number

          numGridWavefunctionElem[d] = 
            std::ceil(std::sqrt(2.0 * esdfParam.ecutWavefunction) * 
                elemLength[d] / PI / 2.0) * 2;

          numGridDensityElem[d] = std::ceil(numGridWavefunctionElem[d] * esdfParam.densityGridFactor / 2.0) * 2;

          dm.numGrid[d] = numGridWavefunctionElem[d] * numElem[d];  // Coarse Grid

          dm.numGridFine[d] = numGridDensityElem[d] * numElem[d]; // Fine Frid

          numGridLGL[d] = std::ceil( numGridWavefunctionElem[d] * esdfParam.LGLGridFactor );

        } // for (d)


      }

      // Geometry optimization
      {
        esdfParam.geoOptMaxStep = esdf_integer( "Geo_Opt_Max_Step", 100 );
        esdfParam.geoOptMaxForce = esdf_double( "Geo_Opt_Max_Force", 0.001 );
      }

      // Molecualr dynamics
      {
        Real ionTemperature;
        ionTemperature            = esdf_double( "Ion_Temperature", 300.0 );
        esdfParam.ionTemperature  = ionTemperature;
        esdfParam.TbetaIonTemperature   = au2K / ionTemperature;

        esdfParam.MDMaxStep   = esdf_integer("MD_Max_Step", 1000);
        esdfParam.MDTimeStep  = esdf_double("MD_Time_Step", 80.0);
        esdf_string("MD_Extrapolation_Type", "linear", strtmp); 
        esdfParam.MDExtrapolationType          = strtmp;
        esdfParam.qMass       = esdf_double("Thermostat_Mass", 85000.0);
        esdfParam.isRestartPosition     = esdf_integer( "Restart_Position", 0 );
        esdfParam.isRestartThermostat   = esdf_integer( "Restart_Thermostat", 0 );
        esdfParam.isOutputPosition      = esdf_integer( "Output_Position", 1 );
        esdfParam.isOutputThermostat    = esdf_integer( "Output_Thermostat", 0 );
        esdfParam.isOutputXYZ           = esdf_integer( "Output_XYZ", 1 );

        // Restart position / thermostat

      }

      // Inputs related to Chebyshev Filtered SCF iterations for DG
      // ~~**~~
      {
        // Basic parameters
        esdfParam.Diag_SCFDG_by_Cheby = esdf_integer( "Diag_SCFDG_by_Cheby", 0 );
        esdfParam.SCFDG_Cheby_use_ScaLAPACK = esdf_integer( "SCFDG_Cheby_use_ScaLAPACK", 0 );

        // First SCF step parameters
        esdfParam.First_SCFDG_ChebyFilterOrder = esdf_integer( "First_SCFDG_ChebyFilterOrder", 60 );
        esdfParam.First_SCFDG_ChebyCycleNum = esdf_integer( "First_SCFDG_ChebyCycleNum", 5 );

        // Second stage parameters
        esdfParam.Second_SCFDG_ChebyOuterIter = esdf_integer( "Second_SCFDG_ChebyOuterIter", 3 );
        esdfParam.Second_SCFDG_ChebyFilterOrder = esdf_integer( "Second_SCFDG_ChebyFilterOrder", 60 );
        esdfParam.Second_SCFDG_ChebyCycleNum = esdf_integer( "Second_SCFDG_ChebyCycleNum", 3);

        // General SCF step parameters
        esdfParam.General_SCFDG_ChebyFilterOrder = esdf_integer( "General_SCFDG_ChebyFilterOrder", 60);
        esdfParam.General_SCFDG_ChebyCycleNum = esdf_integer( "General_SCFDG_ChebyCycleNum", 1);

      }


#ifndef _RELEASE_
      PopCallStack();
#endif

      return ;
    }		// -----  end of function ESDFReadInput  ----- 


  } // namespace esdf
} // namespace dgdft<|MERGE_RESOLUTION|>--- conflicted
+++ resolved
@@ -344,7 +344,7 @@
       strcpy(kw_label[i],"miniter");
       strcpy(kw_typ[i],"I:E");
       strcpy(kw_dscrpt[i],"*! Minimum iterations !*");
-	
+
       i++;
       strcpy(kw_label[i],"maxiter");
       strcpy(kw_typ[i],"I:E");
@@ -401,7 +401,7 @@
       strcpy(kw_label[i],"eig_tolerance");
       strcpy(kw_typ[i],"D:E");
       strcpy(kw_dscrpt[i],"*! eigenvalue solver tolerance!*");
-	
+
       i++;
       strcpy(kw_label[i],"eig_miniter");
       strcpy(kw_typ[i],"I:E");
@@ -437,7 +437,7 @@
       strcpy(kw_label[i],"temperature");
       strcpy(kw_typ[i],"D:E");
       strcpy(kw_dscrpt[i],"*! temperature (in Kelvin)!*");
-	
+
       i++;
       strcpy(kw_label[i],"ion_temperature");
       strcpy(kw_typ[i],"D:E");
@@ -457,7 +457,7 @@
       strcpy(kw_label[i],"scf_outer_miniter");
       strcpy(kw_typ[i],"I:E");
       strcpy(kw_dscrpt[i],"*! Minimum iteration number for outer SCF loop !*");
-	
+
       i++;
       strcpy(kw_label[i],"scf_outer_maxiter");
       strcpy(kw_typ[i],"I:E");
@@ -538,7 +538,7 @@
       strcpy(kw_label[i],"output_wfn");
       strcpy(kw_typ[i],"I:E");
       strcpy(kw_dscrpt[i],"*! whether wavefunctions and occupations numbers are outputed !*");
-	
+
       i++;
       strcpy(kw_label[i],"output_alb_elem_lgl");
       strcpy(kw_typ[i],"I:E");
@@ -701,7 +701,7 @@
       strcpy(kw_label[i],"vdw_type");
       strcpy(kw_typ[i],"T:E");
       strcpy(kw_dscrpt[i],"*! Type of van der Waals correction !*");
-	
+
       i++;
       strcpy(kw_label[i],"calculate_aposteriori_each_scf");
       strcpy(kw_typ[i],"I:E");
@@ -746,12 +746,12 @@
       strcpy(kw_label[i],"lgl_grid_factor");
       strcpy(kw_typ[i],"D:E");
       strcpy(kw_dscrpt[i],"*! The number of LGL grid points over the number of grid points over wavefunction along each dimension !*");
-	
+
       i++;
       strcpy(kw_label[i],"gauss_interp_factor");
       strcpy(kw_typ[i],"D:E");
       strcpy(kw_dscrpt[i],"*! The interp factor for Gaussian function !*");
-  
+
       i++;
       strcpy(kw_label[i],"gauss_sigma");
       strcpy(kw_typ[i],"D:E");
@@ -885,7 +885,7 @@
       strcpy(kw_label[i],"geo_opt_max_force");
       strcpy(kw_typ[i],"D:E");
       strcpy(kw_dscrpt[i],"*! Maximum force of geometric optimization !*");
-	
+
       i++;
       strcpy(kw_label[i],"md_max_step");
       strcpy(kw_typ[i],"I:E");
@@ -896,15 +896,15 @@
       strcpy(kw_typ[i],"D:E");
       strcpy(kw_dscrpt[i],"*! Time step of Molecular Dynamics !*");
 
-	i++;
-	strcpy(kw_label[i],"md_extrapolation_type");
-	strcpy(kw_typ[i],"T:E");
-	strcpy(kw_dscrpt[i],"*! Extrapolation type for updating the density !*");
-	
-  i++;
-	strcpy(kw_label[i],"thermostat_mass");
-	strcpy(kw_typ[i],"D:E");
-	strcpy(kw_dscrpt[i],"*! Thermostat mass !*");
+      i++;
+      strcpy(kw_label[i],"md_extrapolation_type");
+      strcpy(kw_typ[i],"T:E");
+      strcpy(kw_dscrpt[i],"*! Extrapolation type for updating the density !*");
+
+      i++;
+      strcpy(kw_label[i],"thermostat_mass");
+      strcpy(kw_typ[i],"D:E");
+      strcpy(kw_dscrpt[i],"*! Thermostat mass !*");
 
       i++;
       strcpy(kw_label[i],"restart_position");
@@ -930,181 +930,58 @@
       strcpy(kw_label[i],"output_xyz");
       strcpy(kw_typ[i],"I:E");
       strcpy(kw_dscrpt[i],"*! whether to output the atomic position in XYZ format !*");
-	
-	
+
+
+      i++;
+      strcpy(kw_label[i],"scf_phi_maxiter");
+      strcpy(kw_typ[i],"I:E");
+      strcpy(kw_dscrpt[i],"*! Maximum iteration number for hybrid functional!*");
+
+      i++;
+      strcpy(kw_label[i],"scf_phi_tolerance");
+      strcpy(kw_typ[i],"D:E");
+      strcpy(kw_dscrpt[i],"*! Tolerance for hybrid functional iteration!*");
+
+      i++;
+      strcpy(kw_label[i],"hybrid_ace");
+      strcpy(kw_typ[i],"I:E");
+      strcpy(kw_dscrpt[i],"*! whether use the ACE formulation for hybrid functional!*");
+
+      i++;
+      strcpy(kw_label[i],"exx_divergence_type");
+      strcpy(kw_typ[i],"I:E");
+      strcpy(kw_dscrpt[i],"*! treatment of the divergence term in hybrid functional!*");
+
       // Inputs related to Chebyshev Filtered SCF iterations for DG
       // ~~**~~
       i++;
       strcpy(kw_label[i],"diag_scfdg_by_cheby");
       strcpy(kw_typ[i],"I:E");
       strcpy(kw_dscrpt[i],"*! whether to use Chebyshev Filtering based SCF (replaces diagonalization by ScaLAPACK) !*");
-	
+
       i++;
       strcpy(kw_label[i],"scfdg_cheby_use_scalapack");
       strcpy(kw_typ[i],"I:E");
       strcpy(kw_dscrpt[i],"*! whether to use ScaLAPACK for Chebyshev filtering inner routines !*");
 
-<<<<<<< HEAD
-	
-	
+
       i++;
       strcpy(kw_label[i],"first_scfdg_chebyfilterorder");
       strcpy(kw_typ[i],"I:E");
       strcpy(kw_dscrpt[i],"*! Chebyshev Filter Order for first SCF step !*");
-	
+
       i++;
       strcpy(kw_label[i],"first_scfdg_chebycyclenum");
       strcpy(kw_typ[i],"I:E");
       strcpy(kw_dscrpt[i],"*! Number of Chebyshev Filtering Cycles for first SCF step !*");
-=======
-	i++;
-	strcpy(kw_label[i],"output_xyz");
-	strcpy(kw_typ[i],"I:E");
-	strcpy(kw_dscrpt[i],"*! whether to output the atomic position in XYZ format !*");
-
-  i++;
-	strcpy(kw_label[i],"scf_phi_maxiter");
-	strcpy(kw_typ[i],"I:E");
-	strcpy(kw_dscrpt[i],"*! Maximum iteration number for hybrid functional!*");
-
-  i++;
-	strcpy(kw_label[i],"scf_phi_tolerance");
-	strcpy(kw_typ[i],"D:E");
-	strcpy(kw_dscrpt[i],"*! Tolerance for hybrid functional iteration!*");
-
-	i++;
-	strcpy(kw_label[i],"hybrid_ace");
-	strcpy(kw_typ[i],"I:E");
-	strcpy(kw_dscrpt[i],"*! whether use the ACE formulation for hybrid functional!*");
-	
-  i++;
-	strcpy(kw_label[i],"exx_divergence_type");
-	strcpy(kw_typ[i],"I:E");
-	strcpy(kw_dscrpt[i],"*! treatment of the divergence term in hybrid functional!*");
-}
-
-void esdf() {
-	/*  we allow case variations in the units. this could be dangerous
-	 *  (mev --> mev !!) in real life, but not in this restricted field.
-	 *
-	 *  m - mass l - length t - time e - energy f - force p - pressure
-	 *  c - charge d - dipole mom - mom inert ef - efield
-	 */
-	struct {
-		char d[11];
-		char n[11];
-		double u;
-	} phy[nphys]={
-		{"m",   "kg",           1.0},
-		{"m",   "g",            1.0e-3},
-		{"m",   "amu",          1.66054e-27},
-		{"l",   "m",            1.0},
-		{"l",   "nm",           1.0e-9},
-		{"l",   "ang",          1.0e-10},
-		{"l",   "bohr",         0.529177e-10},
-		{"t",   "s",            1.0},
-		{"t",   "ns",           1.0e-9},
-		{"t",   "ps",           1.0e-12},
-		{"t",   "fs",           1.0e-15},
-		{"e",   "j",            1.0},
-		{"e",   "erg",          1.0e-7},
-		{"e",   "ev",           1.60219e-19},
-		{"e",   "mev",          1.60219e-22},
-		{"e",   "ry",           2.17991e-18},
-		{"e",   "mry",          2.17991e-21},
-		{"e",   "hartree",      4.35982e-18},
-		{"e",   "kcal/mol",     6.94780e-21},
-		{"e",   "mhartree",     4.35982e-21},
-		{"e",   "kj/mol",       1.6606e-21},
-		{"e",   "hz",           6.6262e-34},
-		{"e",   "thz",          6.6262e-22},
-		{"e",   "cm-1",         1.986e-23},
-		{"e",   "cm^-1",        1.986e-23},
-		{"e",   "cm**-1",       1.986e-23},
-		{"f",   "N",            1.0},
-		{"f",   "ev/ang",       1.60219e-9},
-		{"f",   "ry/bohr",      4.11943e-8},
-		{"l",   "cm",           1.0e-2},
-		{"p",   "pa",           1.0},
-		{"p",   "mpa",          1.0e6},
-		{"p",   "gpa",          1.0e9},
-		{"p",   "atm",          1.01325e5},
-		{"p",   "bar",          1.0e5},
-		{"p",   "mbar",         1.0e11},
-		{"p",   "ry/bohr**3",   1.47108e13},
-		{"p",   "ev/ang**3",    1.60219e11},
-		{"c",   "c",            1.0},
-		{"c",   "e",            1.602177e-19},
-		{"d",   "C*m",          1.0},
-		{"d",   "D",            3.33564e-30},
-		{"d",   "debye",        3.33564e-30},
-		{"d",   "e*bohr",       8.47835e-30},
-		{"d",   "e*ang",        1.602177e-29},
-		{"mom", "kg*m**2",      1.0},
-		{"mom", "ry*fs**2",     2.1799e-48},
-		{"ef",  "v/m",          1.0},
-		{"ef",  "v/nm",         1.0e9},
-		{"ef",  "v/ang",        1.0e10},
-		{"ef",  "v/bohr",       1.8897268e10},
-		{"ef",  "ry/bohr/e",    2.5711273e11},
-		{"ef",  "har/bohr/e",   5.1422546e11},
-		{"e",   "k",            1.38066e-23},
-		{"b",   "t",            1.0},
-		{"b",   "ry/mu_bohr",   2.350499e5},
-		{"b",   "g",            1.0e4}
-	};
-	int i;
-
-	for (i=0;i<nphys;i++) {
-		strcpy(phy_d[i],phy[i].d);
-		strcpy(phy_n[i],phy[i].n);
-		phy_u[i]=phy[i].u;
-	}
-}
-
-/*   --------------  esdf_bcast ----------------------  */
-/*   Modified by Lin Lin, Nov 9, 2010                   */
-void esdf_bcast(){
-	int  mpirank;  MPI_Comm_rank( MPI_COMM_WORLD, &mpirank ); 
-	int  mpisize;  MPI_Comm_size( MPI_COMM_WORLD, &mpisize );
-
-	const int MASTER = 0;
-	int i, j;
-	MPI_Bcast(&nrecords, 1, MPI_INT, MASTER, MPI_COMM_WORLD);
-	MPI_Bcast(&nwarns,   1, MPI_INT, MASTER, MPI_COMM_WORLD);
-	if( mpirank != MASTER ){
-		esdf();
-		esdf_key();
-		block_data=(char **)malloc(sizeof(char*)*nrecords);
-		llist=(char **)malloc(sizeof(char*)*nrecords);
-		warns=(char **)malloc(sizeof(char*)*nrecords);
-		tlist=(char ***)malloc(sizeof(char**)*nrecords);
-		for (i=0;i<nrecords;i++) {
-			block_data[i]=(char *)malloc(sizeof(char)*llength);
-			llist[i]=(char *)malloc(sizeof(char)*llength);
-			warns[i]=(char *)malloc(sizeof(char)*(llength+1));
-			tlist[i]=(char **)malloc(sizeof(char*)*llength);
-			for (j=0;j<llength;j++)
-				tlist[i][j]=(char *)malloc(sizeof(char)*llength);
-		}
-	}
-	for (i=0;i<nrecords;i++) {
-		MPI_Bcast(block_data[i], llength, MPI_CHAR, MASTER, MPI_COMM_WORLD);
-		MPI_Bcast(llist[i],      llength, MPI_CHAR, MASTER, MPI_COMM_WORLD);
-		MPI_Bcast(warns[i],    llength+1, MPI_CHAR, MASTER, MPI_COMM_WORLD);
-		for (j=0;j<llength;j++)
-			MPI_Bcast(tlist[i][j],    llength, MPI_CHAR, MASTER, MPI_COMM_WORLD);
-	}
-}
->>>>>>> 753dd335
-
-	
-	
+
+
+
       i++;
       strcpy(kw_label[i],"second_scfdg_chebyouteriter");
       strcpy(kw_typ[i],"I:E");
       strcpy(kw_dscrpt[i],"*! Use second stage for outeriter between 1 and Second_SCFDG_ChebyOuterIter !*");
-	
+
       i++;
       strcpy(kw_label[i],"second_scfdg_chebyfilterorder");
       strcpy(kw_typ[i],"I:E");
@@ -1114,9 +991,9 @@
       strcpy(kw_label[i],"second_scfdg_chebycyclenum");
       strcpy(kw_typ[i],"I:E");
       strcpy(kw_dscrpt[i],"*! Number of Chebyshev Filtering Cycles for second stage !*");
-	
-	
-	
+
+
+
       i++;
       strcpy(kw_label[i],"general_scfdg_chebyfilterorder");
       strcpy(kw_typ[i],"I:E");
@@ -1137,74 +1014,74 @@
        *  c - charge d - dipole mom - mom inert ef - efield
        */
       struct {
-	char d[11];
-	char n[11];
-	double u;
+        char d[11];
+        char n[11];
+        double u;
       } phy[nphys]={
-	{"m",   "kg",           1.0},
-	{"m",   "g",            1.0e-3},
-	{"m",   "amu",          1.66054e-27},
-	{"l",   "m",            1.0},
-	{"l",   "nm",           1.0e-9},
-	{"l",   "ang",          1.0e-10},
-	{"l",   "bohr",         0.529177e-10},
-	{"t",   "s",            1.0},
-	{"t",   "ns",           1.0e-9},
-	{"t",   "ps",           1.0e-12},
-	{"t",   "fs",           1.0e-15},
-	{"e",   "j",            1.0},
-	{"e",   "erg",          1.0e-7},
-	{"e",   "ev",           1.60219e-19},
-	{"e",   "mev",          1.60219e-22},
-	{"e",   "ry",           2.17991e-18},
-	{"e",   "mry",          2.17991e-21},
-	{"e",   "hartree",      4.35982e-18},
-	{"e",   "kcal/mol",     6.94780e-21},
-	{"e",   "mhartree",     4.35982e-21},
-	{"e",   "kj/mol",       1.6606e-21},
-	{"e",   "hz",           6.6262e-34},
-	{"e",   "thz",          6.6262e-22},
-	{"e",   "cm-1",         1.986e-23},
-	{"e",   "cm^-1",        1.986e-23},
-	{"e",   "cm**-1",       1.986e-23},
-	{"f",   "N",            1.0},
-	{"f",   "ev/ang",       1.60219e-9},
-	{"f",   "ry/bohr",      4.11943e-8},
-	{"l",   "cm",           1.0e-2},
-	{"p",   "pa",           1.0},
-	{"p",   "mpa",          1.0e6},
-	{"p",   "gpa",          1.0e9},
-	{"p",   "atm",          1.01325e5},
-	{"p",   "bar",          1.0e5},
-	{"p",   "mbar",         1.0e11},
-	{"p",   "ry/bohr**3",   1.47108e13},
-	{"p",   "ev/ang**3",    1.60219e11},
-	{"c",   "c",            1.0},
-	{"c",   "e",            1.602177e-19},
-	{"d",   "C*m",          1.0},
-	{"d",   "D",            3.33564e-30},
-	{"d",   "debye",        3.33564e-30},
-	{"d",   "e*bohr",       8.47835e-30},
-	{"d",   "e*ang",        1.602177e-29},
-	{"mom", "kg*m**2",      1.0},
-	{"mom", "ry*fs**2",     2.1799e-48},
-	{"ef",  "v/m",          1.0},
-	{"ef",  "v/nm",         1.0e9},
-	{"ef",  "v/ang",        1.0e10},
-	{"ef",  "v/bohr",       1.8897268e10},
-	{"ef",  "ry/bohr/e",    2.5711273e11},
-	{"ef",  "har/bohr/e",   5.1422546e11},
-	{"e",   "k",            1.38066e-23},
-	{"b",   "t",            1.0},
-	{"b",   "ry/mu_bohr",   2.350499e5},
-	{"b",   "g",            1.0e4}
+        {"m",   "kg",           1.0},
+        {"m",   "g",            1.0e-3},
+        {"m",   "amu",          1.66054e-27},
+        {"l",   "m",            1.0},
+        {"l",   "nm",           1.0e-9},
+        {"l",   "ang",          1.0e-10},
+        {"l",   "bohr",         0.529177e-10},
+        {"t",   "s",            1.0},
+        {"t",   "ns",           1.0e-9},
+        {"t",   "ps",           1.0e-12},
+        {"t",   "fs",           1.0e-15},
+        {"e",   "j",            1.0},
+        {"e",   "erg",          1.0e-7},
+        {"e",   "ev",           1.60219e-19},
+        {"e",   "mev",          1.60219e-22},
+        {"e",   "ry",           2.17991e-18},
+        {"e",   "mry",          2.17991e-21},
+        {"e",   "hartree",      4.35982e-18},
+        {"e",   "kcal/mol",     6.94780e-21},
+        {"e",   "mhartree",     4.35982e-21},
+        {"e",   "kj/mol",       1.6606e-21},
+        {"e",   "hz",           6.6262e-34},
+        {"e",   "thz",          6.6262e-22},
+        {"e",   "cm-1",         1.986e-23},
+        {"e",   "cm^-1",        1.986e-23},
+        {"e",   "cm**-1",       1.986e-23},
+        {"f",   "N",            1.0},
+        {"f",   "ev/ang",       1.60219e-9},
+        {"f",   "ry/bohr",      4.11943e-8},
+        {"l",   "cm",           1.0e-2},
+        {"p",   "pa",           1.0},
+        {"p",   "mpa",          1.0e6},
+        {"p",   "gpa",          1.0e9},
+        {"p",   "atm",          1.01325e5},
+        {"p",   "bar",          1.0e5},
+        {"p",   "mbar",         1.0e11},
+        {"p",   "ry/bohr**3",   1.47108e13},
+        {"p",   "ev/ang**3",    1.60219e11},
+        {"c",   "c",            1.0},
+        {"c",   "e",            1.602177e-19},
+        {"d",   "C*m",          1.0},
+        {"d",   "D",            3.33564e-30},
+        {"d",   "debye",        3.33564e-30},
+        {"d",   "e*bohr",       8.47835e-30},
+        {"d",   "e*ang",        1.602177e-29},
+        {"mom", "kg*m**2",      1.0},
+        {"mom", "ry*fs**2",     2.1799e-48},
+        {"ef",  "v/m",          1.0},
+        {"ef",  "v/nm",         1.0e9},
+        {"ef",  "v/ang",        1.0e10},
+        {"ef",  "v/bohr",       1.8897268e10},
+        {"ef",  "ry/bohr/e",    2.5711273e11},
+        {"ef",  "har/bohr/e",   5.1422546e11},
+        {"e",   "k",            1.38066e-23},
+        {"b",   "t",            1.0},
+        {"b",   "ry/mu_bohr",   2.350499e5},
+        {"b",   "g",            1.0e4}
       };
       int i;
 
       for (i=0;i<nphys;i++) {
-	strcpy(phy_d[i],phy[i].d);
-	strcpy(phy_n[i],phy[i].n);
-	phy_u[i]=phy[i].u;
+        strcpy(phy_d[i],phy[i].d);
+        strcpy(phy_n[i],phy[i].n);
+        phy_u[i]=phy[i].u;
       }
     }
 
@@ -1219,27 +1096,27 @@
       MPI_Bcast(&nrecords, 1, MPI_INT, MASTER, MPI_COMM_WORLD);
       MPI_Bcast(&nwarns,   1, MPI_INT, MASTER, MPI_COMM_WORLD);
       if( mpirank != MASTER ){
-	esdf();
-	esdf_key();
-	block_data=(char **)malloc(sizeof(char*)*nrecords);
-	llist=(char **)malloc(sizeof(char*)*nrecords);
-	warns=(char **)malloc(sizeof(char*)*nrecords);
-	tlist=(char ***)malloc(sizeof(char**)*nrecords);
-	for (i=0;i<nrecords;i++) {
-	  block_data[i]=(char *)malloc(sizeof(char)*llength);
-	  llist[i]=(char *)malloc(sizeof(char)*llength);
-	  warns[i]=(char *)malloc(sizeof(char)*(llength+1));
-	  tlist[i]=(char **)malloc(sizeof(char*)*llength);
-	  for (j=0;j<llength;j++)
-	    tlist[i][j]=(char *)malloc(sizeof(char)*llength);
-	}
+        esdf();
+        esdf_key();
+        block_data=(char **)malloc(sizeof(char*)*nrecords);
+        llist=(char **)malloc(sizeof(char*)*nrecords);
+        warns=(char **)malloc(sizeof(char*)*nrecords);
+        tlist=(char ***)malloc(sizeof(char**)*nrecords);
+        for (i=0;i<nrecords;i++) {
+          block_data[i]=(char *)malloc(sizeof(char)*llength);
+          llist[i]=(char *)malloc(sizeof(char)*llength);
+          warns[i]=(char *)malloc(sizeof(char)*(llength+1));
+          tlist[i]=(char **)malloc(sizeof(char*)*llength);
+          for (j=0;j<llength;j++)
+            tlist[i][j]=(char *)malloc(sizeof(char)*llength);
+        }
       }
       for (i=0;i<nrecords;i++) {
-	MPI_Bcast(block_data[i], llength, MPI_CHAR, MASTER, MPI_COMM_WORLD);
-	MPI_Bcast(llist[i],      llength, MPI_CHAR, MASTER, MPI_COMM_WORLD);
-	MPI_Bcast(warns[i],    llength+1, MPI_CHAR, MASTER, MPI_COMM_WORLD);
-	for (j=0;j<llength;j++)
-	  MPI_Bcast(tlist[i][j],    llength, MPI_CHAR, MASTER, MPI_COMM_WORLD);
+        MPI_Bcast(block_data[i], llength, MPI_CHAR, MASTER, MPI_COMM_WORLD);
+        MPI_Bcast(llist[i],      llength, MPI_CHAR, MASTER, MPI_COMM_WORLD);
+        MPI_Bcast(warns[i],    llength+1, MPI_CHAR, MASTER, MPI_COMM_WORLD);
+        for (j=0;j<llength;j++)
+          MPI_Bcast(tlist[i][j],    llength, MPI_CHAR, MASTER, MPI_COMM_WORLD);
       }
     }
 
@@ -1267,8 +1144,8 @@
 
       /* "Reduce" the keyword list for comparison */
       for (i=0;i<numkw;i++) {
-	strcpy(ctemp,kw_label[i]);
-	strcpy(kw_label[i],esdf_reduce(strlwr(ctemp)));
+        strcpy(ctemp,kw_label[i]);
+        strcpy(kw_label[i],esdf_reduce(strlwr(ctemp)));
       }
 
       /* initializing the array kw_index */
@@ -1281,26 +1158,26 @@
       strcat(cjunk,"\"");
 
       if (ierr==1) {
-	printf("ESDF WARNING: %s - using defaults",trim(cjunk));
-	nread=0;
+        printf("ESDF WARNING: %s - using defaults",trim(cjunk));
+        nread=0;
       } 
       else
-	nread=INT_MAX;
+        nread=INT_MAX;
 
       /* Count the number of records (excluding blank and commented lines) */
       nrecords=0;
 
       for (i=0;i<nread;i++) {
-	getaline(fileunit,cjunk);
-	for (j=0;j<ncomm;j++) {
-	  ic=indexch(cjunk,comment[j]);
-	  if (ic>0) {
-	    for (k=ic-1;k<llength;k++) cjunk[k]=' ';
-	    cjunk[llength-1]='\0';
-	  }
-	}
-	if (len_trim(cjunk)>0) nrecords++;
-	if (feof(fileunit)) break;
+        getaline(fileunit,cjunk);
+        for (j=0;j<ncomm;j++) {
+          ic=indexch(cjunk,comment[j]);
+          if (ic>0) {
+            for (k=ic-1;k<llength;k++) cjunk[k]=' ';
+            cjunk[llength-1]='\0';
+          }
+        }
+        if (len_trim(cjunk)>0) nrecords++;
+        if (feof(fileunit)) break;
       }
       rewind(fileunit);
 
@@ -1310,125 +1187,125 @@
       warns=(char **)malloc(sizeof(char*)*nrecords);
       tlist=(char ***)malloc(sizeof(char**)*nrecords);
       for (i=0;i<nrecords;i++) {
-	block_data[i]=(char *)malloc(sizeof(char)*llength);
-	llist[i]=(char *)malloc(sizeof(char)*llength);
-	warns[i]=(char *)malloc(sizeof(char)*(llength+1));
-	tlist[i]=(char **)malloc(sizeof(char*)*llength);
-	for (j=0;j<llength;j++)
-	  tlist[i][j]=(char *)malloc(sizeof(char)*llength);
+        block_data[i]=(char *)malloc(sizeof(char)*llength);
+        llist[i]=(char *)malloc(sizeof(char)*llength);
+        warns[i]=(char *)malloc(sizeof(char)*(llength+1));
+        tlist[i]=(char **)malloc(sizeof(char*)*llength);
+        for (j=0;j<llength;j++)
+          tlist[i][j]=(char *)malloc(sizeof(char)*llength);
       }
 
       /* Set the number of warnings to zero */
       nwarns=0;
       for (i=0;i<nrecords;i++) {
-	for (j=0;j<llength;j++)
-	  warns[i][j]=' ';
-	warns[i][llength] ='\0';
+        for (j=0;j<llength;j++)
+          warns[i][j]=' ';
+        warns[i][llength] ='\0';
       }
 
       /* Read in the records */
       nrecords=0;
 
       for (i=0;i<nread;i++) {
-	getaline(fileunit,cjunk);
-	for (j=0;j<ncomm;j++) {
-	  ic=indexch(cjunk,comment[j]);
-	  if (ic>0) {
-	    for (k=ic-1;k<llength;k++) cjunk[k]=' ';
-	    cjunk[llength-1]='\0';
-	  }
-	}
-	if (len_trim(cjunk)>0) {
-	  adjustl(cjunk,llist[nrecords]);
-	  nrecords++;
-	}
-	if (feof(fileunit)) break;
+        getaline(fileunit,cjunk);
+        for (j=0;j<ncomm;j++) {
+          ic=indexch(cjunk,comment[j]);
+          if (ic>0) {
+            for (k=ic-1;k<llength;k++) cjunk[k]=' ';
+            cjunk[llength-1]='\0';
+          }
+        }
+        if (len_trim(cjunk)>0) {
+          adjustl(cjunk,llist[nrecords]);
+          nrecords++;
+        }
+        if (feof(fileunit)) break;
       }
 
       /* Now read in the tokens from llist */
       for (i=0;i<nrecords;i++)
-	for (j=0;j<llength;j++) {
-	  for (k=0;k<llength-1;k++)
-	    tlist[i][j][k]=' ';
-	  tlist[i][j][llength-1]='\0';
-	}
+        for (j=0;j<llength;j++) {
+          for (k=0;k<llength-1;k++)
+            tlist[i][j][k]=' ';
+          tlist[i][j][llength-1]='\0';
+        }
 
       for (i=0;i<nrecords;i++) {
-	strcpy(ctemp,llist[i]);
-	nt=0;
-	while (len_trim(ctemp)>0) {
-	  ic=len_trim(ctemp)+1;
-	  for (itemp=0;itemp<ndiv;itemp++) {
-	    itemp2=indexch(ctemp,divide[itemp]);
-	    if (itemp2==0) itemp2=len_trim(ctemp)+1;
-	    if (itemp2<ic) ic=itemp2;
-	  }
-	  if (ic>1) {
-	    for (itemp=0;itemp<ic-1;itemp++)
-	      cjunk[itemp]=ctemp[itemp];
-	    cjunk[ic-1]='\0';
-	    adjustl(cjunk,tlist[i][nt]);        
-	    nt++;
-	  }
-	  for (itemp=ic;itemp<strlen(ctemp)+1;itemp++)
-	    cjunk[itemp-ic]=ctemp[itemp];
-	  cjunk[strlen(ctemp)-ic+1]='\0';
-	  adjustl(cjunk,ctemp);        
-	}
+        strcpy(ctemp,llist[i]);
+        nt=0;
+        while (len_trim(ctemp)>0) {
+          ic=len_trim(ctemp)+1;
+          for (itemp=0;itemp<ndiv;itemp++) {
+            itemp2=indexch(ctemp,divide[itemp]);
+            if (itemp2==0) itemp2=len_trim(ctemp)+1;
+            if (itemp2<ic) ic=itemp2;
+          }
+          if (ic>1) {
+            for (itemp=0;itemp<ic-1;itemp++)
+              cjunk[itemp]=ctemp[itemp];
+            cjunk[ic-1]='\0';
+            adjustl(cjunk,tlist[i][nt]);        
+            nt++;
+          }
+          for (itemp=ic;itemp<strlen(ctemp)+1;itemp++)
+            cjunk[itemp-ic]=ctemp[itemp];
+          cjunk[strlen(ctemp)-ic+1]='\0';
+          adjustl(cjunk,ctemp);        
+        }
       }
 
       /* Check if any of the "labels" in the input file are unrecognized */
       inblock=0; /* false */
 
       for (i=0;i<nrecords;i++) {
-	/* Check if we are in a block */
-	strcpy(ctemp,tlist[i][0]);
-	if (strcmp(esdf_reduce(strlwr(ctemp)),"begin")==0) {
-	  inblock=1; /* true */
-
-	  /* Check if block label is recognized */
-	  strcpy(ctemp,tlist[i][1]); esdf_reduce(strlwr(ctemp));
-	  k=0; for (j=0;j<numkw;j++) if (strcmp(ctemp,kw_label[j])==0) k++;
-	  if (k==0) {
-	    strcpy(ctemp,"Label \"");
-	    strcat(ctemp,esdf_reduce(tlist[i][1]));
-	    strcat(ctemp,"\" not in keyword list");
-	    if (countw(ctemp,warns,nwarns)==0) esdf_warn(ctemp);
-	  }
-
-	  /* Check if "label" is multiply defined in the input file */
-	  ndef=0;
-	  for (j=0;j<nrecords;j++)
-	    if (strcmp(esdf_reduce(tlist[i][1]),
-		       esdf_reduce(tlist[j][1]))==0) ndef++;
-	  strcpy(ctemp,"Label \"");
-	  strcat(ctemp,esdf_reduce(tlist[i][1]));
-	  strcat(ctemp,"\" is multiply defined in the input file. ");
-
-	  if ((ndef>2)&&(countw(ctemp,warns,nwarns)==0)) esdf_warn(ctemp);
-	}
-
-	/* Check it is in the list of keywords */
-	strcpy(ctemp,tlist[i][0]); esdf_reduce(strlwr(ctemp));
-	k=0; for (j=0;j<numkw;j++) if (strcmp(ctemp,kw_label[j])==0) k++;
-	if ((k==0)&&(!inblock)) {
-	  strcpy(ctemp,"Label \"");
-	  strcat(ctemp,esdf_reduce(tlist[i][0]));
-	  strcat(ctemp,"\" not in keyword list");
-	  if (countw(ctemp,warns,nwarns)==0) esdf_warn(ctemp);
-	}
-
-	/* Check if "label" is multiply defined in the input file */
-	if (!inblock) {
-	  ndef=0;
-	  for (j=0;j<nrecords;j++)
-	    if (strcmp(esdf_reduce(tlist[i][0]),
-		       esdf_reduce(tlist[j][0]))==0) ndef++;
-	  strcpy(ctemp,"Label \"");
-	  strcat(ctemp,esdf_reduce(tlist[i][0]));
-	  strcat(ctemp,"\" is multiply defined in the input file. ");
-	  if ((ndef>1)&&(countw(ctemp,warns,nwarns)==0)) esdf_warn(ctemp);
-	}
+        /* Check if we are in a block */
+        strcpy(ctemp,tlist[i][0]);
+        if (strcmp(esdf_reduce(strlwr(ctemp)),"begin")==0) {
+          inblock=1; /* true */
+
+          /* Check if block label is recognized */
+          strcpy(ctemp,tlist[i][1]); esdf_reduce(strlwr(ctemp));
+          k=0; for (j=0;j<numkw;j++) if (strcmp(ctemp,kw_label[j])==0) k++;
+          if (k==0) {
+            strcpy(ctemp,"Label \"");
+            strcat(ctemp,esdf_reduce(tlist[i][1]));
+            strcat(ctemp,"\" not in keyword list");
+            if (countw(ctemp,warns,nwarns)==0) esdf_warn(ctemp);
+          }
+
+          /* Check if "label" is multiply defined in the input file */
+          ndef=0;
+          for (j=0;j<nrecords;j++)
+            if (strcmp(esdf_reduce(tlist[i][1]),
+                  esdf_reduce(tlist[j][1]))==0) ndef++;
+          strcpy(ctemp,"Label \"");
+          strcat(ctemp,esdf_reduce(tlist[i][1]));
+          strcat(ctemp,"\" is multiply defined in the input file. ");
+
+          if ((ndef>2)&&(countw(ctemp,warns,nwarns)==0)) esdf_warn(ctemp);
+        }
+
+        /* Check it is in the list of keywords */
+        strcpy(ctemp,tlist[i][0]); esdf_reduce(strlwr(ctemp));
+        k=0; for (j=0;j<numkw;j++) if (strcmp(ctemp,kw_label[j])==0) k++;
+        if ((k==0)&&(!inblock)) {
+          strcpy(ctemp,"Label \"");
+          strcat(ctemp,esdf_reduce(tlist[i][0]));
+          strcat(ctemp,"\" not in keyword list");
+          if (countw(ctemp,warns,nwarns)==0) esdf_warn(ctemp);
+        }
+
+        /* Check if "label" is multiply defined in the input file */
+        if (!inblock) {
+          ndef=0;
+          for (j=0;j<nrecords;j++)
+            if (strcmp(esdf_reduce(tlist[i][0]),
+                  esdf_reduce(tlist[j][0]))==0) ndef++;
+          strcpy(ctemp,"Label \"");
+          strcat(ctemp,esdf_reduce(tlist[i][0]));
+          strcat(ctemp,"\" is multiply defined in the input file. ");
+          if ((ndef>1)&&(countw(ctemp,warns,nwarns)==0)) esdf_warn(ctemp);
+        }
       }
     }
 
@@ -1450,17 +1327,17 @@
       pout=out;
 
       for (i=kw_index[kw_number];i<nrecords;i++) {
-	/* Search in the first token for "label"
-	   the first instance is returned */
-	if (strcmp(esdf_reduce(tlist[i][0]),esdf_reduce(label))==0) {
-	  ind=indexstr(llist[i],trim(tlist[i][1]))-1;
-	  while (llist[i][ind]!='\0') {
-	    *pout=llist[i][ind];
-	    pout++; ind++;
-	  }
-	  kw_index[kw_number]=i+1;
-	  break;
-	}
+        /* Search in the first token for "label"
+           the first instance is returned */
+        if (strcmp(esdf_reduce(tlist[i][0]),esdf_reduce(label))==0) {
+          ind=indexstr(llist[i],trim(tlist[i][1]))-1;
+          while (llist[i][ind]!='\0') {
+            *pout=llist[i][ind];
+            pout++; ind++;
+          }
+          kw_index[kw_number]=i+1;
+          break;
+        }
       }
       if (pout!=out) *pout='\0';
     }
@@ -1483,20 +1360,20 @@
       out=def;
 
       for (i=kw_index[kw_number];i<nrecords;i++) {
-	/* Search in the first token for "label"
-	   the first instance is returned */
-	if (strcmp(esdf_reduce(tlist[i][0]),esdf_reduce(label))==0) {
-	  out=atoi(tlist[i][1]);
-	  if ((out==0)&&(atoi(strcat(strcpy(ctemp,"1"),tlist[i][1])))!=10) {
-	    strcpy(ctemp,"Unable to parse \"");
-	    strcat(ctemp,esdf_reduce(label));
-	    strcat(ctemp,"\" in esdf_integer");
-	    esdf_die(ctemp);
-	    continue;
-	  }
-	  kw_index[kw_number]=i+2;
-	  break;
-	}
+        /* Search in the first token for "label"
+           the first instance is returned */
+        if (strcmp(esdf_reduce(tlist[i][0]),esdf_reduce(label))==0) {
+          out=atoi(tlist[i][1]);
+          if ((out==0)&&(atoi(strcat(strcpy(ctemp,"1"),tlist[i][1])))!=10) {
+            strcpy(ctemp,"Unable to parse \"");
+            strcat(ctemp,esdf_reduce(label));
+            strcat(ctemp,"\" in esdf_integer");
+            esdf_die(ctemp);
+            continue;
+          }
+          kw_index[kw_number]=i+2;
+          break;
+        }
       }
 
       return out;
@@ -1519,20 +1396,20 @@
       /* Set to default */
       out=def;
       for (i=kw_index[kw_number];i<nrecords;i++) {
-	/* Search in the first token for "label"
-	   the first instance is returned */
-	if (strcmp(esdf_reduce(tlist[i][0]),esdf_reduce(label))==0) {
-	  out=atof(tlist[i][1]);
-	  if ((out==0)&&(atof(strcat(strcpy(ctemp,"1"),tlist[i][1])))!=10) {
-	    strcpy(ctemp,"Unable to parse \"");
-	    strcat(ctemp,esdf_reduce(label));
-	    strcat(ctemp,"\" in esdf_single");
-	    esdf_die(ctemp);
-	    continue;
-	  }
-	  kw_index[kw_number]=i + 1;
-	  break;
-	}
+        /* Search in the first token for "label"
+           the first instance is returned */
+        if (strcmp(esdf_reduce(tlist[i][0]),esdf_reduce(label))==0) {
+          out=atof(tlist[i][1]);
+          if ((out==0)&&(atof(strcat(strcpy(ctemp,"1"),tlist[i][1])))!=10) {
+            strcpy(ctemp,"Unable to parse \"");
+            strcat(ctemp,esdf_reduce(label));
+            strcat(ctemp,"\" in esdf_single");
+            esdf_die(ctemp);
+            continue;
+          }
+          kw_index[kw_number]=i + 1;
+          break;
+        }
       }
 
       return out;
@@ -1555,20 +1432,20 @@
       /* Set to default */
       out=def;
       for (i=kw_index[kw_number];i<nrecords;i++) {
-	/* Search in the first token for "label"
-	   the first instance is returned */
-	if (strcmp(esdf_reduce(tlist[i][0]),esdf_reduce(label))==0) {
-	  out=atof(tlist[i][1]);
-	  if ((out==0)&&(atof(strcat(strcpy(ctemp,"1"),tlist[i][1])))!=10) {
-	    strcpy(ctemp,"Unable to parse \"");
-	    strcat(ctemp,esdf_reduce(label));
-	    strcat(ctemp,"\" in esdf_double");
-	    esdf_die(ctemp);
-	    continue;
-	  }
-	  kw_index[kw_number]=i+1;
-	  break;
-	}
+        /* Search in the first token for "label"
+           the first instance is returned */
+        if (strcmp(esdf_reduce(tlist[i][0]),esdf_reduce(label))==0) {
+          out=atof(tlist[i][1]);
+          if ((out==0)&&(atof(strcat(strcpy(ctemp,"1"),tlist[i][1])))!=10) {
+            strcpy(ctemp,"Unable to parse \"");
+            strcat(ctemp,esdf_reduce(label));
+            strcat(ctemp,"\" in esdf_double");
+            esdf_die(ctemp);
+            continue;
+          }
+          kw_index[kw_number]=i+1;
+          break;
+        }
       }
 
       return out;
@@ -1577,8 +1454,8 @@
     /*   --------------  esdf_physical  ----------------------  */
     double esdf_physical(const char *labl,double def,char *dunit) {
       /* Return the double precisioned physical value attached to the "label"
-	 units converted to "dunit"
-      */
+         units converted to "dunit"
+       */
       int i,j;
       char ctemp[llength],iunit[llength];
       int kw_number;
@@ -1594,24 +1471,24 @@
       out=def;
 
       for (i=0;i<nrecords;i++) {
-	/* Search in the first token for "label"
-	   the first instance is returned */
-	if (strcmp(esdf_reduce(tlist[i][0]),esdf_reduce(label))==0) {
-	  out=atof(tlist[i][1]);
-	  if ((out==0)&&(atof(strcat(strcpy(ctemp,"1"),tlist[i][1])))!=10) {
-	    strcpy(ctemp,"Unable to parse \"");
-	    strcat(ctemp,esdf_reduce(label));
-	    strcat(ctemp,"\" in esdf_physical");
-	    esdf_die(ctemp);
-	    continue;
-	  }
-	  strcpy(iunit,dunit);
-	  for (j=0;j<llength-strlen(dunit)-1;j++) strcat(iunit," ");
-	  if (len_trim(tlist[i][2])!=0)
-	    strcat(iunit,tlist[i][2]);
-	  out=esdf_convfac(iunit,dunit) * out;
-	  kw_index[kw_number]=i + 1;
-	}
+        /* Search in the first token for "label"
+           the first instance is returned */
+        if (strcmp(esdf_reduce(tlist[i][0]),esdf_reduce(label))==0) {
+          out=atof(tlist[i][1]);
+          if ((out==0)&&(atof(strcat(strcpy(ctemp,"1"),tlist[i][1])))!=10) {
+            strcpy(ctemp,"Unable to parse \"");
+            strcat(ctemp,esdf_reduce(label));
+            strcat(ctemp,"\" in esdf_physical");
+            esdf_die(ctemp);
+            continue;
+          }
+          strcpy(iunit,dunit);
+          for (j=0;j<llength-strlen(dunit)-1;j++) strcat(iunit," ");
+          if (len_trim(tlist[i][2])!=0)
+            strcat(iunit,tlist[i][2]);
+          out=esdf_convfac(iunit,dunit) * out;
+          kw_index[kw_number]=i + 1;
+        }
       }
       return out;
     }
@@ -1633,13 +1510,13 @@
       out=0; /* false */
 
       for (i=kw_index[kw_number];i<nrecords;i++) {
-	/* Search in the first token for "label"
-	   the first instance is returned */
-	if (strcmp(esdf_reduce(tlist[i][0]),esdf_reduce(label))==0) {
-	  out=1; /* true */
-	  kw_index[kw_number]=i+1;
-	  break;
-	}
+        /* Search in the first token for "label"
+           the first instance is returned */
+        if (strcmp(esdf_reduce(tlist[i][0]),esdf_reduce(label))==0) {
+          out=1; /* true */
+          kw_index[kw_number]=i+1;
+          break;
+        }
       }
 
       return out;
@@ -1671,30 +1548,30 @@
       out=def;
 
       for (i=kw_index[kw_number];i<nrecords;i++) {
-	/* Search in the first token for "label"
-	   the first instance is returned */
-	if (strcmp(esdf_reduce(tlist[i][0]),esdf_reduce(label))==0) {
-	  out=1; /* true */
-	  kw_index[kw_number]=i+2;
-	  if (len_trim(tlist[i][1])==0) {
-	    out=1; /* true */
-	    break;
-	  }
-	  if ((indexstr(positive[0],esdf_reduce(tlist[i][1]))>0) ||
-	      (indexstr(positive[1],esdf_reduce(tlist[i][1]))>0) ||
-	      (indexstr(positive[2],esdf_reduce(tlist[i][1]))>0)) {
-	    out=1; /* true */
-	    break;
-	  }
-	  if ((indexstr(negative[0],esdf_reduce(tlist[i][1]))>0) ||
-	      (indexstr(negative[1],esdf_reduce(tlist[i][1]))>0) ||
-	      (indexstr(negative[2],esdf_reduce(tlist[i][1]))>0)) {
-	    out=0; /* false */
-	    break;
-	  }
-	  strcpy(ctemp, "Unable to parse boolean value");
-	  esdf_die(ctemp);
-	}
+        /* Search in the first token for "label"
+           the first instance is returned */
+        if (strcmp(esdf_reduce(tlist[i][0]),esdf_reduce(label))==0) {
+          out=1; /* true */
+          kw_index[kw_number]=i+2;
+          if (len_trim(tlist[i][1])==0) {
+            out=1; /* true */
+            break;
+          }
+          if ((indexstr(positive[0],esdf_reduce(tlist[i][1]))>0) ||
+              (indexstr(positive[1],esdf_reduce(tlist[i][1]))>0) ||
+              (indexstr(positive[2],esdf_reduce(tlist[i][1]))>0)) {
+            out=1; /* true */
+            break;
+          }
+          if ((indexstr(negative[0],esdf_reduce(tlist[i][1]))>0) ||
+              (indexstr(negative[1],esdf_reduce(tlist[i][1]))>0) ||
+              (indexstr(negative[2],esdf_reduce(tlist[i][1]))>0)) {
+            out=0; /* false */
+            break;
+          }
+          strcpy(ctemp, "Unable to parse boolean value");
+          esdf_die(ctemp);
+        }
       }
 
       return out;
@@ -1720,22 +1597,22 @@
       (*nlines)=0;
 
       for (i=kw_index[kw_number];i<nrecords;i++) {
-	/* Search in the first token for "label"
-	   the first instance is returned */
-	if ((strcmp(esdf_reduce(tlist[i][0]),"begin")==0) &&
-	    (strcmp(esdf_reduce(tlist[i][1]),esdf_reduce(label))==0)) {
-	  out=1; /* true */
-	  kw_index[kw_number]=i+1;
-	  while (strcmp(esdf_reduce(tlist[i+(*nlines)+1][0]),"end")!=0) {
-	    (*nlines)++;
-	    if ((*nlines)+i>nrecords) esdf_die(ctemp);
-	    strcpy(block_data[(*nlines)-1],llist[i+(*nlines)]);
-	  }
-	  if (strcmp(esdf_reduce(tlist[i+(*nlines)+1][1]),
-		     esdf_reduce(label))!=0)
-	    esdf_die(ctemp);
-	  break;
-	}
+        /* Search in the first token for "label"
+           the first instance is returned */
+        if ((strcmp(esdf_reduce(tlist[i][0]),"begin")==0) &&
+            (strcmp(esdf_reduce(tlist[i][1]),esdf_reduce(label))==0)) {
+          out=1; /* true */
+          kw_index[kw_number]=i+1;
+          while (strcmp(esdf_reduce(tlist[i+(*nlines)+1][0]),"end")!=0) {
+            (*nlines)++;
+            if ((*nlines)+i>nrecords) esdf_die(ctemp);
+            strcpy(block_data[(*nlines)-1],llist[i+(*nlines)]);
+          }
+          if (strcmp(esdf_reduce(tlist[i+(*nlines)+1][1]),
+                esdf_reduce(label))!=0)
+            esdf_die(ctemp);
+          break;
+        }
       }
 
       return out;
@@ -1752,14 +1629,14 @@
 
       punct[0]='.'; punct[1]='-';
       if (in) {
-	while (((*in)==' ')||((*in)=='\t')||
-	       ((*in)==punct[0])||((*in)==punct[1])) in++;
-	if (*in) {
-	  end=in+strlen(in);
-	  while ((end[-1]==' ')||(end[-1]=='\t')||
-		 (end[-1]==punct[0])||(end[-1]==punct[1])) end--;
-	  if (end<in+strlen(in)) (*end)='\0';
-	}
+        while (((*in)==' ')||((*in)=='\t')||
+            ((*in)==punct[0])||((*in)==punct[1])) in++;
+        if (*in) {
+          end=in+strlen(in);
+          while ((end[-1]==' ')||(end[-1]=='\t')||
+              (end[-1]==punct[0])||(end[-1]==punct[1])) end--;
+          if (end<in+strlen(in)) (*end)='\0';
+        }
       }
 
       return in;
@@ -1775,30 +1652,30 @@
       /* Find the index numbers of the from and to units */
       ifrom=-1; ito=-1;
       for (i=0;i<nphys;i++) {
-	if (strcmp(esdf_reduce(from),esdf_reduce(phy_n[i]))==0) ifrom=i;
-	if (strcmp(esdf_reduce(to),esdf_reduce(phy_n[i]))==0) ito=i;
+        if (strcmp(esdf_reduce(from),esdf_reduce(phy_n[i]))==0) ifrom=i;
+        if (strcmp(esdf_reduce(to),esdf_reduce(phy_n[i]))==0) ito=i;
       }
 
       /* Check that the units were recognized */
       if (ifrom==-1) {
-	strcpy(ctemp,"Units not recognized in input file :");
-	strcat(ctemp,esdf_reduce(from));
-	esdf_die(ctemp);
+        strcpy(ctemp,"Units not recognized in input file :");
+        strcat(ctemp,esdf_reduce(from));
+        esdf_die(ctemp);
       }
 
       if (ito==-1) {
-	strcpy(ctemp,"Units not recognized in Program :");
-	strcat(ctemp,esdf_reduce(to));
-	esdf_die(ctemp);
+        strcpy(ctemp,"Units not recognized in Program :");
+        strcat(ctemp,esdf_reduce(to));
+        esdf_die(ctemp);
       }
 
       /* Check that from and to are of the same dimensions */
       if (phy_d[ifrom]!=phy_d[ito]) {
-	strcpy(ctemp,"Dimensions do not match :");
-	strcat(ctemp,esdf_reduce(from));
-	strcat(ctemp," vs ");
-	strcat(ctemp,esdf_reduce(to));
-	esdf_die(ctemp);
+        strcpy(ctemp,"Dimensions do not match :");
+        strcat(ctemp,esdf_reduce(from));
+        strcat(ctemp," vs ");
+        strcat(ctemp,esdf_reduce(to));
+        esdf_die(ctemp);
       }
 
       /* Set the conversion factor */
@@ -1813,8 +1690,8 @@
       (*ierr)=0;
 
       if ((fileunit=fopen(trim(filename),"r"))==NULL){
-	throw std::logic_error( "Input file cannot be open" );
-	(*ierr)=1;
+        throw std::logic_error( "Input file cannot be open" );
+        (*ierr)=1;
       }
     }
 
@@ -1842,10 +1719,10 @@
       strcpy(tp," ");
       i=0;
       while (strcmp(tp," ")==0) {
-	strcpy(ctemp,str);
-	if (strcmp(esdf_reduce(strlwr(ctemp)),kw_label[i])==0)
-	  strncpy(tp,kw_typ[i],1);
-	i++;
+        strcpy(ctemp,str);
+        if (strcmp(esdf_reduce(strlwr(ctemp)),kw_label[i])==0)
+          strncpy(tp,kw_typ[i],1);
+        i++;
       }
 
       (*index)=i-1;
@@ -1877,12 +1754,12 @@
       int i,j;
 
       for (i=0;i<nrecords;i++) {
-	for (j=0;j<llength;j++)
-	  free(tlist[i][j]);
-	free(tlist[i]);
-	free(warns[i]);
-	free(llist[i]);
-	free(block_data[i]);
+        for (j=0;j<llength;j++)
+          free(tlist[i][j]);
+        free(tlist[i]);
+        free(warns[i]);
+        free(llist[i]);
+        free(block_data[i]);
       }
       free(tlist);
       free(warns);
@@ -1917,10 +1794,10 @@
       int i=0;
 
       while (!feof(fp)) {
-	ch=fgetc(fp);
-	if ((ch=='\n')||(ch=='\r'))
-	  break;
-	aline[i++]=ch;
+        ch=fgetc(fp);
+        if ((ch=='\n')||(ch=='\r'))
+          break;
+        aline[i++]=ch;
       }
 
       if (aline[i-1]==(char)EOF) aline[i-1]='\0';
@@ -1948,7 +1825,7 @@
       int i=0;
 
       while (!feof(fp))
-	getaline(fp,buffer[i++]);
+        getaline(fp,buffer[i++]);
     }
 
     /* ------------ TRIM --------------- */
@@ -1977,95 +1854,16 @@
       char *end;
 
       if (in) {
-	while (*in==' '||*in=='\t') in++;
-	if (*in) {
-	  end=in+strlen(in);
-	  while (end[-1]==' '||end[-1]=='\t') end--;
-	  (*end)='\0';
-	}
-      }
-
-<<<<<<< HEAD
+        while (*in==' '||*in=='\t') in++;
+        if (*in) {
+          end=in+strlen(in);
+          while (end[-1]==' '||end[-1]=='\t') end--;
+          (*end)='\0';
+        }
+      }
+
       return in;
     }
-=======
-	// System parameters
-	{
-		esdfParam.mixMaxDim       = esdf_integer("Mixing_MaxDim", 9);
-
-		esdf_string("Mixing_Type", "anderson", strtmp); 
-		esdfParam.mixType         = strtmp;
-		if( esdfParam.mixType != "anderson" &&
-				esdfParam.mixType != "kerker+anderson" ){
-			throw std::runtime_error("Invalid mixing type.");
-		}
-
-		esdf_string("Mixing_Variable", "potential", strtmp); 
-		esdfParam.mixVariable     = strtmp;
-		if( esdfParam.mixVariable != "density" &&
-				esdfParam.mixVariable != "potential" ){
-			throw std::runtime_error("Invalid mixing variable.");
-		}
-
-
-		esdfParam.mixStepLength   = esdf_double( "Mixing_StepLength", 0.8 );
-		esdfParam.scfInnerTolerance    = esdf_double( "SCF_Inner_Tolerance", 1e-4 );
-		esdfParam.scfInnerMinIter      = esdf_integer( "SCF_Inner_MinIter",   1 );
-		esdfParam.scfInnerMaxIter      = esdf_integer( "SCF_Inner_MaxIter",   1 );
-		esdfParam.scfOuterTolerance    = esdf_double( "SCF_Outer_Tolerance", 1e-6 );
-		esdfParam.scfOuterEnergyTolerance    = esdf_double( "SCF_Outer_Energy_Tolerance", 1e-4 );
-		esdfParam.scfOuterMinIter      = esdf_integer( "SCF_Outer_MinIter",   3 );
-		esdfParam.scfOuterMaxIter      = esdf_integer( "SCF_Outer_MaxIter",   30 );
-		esdfParam.scfPhiMaxIter        = esdf_integer( "SCF_Phi_MaxIter",   10 );
-		esdfParam.scfPhiTolerance      = esdf_double( "SCF_Phi_Tolerance",   1e-6 );
-		esdfParam.isHybridACE          = esdf_integer( "Hybrid_ACE", 0 );
-		esdfParam.exxDivergenceType    = esdf_integer( "EXX_Divergence_Type", 1 );
-
-    // Default is no locking
-		esdfParam.eigTolerance         = esdf_double( "Eig_Tolerance", 1e-20 );
-		esdfParam.eigMinIter           = esdf_integer( "Eig_MinIter",  2 );
-		esdfParam.eigMaxIter           = esdf_integer( "Eig_MaxIter",  3 );
-		esdfParam.SVDBasisTolerance    = esdf_double( "SVD_Basis_Tolerance", 1e-6 );
-		esdfParam.isRestartDensity = esdf_integer( "Restart_Density", 0 );
-		esdfParam.isRestartWfn     = esdf_integer( "Restart_Wfn", 0 );
-		esdfParam.isOutputDensity  = esdf_integer( "Output_Density", 0 );
-		esdfParam.isOutputALBElemLGL      = esdf_integer( "Output_ALB_Elem_LGL", 0 );
-		esdfParam.isOutputALBElemUniform  = esdf_integer( "Output_ALB_Elem_Uniform", 0 );
-		esdfParam.isOutputWfnExtElem      = esdf_integer( "Output_Wfn_ExtElem", 0 );
-		esdfParam.isOutputPotExtElem      = esdf_integer( "Output_Pot_ExtElem", 0 );
-		esdfParam.isCalculateAPosterioriEachSCF = esdf_integer( "Calculate_APosteriori_Each_SCF", 0 );
-		esdfParam.isCalculateForceEachSCF       = esdf_integer( "Calculate_Force_Each_SCF", 1 );
-		esdfParam.isOutputHMatrix  = esdf_integer( "Output_HMatrix", 0 );
-
-
-		
-		esdfParam.ecutWavefunction     = esdf_double( "Ecut_Wavefunction", 40.0 );
-		esdfParam.densityGridFactor    = esdf_double( "Density_Grid_Factor", 2.0 );
-
-		// The density grid factor must be an integer
-		// esdfParam.densityGridFactor    = std::ceil( esdfParam.densityGridFactor );
-
-		Real temperature;
-		temperature               = esdf_double( "Temperature", 300.0 );
-    esdfParam.Tbeta           = au2K / temperature;
-
-		esdfParam.numExtraState   = esdf_integer( "Extra_States",  0 );
-		esdfParam.numUnusedState  = esdf_integer( "Unused_States",  0 );
-		esdfParam.isEigToleranceDynamic = esdf_integer( "Eig_Tolerance_Dynamic", 1 );
-
-
-		esdf_string("PeriodTable", "HGH.bin", strtmp);
-		esdfParam.periodTableFile = strtmp;
-		esdf_string("Pseudo_Type", "HGH", strtmp); 
-		esdfParam.pseudoType      = strtmp;
-		esdf_string("PW_Solver", "LOBPCG", strtmp); 
-		esdfParam.PWSolver        = strtmp;
-		esdf_string("XC_Type", "XC_LDA_XC_TETER93", strtmp); 
-		esdfParam.XCType          = strtmp;
-		esdf_string("VDW_Type", "None", strtmp); 
-		esdfParam.VDWType          = strtmp;
-	}
->>>>>>> 753dd335
 
     /* ------------ ADJUSTL ------------ */
     void adjustl(char *in,char *out) {
@@ -2091,7 +1889,7 @@
       for (i=0;in[i]==' '||in[i]=='\t';i++);
       for (pin=in+i,pout=out;(*pout=*pin);pin++,pout++);
       for (;i>0;i--,pout++)
-	*pout=' ';
+        *pout=' ';
       *pout='\0';
     }
 
@@ -2186,9 +1984,9 @@
       q=strchr(str,ch);
 
       if (q-p+1>0)
-	return q-p+1;
+        return q-p+1;
       else
-	return 0;
+        return 0;
     }
 
     /* ------------ COUNTW -------------- */
@@ -2220,8 +2018,8 @@
       int i,n=0;
 
       for (i=0;i<nrecords;i++)
-	if (strcmp(str,pool[i])==0)
-	  n++;
+        if (strcmp(str,pool[i])==0)
+          n++;
 
       return n;
     }
@@ -2252,8 +2050,8 @@
       char *p;
 
       for (p=str;*p;p++)
-	if (isupper(*p))
-	  *p=tolower(*p);
+        if (isupper(*p))
+          *p=tolower(*p);
 
       return str;
     }
@@ -2288,8 +2086,8 @@
       if (islower(*p)) *p=toupper(*p);
       p++;
       for (;*p;p++)
-	if (isupper(*p))
-	  *p=tolower(*p);
+        if (isupper(*p))
+          *p=tolower(*p);
 
       return str;
     }
@@ -2304,487 +2102,491 @@
     }
 
     void
-    ESDFReadInput ( ESDFInputParam& esdfParam, const char* filename )
-    {
+      ESDFReadInput ( ESDFInputParam& esdfParam, const char* filename )
+      {
 #ifndef _RELEASE_
-      PushCallStack("ESDFReadInput");
+        PushCallStack("ESDFReadInput");
 #endif
-      Int  mpirank;  MPI_Comm_rank( MPI_COMM_WORLD, &mpirank );
-      Int  mpisize;  MPI_Comm_size( MPI_COMM_WORLD, &mpisize );
-      Int  nlines;
-      const Int MAX_CHAR = 128;
-      char  strtmp[MAX_CHAR];
-
-      // Read and distribute the input file
-      if( mpirank == 0 )  
-        esdf_init( filename );
-      esdf_bcast( );
-
-      // Now each processor can read parameters independently
-
-      // Domain
-      {
-        Domain& dm = esdfParam.domain;
-        if( esdf_block("Super_Cell", &nlines) ){
-          sscanf(block_data[0],"%lf %lf %lf",
-              &dm.length[0],&dm.length[1],&dm.length[2]);
+        Int  mpirank;  MPI_Comm_rank( MPI_COMM_WORLD, &mpirank );
+        Int  mpisize;  MPI_Comm_size( MPI_COMM_WORLD, &mpisize );
+        Int  nlines;
+        const Int MAX_CHAR = 128;
+        char  strtmp[MAX_CHAR];
+
+        // Read and distribute the input file
+        if( mpirank == 0 )  
+          esdf_init( filename );
+        esdf_bcast( );
+
+        // Now each processor can read parameters independently
+
+        // Domain
+        {
+          Domain& dm = esdfParam.domain;
+          if( esdf_block("Super_Cell", &nlines) ){
+            sscanf(block_data[0],"%lf %lf %lf",
+                &dm.length[0],&dm.length[1],&dm.length[2]);
+          }
+
+          else{
+            throw std::logic_error("Super_Cell cannot be found.");
+          }
+
+          // 07/24/2013: Instead of grid size, use ecut to determine the grid
+          // size in the global domain for wavefunctions, density, and also
+          // other quantities in the local LGL domain.
+          //
+          // So dm.numGrid is not specified here.
+          //		if( esdf_block("Grid_Size", &nlines) ){
+          //			sscanf(block_data[0],"%d %d %d",
+          //					&dm.numGrid[0],&dm.numGrid[1],&dm.numGrid[2]);
+          //		}
+          //		else{
+          //			throw std::logic_error("Grid_Size cannot be found."); }
+
+          dm.posStart = Point3( 0.0, 0.0, 0.0 );
         }
 
-        else{
-          throw std::logic_error("Super_Cell cannot be found.");
+        // Atoms
+        {
+          std::vector<Atom>&  atomList = esdfParam.atomList;
+          atomList.clear();
+
+          Int numAtomType = esdf_integer("Atom_Types_Num", 0);
+          if( numAtomType == 0 ){
+            throw std::logic_error("Atom_Types_Num cannot be found.");
+          }
+
+          for( Int ityp = 0; ityp < numAtomType; ityp++ ){
+            Int type = esdf_integer( "Atom_Type", 0 );
+            // TODO Add supported type list
+            if( type == 0 ){
+              throw  std::logic_error( "Atom_Type cannot be found.");
+
+            }
+            // FIXME IMPORTANT. The "mass" parameter is removed from the
+            // reading list.  Mass can be obtained later with periodtable
+            // structure and the atom type.  NOTE that the mass in PeriodTable 
+            // is in atomic mass unit (amu), but the mass in
+            // atomvec is in atomic unit (au).
+
+            Int  numAtom;
+
+            if( esdf_block("Atom_Bohr", &numAtom ) ){
+              // Cartesian coordinate (in the unit of Bohr) 
+              Point3 pos;
+              for( Int j = 0; j < numAtom; j++ ){
+                sscanf(block_data[j],"%lf %lf %lf", 
+                    &pos[0], &pos[1], &pos[2]);
+                atomList.push_back( 
+                    Atom( type, pos, Point3(0.0,0.0,0.0), Point3(0.0,0.0,0.0) ) );
+              }
+            }
+            else if( esdf_block("Atom_Ang", &numAtom ) ){
+              // Cartesian coordinate (in the unit of angstrom) 
+              Point3 pos;
+              const Real ANG2AU = 1.8897261;
+              for( Int j = 0; j < numAtom; j++ ){
+                sscanf(block_data[j],"%lf %lf %lf", 
+                    &pos[0], &pos[1], &pos[2]);
+                atomList.push_back( 
+                    Atom( type, ANG2AU*pos, Point3(0.0,0.0,0.0), Point3(0.0,0.0,0.0) ) );
+              }
+            }
+            else if ( esdf_block("Atom_Red", &numAtom) ){
+              // Reduce coordinate (in the unit of Super_Cell)
+              Point3 pos;
+              Point3 length = esdfParam.domain.length;
+              for( Int j = 0; j < numAtom; j++ ){
+                sscanf(block_data[j],"%lf %lf %lf", 
+                    &pos[0], &pos[1], &pos[2]);
+                atomList.push_back( 
+                    Atom( type, Point3( pos[0]*length[0], pos[1]*length[1], pos[2]*length[2] ),
+                      Point3(0.0,0.0,0.0), Point3(0.0,0.0,0.0) ) );
+              }
+            }
+            else{
+              std::ostringstream msg;
+              msg << "Atomic coordinates cannot found for atom type "  << type;
+              throw std::logic_error( msg.str().c_str() );
+            } // Read atomic coordinates
+          } // for(ityp)
         }
 
-        // 07/24/2013: Instead of grid size, use ecut to determine the grid
-        // size in the global domain for wavefunctions, density, and also
-        // other quantities in the local LGL domain.
-        //
-        // So dm.numGrid is not specified here.
-        //		if( esdf_block("Grid_Size", &nlines) ){
-        //			sscanf(block_data[0],"%d %d %d",
-        //					&dm.numGrid[0],&dm.numGrid[1],&dm.numGrid[2]);
-        //		}
-        //		else{
-        //			throw std::logic_error("Grid_Size cannot be found."); }
-
-        dm.posStart = Point3( 0.0, 0.0, 0.0 );
-      }
-
-      // Atoms
-      {
-        std::vector<Atom>&  atomList = esdfParam.atomList;
-        atomList.clear();
-
-        Int numAtomType = esdf_integer("Atom_Types_Num", 0);
-        if( numAtomType == 0 ){
-          throw std::logic_error("Atom_Types_Num cannot be found.");
+        // System parameters
+        {
+          esdfParam.mixMaxDim       = esdf_integer("Mixing_MaxDim", 9);
+
+          esdf_string("Mixing_Type", "anderson", strtmp); 
+          esdfParam.mixType         = strtmp;
+          if( esdfParam.mixType != "anderson" &&
+              esdfParam.mixType != "kerker+anderson" ){
+            throw std::runtime_error("Invalid mixing type.");
+          }
+
+          esdf_string("Mixing_Variable", "potential", strtmp); 
+          esdfParam.mixVariable     = strtmp;
+          if( esdfParam.mixVariable != "density" &&
+              esdfParam.mixVariable != "potential" ){
+            throw std::runtime_error("Invalid mixing variable.");
+          }
+
+
+          esdfParam.mixStepLength   = esdf_double( "Mixing_StepLength", 0.8 );
+          esdfParam.scfInnerTolerance    = esdf_double( "SCF_Inner_Tolerance", 1e-4 );
+          esdfParam.scfInnerMinIter      = esdf_integer( "SCF_Inner_MinIter",   1 );
+          esdfParam.scfInnerMaxIter      = esdf_integer( "SCF_Inner_MaxIter",   1 );
+          esdfParam.scfOuterTolerance    = esdf_double( "SCF_Outer_Tolerance", 1e-6 );
+          esdfParam.scfOuterEnergyTolerance    = esdf_double( "SCF_Outer_Energy_Tolerance", 1e-4 );
+          esdfParam.scfOuterMinIter      = esdf_integer( "SCF_Outer_MinIter",   3 );
+          esdfParam.scfOuterMaxIter      = esdf_integer( "SCF_Outer_MaxIter",   30 );
+          esdfParam.scfPhiMaxIter        = esdf_integer( "SCF_Phi_MaxIter",   10 );
+          esdfParam.scfPhiTolerance      = esdf_double( "SCF_Phi_Tolerance",   1e-6 );
+          esdfParam.isHybridACE          = esdf_integer( "Hybrid_ACE", 0 );
+          esdfParam.exxDivergenceType    = esdf_integer( "EXX_Divergence_Type", 1 );
+
+          // Default is no locking
+          esdfParam.eigTolerance         = esdf_double( "Eig_Tolerance", 1e-20 );
+          esdfParam.eigMinIter           = esdf_integer( "Eig_MinIter",  2 );
+          esdfParam.eigMaxIter           = esdf_integer( "Eig_MaxIter",  3 );
+          esdfParam.SVDBasisTolerance    = esdf_double( "SVD_Basis_Tolerance", 1e-6 );
+          esdfParam.isRestartDensity = esdf_integer( "Restart_Density", 0 );
+          esdfParam.isRestartWfn     = esdf_integer( "Restart_Wfn", 0 );
+          esdfParam.isOutputDensity  = esdf_integer( "Output_Density", 0 );
+          esdfParam.isOutputALBElemLGL      = esdf_integer( "Output_ALB_Elem_LGL", 0 );
+          esdfParam.isOutputALBElemUniform  = esdf_integer( "Output_ALB_Elem_Uniform", 0 );
+          esdfParam.isOutputWfnExtElem      = esdf_integer( "Output_Wfn_ExtElem", 0 );
+          esdfParam.isOutputPotExtElem      = esdf_integer( "Output_Pot_ExtElem", 0 );
+          esdfParam.isCalculateAPosterioriEachSCF = esdf_integer( "Calculate_APosteriori_Each_SCF", 0 );
+          esdfParam.isCalculateForceEachSCF       = esdf_integer( "Calculate_Force_Each_SCF", 1 );
+          esdfParam.isOutputHMatrix  = esdf_integer( "Output_HMatrix", 0 );
+
+
+
+          esdfParam.ecutWavefunction     = esdf_double( "Ecut_Wavefunction", 40.0 );
+          esdfParam.densityGridFactor    = esdf_double( "Density_Grid_Factor", 2.0 );
+
+          // The density grid factor must be an integer
+          // esdfParam.densityGridFactor    = std::ceil( esdfParam.densityGridFactor );
+
+          Real temperature;
+          temperature               = esdf_double( "Temperature", 300.0 );
+          esdfParam.Tbeta           = au2K / temperature;
+
+          esdfParam.numExtraState   = esdf_integer( "Extra_States",  0 );
+          esdfParam.numUnusedState  = esdf_integer( "Unused_States",  0 );
+          esdfParam.isEigToleranceDynamic = esdf_integer( "Eig_Tolerance_Dynamic", 1 );
+
+
+          esdf_string("PeriodTable", "HGH.bin", strtmp);
+          esdfParam.periodTableFile = strtmp;
+          esdf_string("Pseudo_Type", "HGH", strtmp); 
+          esdfParam.pseudoType      = strtmp;
+          esdf_string("PW_Solver", "LOBPCG", strtmp); 
+          esdfParam.PWSolver        = strtmp;
+          esdf_string("XC_Type", "XC_LDA_XC_TETER93", strtmp); 
+          esdfParam.XCType          = strtmp;
+          esdf_string("VDW_Type", "None", strtmp); 
+          esdfParam.VDWType          = strtmp;
         }
 
-        for( Int ityp = 0; ityp < numAtomType; ityp++ ){
-          Int type = esdf_integer( "Atom_Type", 0 );
-          // TODO Add supported type list
-          if( type == 0 ){
-            throw  std::logic_error( "Atom_Type cannot be found.");
-
+
+        // DG
+        {
+          Index3& numElem = esdfParam.numElem;
+          if (esdf_block("Element_Size",&nlines)) {
+            sscanf(block_data[0],"%d %d %d", 
+                &numElem[0],&numElem[1],&numElem[2]);
           }
-          // FIXME IMPORTANT. The "mass" parameter is removed from the
-          // reading list.  Mass can be obtained later with periodtable
-          // structure and the atom type.  NOTE that the mass in PeriodTable 
-          // is in atomic mass unit (amu), but the mass in
-          // atomvec is in atomic unit (au).
-
-          Int  numAtom;
-
-          if( esdf_block("Atom_Bohr", &numAtom ) ){
-            // Cartesian coordinate (in the unit of Bohr) 
-            Point3 pos;
-            for( Int j = 0; j < numAtom; j++ ){
-              sscanf(block_data[j],"%lf %lf %lf", 
-                  &pos[0], &pos[1], &pos[2]);
-              atomList.push_back( 
-                  Atom( type, pos, Point3(0.0,0.0,0.0), Point3(0.0,0.0,0.0) ) );
+          else{
+            numElem(0) = 1;
+            numElem(1) = 1;
+            numElem(2) = 1;
+          }
+
+          // Instead of grid size, use ecut to determine the number of grid
+          // points in the local LGL domain.
+          // The LGL grid factor does not need to be an integer.
+          esdfParam.LGLGridFactor = esdf_double( "LGL_Grid_Factor", 2.0 );
+
+          //		Index3& numGridLGL = esdfParam.numGridLGL;
+          //		if (esdf_block("Element_Grid_Size", &nlines)) {
+          //			sscanf(block_data[0],"%d %d %d", 
+          //					&numGridLGL[0],&numGridLGL[1],&numGridLGL[2] );
+          //		}
+
+
+          esdfParam.GaussInterpFactor = esdf_double( "Gauss_Interp_Factor", 4.0 );
+
+          esdfParam.GaussSigma = esdf_double( "Gauss_Sigma", 0.001 );
+
+          esdfParam.penaltyAlpha  = esdf_double( "Penalty_Alpha", 20.0 );
+
+          esdfParam.scaBlockSize  = esdf_integer( "ScaLAPACK_Block_Size", 32 );
+
+          // Get the number of basis functions per element
+          // NOTE: ALB_Num_Element overwrites the parameter numALB later		
+          {
+            esdfParam.numALBElem.Resize( numElem[0], numElem[1], numElem[2] );
+
+            Int sizeALBElem;
+
+            Int numALB        = esdf_integer( "ALB_Num", 4 );
+
+            if (esdf_block((char*)("ALB_Num_Element"),&sizeALBElem)) {
+              // Use different number of ALB functions for each element.
+              if( sizeALBElem != numElem.prod() ){
+                throw std::logic_error(
+                    "The size of the number of ALB does not match the number of elements.");
+              }
+              for( Int k = 0; k < numElem[2]; k++ )
+                for( Int j = 0; j < numElem[1]; j++ )
+                  for( Int i = 0; i < numElem[0]; i++ ){
+                    sscanf( block_data[i+j*numElem[0]+k*numElem[0]*numElem[1]],
+                        "%d", &esdfParam.numALBElem(i,j,k) );
+                  }
+            }
+            else{
+              // Use the same number of ALB functions for each element.
+              for( Int k = 0; k < numElem[2]; k++ )
+                for( Int j = 0; j < numElem[1]; j++ )
+                  for( Int i = 0; i < numElem[0]; i++ ){
+                    esdfParam.numALBElem(i,j,k) = numALB;
+                  }
             }
           }
-          else if( esdf_block("Atom_Ang", &numAtom ) ){
-            // Cartesian coordinate (in the unit of angstrom) 
-            Point3 pos;
-            const Real ANG2AU = 1.8897261;
-            for( Int j = 0; j < numAtom; j++ ){
-              sscanf(block_data[j],"%lf %lf %lf", 
-                  &pos[0], &pos[1], &pos[2]);
-              atomList.push_back( 
-                  Atom( type, ANG2AU*pos, Point3(0.0,0.0,0.0), Point3(0.0,0.0,0.0) ) );
-            }
-          }
-          else if ( esdf_block("Atom_Red", &numAtom) ){
-            // Reduce coordinate (in the unit of Super_Cell)
-            Point3 pos;
-            Point3 length = esdfParam.domain.length;
-            for( Int j = 0; j < numAtom; j++ ){
-              sscanf(block_data[j],"%lf %lf %lf", 
-                  &pos[0], &pos[1], &pos[2]);
-              atomList.push_back( 
-                  Atom( type, Point3( pos[0]*length[0], pos[1]*length[1], pos[2]*length[2] ),
-                    Point3(0.0,0.0,0.0), Point3(0.0,0.0,0.0) ) );
-            }
-          }
-          else{
-            std::ostringstream msg;
-            msg << "Atomic coordinates cannot found for atom type "  << type;
-            throw std::logic_error( msg.str().c_str() );
-          } // Read atomic coordinates
-        } // for(ityp)
-      }
-
-      // System parameters
-      {
-        esdfParam.mixMaxDim       = esdf_integer("Mixing_MaxDim", 9);
-
-        esdf_string("Mixing_Type", "anderson", strtmp); 
-        esdfParam.mixType         = strtmp;
-        if( esdfParam.mixType != "anderson" &&
-            esdfParam.mixType != "kerker+anderson" ){
-          throw std::runtime_error("Invalid mixing type.");
-        }
-
-        esdf_string("Mixing_Variable", "potential", strtmp); 
-        esdfParam.mixVariable     = strtmp;
-        if( esdfParam.mixVariable != "density" &&
-            esdfParam.mixVariable != "potential" ){
-          throw std::runtime_error("Invalid mixing variable.");
-        }
-
-
-        esdfParam.mixStepLength   = esdf_double( "Mixing_StepLength", 0.8 );
-        esdfParam.scfInnerTolerance    = esdf_double( "SCF_Inner_Tolerance", 1e-4 );
-        esdfParam.scfInnerMinIter      = esdf_integer( "SCF_Inner_MinIter",   1 );
-        esdfParam.scfInnerMaxIter      = esdf_integer( "SCF_Inner_MaxIter",   1 );
-        esdfParam.scfOuterTolerance    = esdf_double( "SCF_Outer_Tolerance", 1e-6 );
-        esdfParam.scfOuterEnergyTolerance    = esdf_double( "SCF_Outer_Energy_Tolerance", 1e-4 );
-        esdfParam.scfOuterMinIter      = esdf_integer( "SCF_Outer_MinIter",   3 );
-        esdfParam.scfOuterMaxIter      = esdf_integer( "SCF_Outer_MaxIter",   30 );
-
-        // Default is no locking
-        esdfParam.eigTolerance         = esdf_double( "Eig_Tolerance", 1e-20 );
-        esdfParam.eigMinIter           = esdf_integer( "Eig_MinIter",  2 );
-        esdfParam.eigMaxIter           = esdf_integer( "Eig_MaxIter",  3 );
-        esdfParam.SVDBasisTolerance    = esdf_double( "SVD_Basis_Tolerance", 1e-6 );
-        esdfParam.isRestartDensity = esdf_integer( "Restart_Density", 0 );
-        esdfParam.isRestartWfn     = esdf_integer( "Restart_Wfn", 0 );
-        esdfParam.isOutputDensity  = esdf_integer( "Output_Density", 0 );
-        esdfParam.isOutputALBElemLGL      = esdf_integer( "Output_ALB_Elem_LGL", 0 );
-        esdfParam.isOutputALBElemUniform  = esdf_integer( "Output_ALB_Elem_Uniform", 0 );
-        esdfParam.isOutputWfnExtElem      = esdf_integer( "Output_Wfn_ExtElem", 0 );
-        esdfParam.isOutputPotExtElem      = esdf_integer( "Output_Pot_ExtElem", 0 );
-        esdfParam.isCalculateAPosterioriEachSCF = esdf_integer( "Calculate_APosteriori_Each_SCF", 0 );
-        esdfParam.isCalculateForceEachSCF       = esdf_integer( "Calculate_Force_Each_SCF", 1 );
-        esdfParam.isOutputHMatrix  = esdf_integer( "Output_HMatrix", 0 );
-
-
-
-        esdfParam.ecutWavefunction     = esdf_double( "Ecut_Wavefunction", 40.0 );
-        esdfParam.densityGridFactor    = esdf_double( "Density_Grid_Factor", 2.0 );
-
-        // The density grid factor must be an integer
-        // esdfParam.densityGridFactor    = std::ceil( esdfParam.densityGridFactor );
-
-        Real temperature;
-        temperature               = esdf_double( "Temperature", 300.0 );
-        esdfParam.Tbeta           = au2K / temperature;
-
-        esdfParam.numExtraState   = esdf_integer( "Extra_States",  0 );
-        esdfParam.numUnusedState  = esdf_integer( "Unused_States",  0 );
-        esdfParam.isEigToleranceDynamic = esdf_integer( "Eig_Tolerance_Dynamic", 1 );
-
-
-        esdf_string("PeriodTable", "HGH.bin", strtmp);
-        esdfParam.periodTableFile = strtmp;
-        esdf_string("Pseudo_Type", "HGH", strtmp); 
-        esdfParam.pseudoType      = strtmp;
-        esdf_string("PW_Solver", "LOBPCG", strtmp); 
-        esdfParam.PWSolver        = strtmp;
-        esdf_string("XC_Type", "XC_LDA_XC_TETER93", strtmp); 
-        esdfParam.XCType          = strtmp;
-        esdf_string("VDW_Type", "None", strtmp); 
-        esdfParam.VDWType          = strtmp;
-      }
-
-
-      // DG
-      {
-        Index3& numElem = esdfParam.numElem;
-        if (esdf_block("Element_Size",&nlines)) {
-          sscanf(block_data[0],"%d %d %d", 
-              &numElem[0],&numElem[1],&numElem[2]);
-        }
-        else{
-          numElem(0) = 1;
-          numElem(1) = 1;
-          numElem(2) = 1;
-        }
-
-        // Instead of grid size, use ecut to determine the number of grid
-        // points in the local LGL domain.
-        // The LGL grid factor does not need to be an integer.
-        esdfParam.LGLGridFactor = esdf_double( "LGL_Grid_Factor", 2.0 );
-
-        //		Index3& numGridLGL = esdfParam.numGridLGL;
-        //		if (esdf_block("Element_Grid_Size", &nlines)) {
-        //			sscanf(block_data[0],"%d %d %d", 
-        //					&numGridLGL[0],&numGridLGL[1],&numGridLGL[2] );
-        //		}
-
-
-        esdfParam.GaussInterpFactor = esdf_double( "Gauss_Interp_Factor", 4.0 );
-
-        esdfParam.GaussSigma = esdf_double( "Gauss_Sigma", 0.001 );
-
-        esdfParam.penaltyAlpha  = esdf_double( "Penalty_Alpha", 20.0 );
-
-        esdfParam.scaBlockSize  = esdf_integer( "ScaLAPACK_Block_Size", 32 );
-
-        // Get the number of basis functions per element
-        // NOTE: ALB_Num_Element overwrites the parameter numALB later		
-        {
-          esdfParam.numALBElem.Resize( numElem[0], numElem[1], numElem[2] );
-
-          Int sizeALBElem;
-
-          Int numALB        = esdf_integer( "ALB_Num", 4 );
-
-          if (esdf_block((char*)("ALB_Num_Element"),&sizeALBElem)) {
-            // Use different number of ALB functions for each element.
-            if( sizeALBElem != numElem.prod() ){
-              throw std::logic_error(
-                  "The size of the number of ALB does not match the number of elements.");
-            }
-            for( Int k = 0; k < numElem[2]; k++ )
-              for( Int j = 0; j < numElem[1]; j++ )
-                for( Int i = 0; i < numElem[0]; i++ ){
-                  sscanf( block_data[i+j*numElem[0]+k*numElem[0]*numElem[1]],
-                      "%d", &esdfParam.numALBElem(i,j,k) );
-                }
-          }
-          else{
-            // Use the same number of ALB functions for each element.
-            for( Int k = 0; k < numElem[2]; k++ )
-              for( Int j = 0; j < numElem[1]; j++ )
-                for( Int i = 0; i < numElem[0]; i++ ){
-                  esdfParam.numALBElem(i,j,k) = numALB;
-                }
-          }
-        }
-
-
-        // Modification of the potential in the extended element
-        {
-
-          // FIXME The potential barrier is now obsolete.
-          esdfParam.isPotentialBarrier   = esdf_integer( "Potential_Barrier",  0 );
-          esdfParam.potentialBarrierW    = esdf_double( "Potential_Barrier_W", 2.0 );
-          esdfParam.potentialBarrierS    = esdf_double( "Potential_Barrier_S", 0.0 );
-          esdfParam.potentialBarrierR    = esdf_double( "Potential_Barrier_R", 5.0 );
-
-          // Periodization of the external potential
-          esdfParam.isPeriodizePotential = esdf_integer( "Periodize_Potential", 0 );
-
-          esdfParam.distancePeriodize[0] = 0.0;
-          esdfParam.distancePeriodize[1] = 0.0;
-          esdfParam.distancePeriodize[2] = 0.0;
-
-          if( esdfParam.isPeriodizePotential ){
-            if( esdf_block("Distance_Periodize", &nlines) ){
-              sscanf(block_data[0],"%lf %lf %lf",
-                  &esdfParam.distancePeriodize[0],
-                  &esdfParam.distancePeriodize[1],
-                  &esdfParam.distancePeriodize[2]);
-            }
-            else{
-              // Default value for DistancePeriodize
-              for( Int d = 0; d < DIM; d++ ){
-                if( esdfParam.numElem[d] == 1 ){
-                  esdfParam.distancePeriodize[d] = 0.0;
-                }
-                else{
-                  esdfParam.distancePeriodize[d] = 
-                    esdfParam.domain.length[d] / esdfParam.numElem[d] * 0.5;
+
+
+          // Modification of the potential in the extended element
+          {
+
+            // FIXME The potential barrier is now obsolete.
+            esdfParam.isPotentialBarrier   = esdf_integer( "Potential_Barrier",  0 );
+            esdfParam.potentialBarrierW    = esdf_double( "Potential_Barrier_W", 2.0 );
+            esdfParam.potentialBarrierS    = esdf_double( "Potential_Barrier_S", 0.0 );
+            esdfParam.potentialBarrierR    = esdf_double( "Potential_Barrier_R", 5.0 );
+
+            // Periodization of the external potential
+            esdfParam.isPeriodizePotential = esdf_integer( "Periodize_Potential", 0 );
+
+            esdfParam.distancePeriodize[0] = 0.0;
+            esdfParam.distancePeriodize[1] = 0.0;
+            esdfParam.distancePeriodize[2] = 0.0;
+
+            if( esdfParam.isPeriodizePotential ){
+              if( esdf_block("Distance_Periodize", &nlines) ){
+                sscanf(block_data[0],"%lf %lf %lf",
+                    &esdfParam.distancePeriodize[0],
+                    &esdfParam.distancePeriodize[1],
+                    &esdfParam.distancePeriodize[2]);
+              }
+              else{
+                // Default value for DistancePeriodize
+                for( Int d = 0; d < DIM; d++ ){
+                  if( esdfParam.numElem[d] == 1 ){
+                    esdfParam.distancePeriodize[d] = 0.0;
+                  }
+                  else{
+                    esdfParam.distancePeriodize[d] = 
+                      esdfParam.domain.length[d] / esdfParam.numElem[d] * 0.5;
+                  }
                 }
               }
             }
+          } // Modify the potential
+
+          esdf_string("Solution_Method", "diag", strtmp); 
+          esdfParam.solutionMethod  = strtmp;
+          if( esdfParam.solutionMethod != "diag" &&
+              esdfParam.solutionMethod != "pexsi" ){
+            throw std::runtime_error("Invalid solution method for the projected problem.");
           }
-        } // Modify the potential
-
-        esdf_string("Solution_Method", "diag", strtmp); 
-        esdfParam.solutionMethod  = strtmp;
-        if( esdfParam.solutionMethod != "diag" &&
-            esdfParam.solutionMethod != "pexsi" ){
-          throw std::runtime_error("Invalid solution method for the projected problem.");
+          if( esdfParam.solutionMethod == "pexsi" ){
+#ifndef _USE_PEXSI_
+            throw std::runtime_error("Usage of PEXSI requires -DPEXSI to be defined in make.inc.");
+#endif
+          }
+
+          // FFT
+          // esdfParam.numProcDistFFT  = esdf_integer( "Num_Proc_DistFFT", mpisize );
+
+          // ScaLAPACK parameter
+          esdfParam.numProcScaLAPACK  = esdf_integer( "Num_Proc_ScaLAPACK", mpisize );
+
+          // PEXSI parameters
+          esdfParam.numPole           = esdf_integer( "Num_Pole", 60 );
+          esdfParam.numProcRowPEXSI   = esdf_integer( "Num_Proc_Row_PEXSI", 1 );
+          esdfParam.numProcColPEXSI   = esdf_integer( "Num_Proc_Col_PEXSI", 1 );
+          esdfParam.npSymbFact        = esdf_integer( "Num_Proc_Symb_Fact", 
+              std::min( 4, esdfParam.numProcRowPEXSI * esdfParam.numProcColPEXSI ) );
+          esdfParam.energyGap         = esdf_double( "Energy_Gap", 0.0 );
+          esdfParam.spectralRadius    = esdf_double( "Spectral_Radius", 100.0 );
+          esdfParam.matrixOrdering    = esdf_integer( "Matrix_Ordering", 0 );
+          esdfParam.inertiaCountSteps = esdf_integer( "Inertia_Count_Steps", 10 );
+          esdfParam.maxPEXSIIter         = esdf_integer( "Max_PEXSI_Iter", 5 );
+          esdfParam.numElectronPEXSITolerance =
+            esdf_double( "Num_Electron_PEXSI_Tolerance", 1e-3 );
+          esdfParam.muInertiaTolerance =
+            esdf_double( "Mu_Inertia_Tolerance", 0.05 );
+          esdfParam.muInertiaExpansion =
+            esdf_double( "Mu_Inertia_Expansion", 0.3 );
+          esdfParam.muPEXSISafeGuard =
+            esdf_double( "Mu_PEXSI_SafeGuard", 0.05 );
+          esdfParam.muMin             = esdf_double( "Mu_Min", -2.0 );
+          esdfParam.muMax             = esdf_double( "Mu_Max", +2.0 );
+
+          // Split MPI communicators into row and column communicators
+
+          Domain& dm = esdfParam.domain;
+
+          int dmCol = numElem[0] * numElem[1] * numElem[2];
+          int dmRow = mpisize / dmCol;
+
+          if(mpisize == 1){
+            dmCol = 1;
+            dmRow = 1;
+          }
+
+          if( (mpisize % dmCol) != 0 ){
+            std::ostringstream msg;
+            msg
+              << "(mpisize % dmCol) != 0" << std::endl;
+            throw std::runtime_error( msg.str().c_str() );
+          }
+
+          dm.comm    = MPI_COMM_WORLD;
+          MPI_Comm_split( dm.comm, mpirank / dmRow, mpirank, &dm.rowComm );
+          MPI_Comm_split( dm.comm, mpirank % dmRow, mpirank, &dm.colComm );
+
+          MPI_Barrier(dm.rowComm);
+          Int mpirankRow;  MPI_Comm_rank(dm.rowComm, &mpirankRow);
+          Int mpisizeRow;  MPI_Comm_size(dm.rowComm, &mpisizeRow);
+
+          MPI_Barrier(dm.colComm);
+          Int mpirankCol;  MPI_Comm_rank(dm.colComm, &mpirankCol);
+          Int mpisizeCol;  MPI_Comm_size(dm.colComm, &mpisizeCol);
+
+          // FFT
+          esdfParam.numProcDistFFT  = esdf_integer( "Num_Proc_DistFFT", mpisizeCol );
+
+        } // DG
+
+
+        // Choose the number of grid points
+        // NOTE: This part of the code only applies to DGDFT, since the
+        // wavefunction grid and the density grid size is assumed to be a
+        // multiple of the number of elements along each dimension.
+        //
+        // The formula for the number of grid points along each dimension with
+        // length L is
+        //
+        // 1/2 K_max^2 = Ecut,   with K_max = pi N_max / L, 
+        //
+        // i.e.
+        //
+        // N_max = \frac{\sqrt{2 E_cut} * L}{pi}.
+        //
+        // The number of grid point along this dimension is chosen to be the
+        // largest even number bigger than N_max.  The number of global grid
+        // points is also required to be divisible by the number of elements
+        // along that dimension.
+        //
+        // TODO Later the number of grid points can be improved to only
+        // contain the factor of 2, 3 and 5.
+        //
+        // TODO Current ecutDensity is only used for global grid quantities
+        // such as density and potential.  When solving the local problem, the
+        // number of grid points for density is still the same as that for the
+        // wavefunction.  This constraint can be improved later by saving the
+        // wavefunction in the extended element really in the Fourier domain.
+        // This real dual grid approach will be done in the next step.
+        {
+          Domain&  dm       = esdfParam.domain;
+          Index3&  numGridWavefunctionElem = esdfParam.numGridWavefunctionElem;
+          Index3&  numGridDensityElem = esdfParam.numGridDensityElem;
+          Index3&  numGridLGL = esdfParam.numGridLGL;
+          Index3   numElem = esdfParam.numElem;
+
+          Point3  elemLength;
+
+          for( Int d = 0; d < DIM; d++ ){
+            elemLength[d] = dm.length[d] / numElem[d];
+            // the number of grid is assumed to be at least an even number
+
+            numGridWavefunctionElem[d] = 
+              std::ceil(std::sqrt(2.0 * esdfParam.ecutWavefunction) * 
+                  elemLength[d] / PI / 2.0) * 2;
+
+            numGridDensityElem[d] = std::ceil(numGridWavefunctionElem[d] * esdfParam.densityGridFactor / 2.0) * 2;
+
+            dm.numGrid[d] = numGridWavefunctionElem[d] * numElem[d];  // Coarse Grid
+
+            dm.numGridFine[d] = numGridDensityElem[d] * numElem[d]; // Fine Frid
+
+            numGridLGL[d] = std::ceil( numGridWavefunctionElem[d] * esdfParam.LGLGridFactor );
+
+          } // for (d)
+
+
         }
-        if( esdfParam.solutionMethod == "pexsi" ){
-#ifndef _USE_PEXSI_
-          throw std::runtime_error("Usage of PEXSI requires -DPEXSI to be defined in make.inc.");
+
+        // Geometry optimization
+        {
+          esdfParam.geoOptMaxStep = esdf_integer( "Geo_Opt_Max_Step", 100 );
+          esdfParam.geoOptMaxForce = esdf_double( "Geo_Opt_Max_Force", 0.001 );
+        }
+
+        // Molecualr dynamics
+        {
+          Real ionTemperature;
+          ionTemperature            = esdf_double( "Ion_Temperature", 300.0 );
+          esdfParam.ionTemperature  = ionTemperature;
+          esdfParam.TbetaIonTemperature   = au2K / ionTemperature;
+
+          esdfParam.MDMaxStep   = esdf_integer("MD_Max_Step", 1000);
+          esdfParam.MDTimeStep  = esdf_double("MD_Time_Step", 80.0);
+          esdf_string("MD_Extrapolation_Type", "linear", strtmp); 
+          esdfParam.MDExtrapolationType          = strtmp;
+          esdfParam.qMass       = esdf_double("Thermostat_Mass", 85000.0);
+          esdfParam.isRestartPosition     = esdf_integer( "Restart_Position", 0 );
+          esdfParam.isRestartThermostat   = esdf_integer( "Restart_Thermostat", 0 );
+          esdfParam.isOutputPosition      = esdf_integer( "Output_Position", 1 );
+          esdfParam.isOutputThermostat    = esdf_integer( "Output_Thermostat", 0 );
+          esdfParam.isOutputXYZ           = esdf_integer( "Output_XYZ", 1 );
+
+          // Restart position / thermostat
+
+        }
+
+        // Inputs related to Chebyshev Filtered SCF iterations for DG
+        // ~~**~~
+        {
+          // Basic parameters
+          esdfParam.Diag_SCFDG_by_Cheby = esdf_integer( "Diag_SCFDG_by_Cheby", 0 );
+          esdfParam.SCFDG_Cheby_use_ScaLAPACK = esdf_integer( "SCFDG_Cheby_use_ScaLAPACK", 0 );
+
+          // First SCF step parameters
+          esdfParam.First_SCFDG_ChebyFilterOrder = esdf_integer( "First_SCFDG_ChebyFilterOrder", 60 );
+          esdfParam.First_SCFDG_ChebyCycleNum = esdf_integer( "First_SCFDG_ChebyCycleNum", 5 );
+
+          // Second stage parameters
+          esdfParam.Second_SCFDG_ChebyOuterIter = esdf_integer( "Second_SCFDG_ChebyOuterIter", 3 );
+          esdfParam.Second_SCFDG_ChebyFilterOrder = esdf_integer( "Second_SCFDG_ChebyFilterOrder", 60 );
+          esdfParam.Second_SCFDG_ChebyCycleNum = esdf_integer( "Second_SCFDG_ChebyCycleNum", 3);
+
+          // General SCF step parameters
+          esdfParam.General_SCFDG_ChebyFilterOrder = esdf_integer( "General_SCFDG_ChebyFilterOrder", 60);
+          esdfParam.General_SCFDG_ChebyCycleNum = esdf_integer( "General_SCFDG_ChebyCycleNum", 1);
+
+        }
+
+
+#ifndef _RELEASE_
+        PopCallStack();
 #endif
-        }
-
-        // FFT
-        // esdfParam.numProcDistFFT  = esdf_integer( "Num_Proc_DistFFT", mpisize );
-
-        // ScaLAPACK parameter
-        esdfParam.numProcScaLAPACK  = esdf_integer( "Num_Proc_ScaLAPACK", mpisize );
-
-        // PEXSI parameters
-        esdfParam.numPole           = esdf_integer( "Num_Pole", 60 );
-        esdfParam.numProcRowPEXSI   = esdf_integer( "Num_Proc_Row_PEXSI", 1 );
-        esdfParam.numProcColPEXSI   = esdf_integer( "Num_Proc_Col_PEXSI", 1 );
-        esdfParam.npSymbFact        = esdf_integer( "Num_Proc_Symb_Fact", 
-            std::min( 4, esdfParam.numProcRowPEXSI * esdfParam.numProcColPEXSI ) );
-        esdfParam.energyGap         = esdf_double( "Energy_Gap", 0.0 );
-        esdfParam.spectralRadius    = esdf_double( "Spectral_Radius", 100.0 );
-        esdfParam.matrixOrdering    = esdf_integer( "Matrix_Ordering", 0 );
-        esdfParam.inertiaCountSteps = esdf_integer( "Inertia_Count_Steps", 10 );
-        esdfParam.maxPEXSIIter         = esdf_integer( "Max_PEXSI_Iter", 5 );
-        esdfParam.numElectronPEXSITolerance =
-          esdf_double( "Num_Electron_PEXSI_Tolerance", 1e-3 );
-        esdfParam.muInertiaTolerance =
-          esdf_double( "Mu_Inertia_Tolerance", 0.05 );
-        esdfParam.muInertiaExpansion =
-          esdf_double( "Mu_Inertia_Expansion", 0.3 );
-        esdfParam.muPEXSISafeGuard =
-          esdf_double( "Mu_PEXSI_SafeGuard", 0.05 );
-        esdfParam.muMin             = esdf_double( "Mu_Min", -2.0 );
-        esdfParam.muMax             = esdf_double( "Mu_Max", +2.0 );
-
-        // Split MPI communicators into row and column communicators
-
-        Domain& dm = esdfParam.domain;
-
-        int dmCol = numElem[0] * numElem[1] * numElem[2];
-        int dmRow = mpisize / dmCol;
-
-        if(mpisize == 1){
-          dmCol = 1;
-          dmRow = 1;
-        }
-
-        if( (mpisize % dmCol) != 0 ){
-          std::ostringstream msg;
-          msg
-            << "(mpisize % dmCol) != 0" << std::endl;
-          throw std::runtime_error( msg.str().c_str() );
-        }
-
-        dm.comm    = MPI_COMM_WORLD;
-        MPI_Comm_split( dm.comm, mpirank / dmRow, mpirank, &dm.rowComm );
-        MPI_Comm_split( dm.comm, mpirank % dmRow, mpirank, &dm.colComm );
-
-        MPI_Barrier(dm.rowComm);
-        Int mpirankRow;  MPI_Comm_rank(dm.rowComm, &mpirankRow);
-        Int mpisizeRow;  MPI_Comm_size(dm.rowComm, &mpisizeRow);
-
-        MPI_Barrier(dm.colComm);
-        Int mpirankCol;  MPI_Comm_rank(dm.colComm, &mpirankCol);
-        Int mpisizeCol;  MPI_Comm_size(dm.colComm, &mpisizeCol);
-
-        // FFT
-        esdfParam.numProcDistFFT  = esdf_integer( "Num_Proc_DistFFT", mpisizeCol );
-
-      } // DG
-
-
-      // Choose the number of grid points
-      // NOTE: This part of the code only applies to DGDFT, since the
-      // wavefunction grid and the density grid size is assumed to be a
-      // multiple of the number of elements along each dimension.
-      //
-      // The formula for the number of grid points along each dimension with
-      // length L is
-      //
-      // 1/2 K_max^2 = Ecut,   with K_max = pi N_max / L, 
-      //
-      // i.e.
-      //
-      // N_max = \frac{\sqrt{2 E_cut} * L}{pi}.
-      //
-      // The number of grid point along this dimension is chosen to be the
-      // largest even number bigger than N_max.  The number of global grid
-      // points is also required to be divisible by the number of elements
-      // along that dimension.
-      //
-      // TODO Later the number of grid points can be improved to only
-      // contain the factor of 2, 3 and 5.
-      //
-      // TODO Current ecutDensity is only used for global grid quantities
-      // such as density and potential.  When solving the local problem, the
-      // number of grid points for density is still the same as that for the
-      // wavefunction.  This constraint can be improved later by saving the
-      // wavefunction in the extended element really in the Fourier domain.
-      // This real dual grid approach will be done in the next step.
-      {
-        Domain&  dm       = esdfParam.domain;
-        Index3&  numGridWavefunctionElem = esdfParam.numGridWavefunctionElem;
-        Index3&  numGridDensityElem = esdfParam.numGridDensityElem;
-        Index3&  numGridLGL = esdfParam.numGridLGL;
-        Index3   numElem = esdfParam.numElem;
-
-        Point3  elemLength;
-
-        for( Int d = 0; d < DIM; d++ ){
-          elemLength[d] = dm.length[d] / numElem[d];
-          // the number of grid is assumed to be at least an even number
-
-          numGridWavefunctionElem[d] = 
-            std::ceil(std::sqrt(2.0 * esdfParam.ecutWavefunction) * 
-                elemLength[d] / PI / 2.0) * 2;
-
-          numGridDensityElem[d] = std::ceil(numGridWavefunctionElem[d] * esdfParam.densityGridFactor / 2.0) * 2;
-
-          dm.numGrid[d] = numGridWavefunctionElem[d] * numElem[d];  // Coarse Grid
-
-          dm.numGridFine[d] = numGridDensityElem[d] * numElem[d]; // Fine Frid
-
-          numGridLGL[d] = std::ceil( numGridWavefunctionElem[d] * esdfParam.LGLGridFactor );
-
-        } // for (d)
-
-
-      }
-
-      // Geometry optimization
-      {
-        esdfParam.geoOptMaxStep = esdf_integer( "Geo_Opt_Max_Step", 100 );
-        esdfParam.geoOptMaxForce = esdf_double( "Geo_Opt_Max_Force", 0.001 );
-      }
-
-      // Molecualr dynamics
-      {
-        Real ionTemperature;
-        ionTemperature            = esdf_double( "Ion_Temperature", 300.0 );
-        esdfParam.ionTemperature  = ionTemperature;
-        esdfParam.TbetaIonTemperature   = au2K / ionTemperature;
-
-        esdfParam.MDMaxStep   = esdf_integer("MD_Max_Step", 1000);
-        esdfParam.MDTimeStep  = esdf_double("MD_Time_Step", 80.0);
-        esdf_string("MD_Extrapolation_Type", "linear", strtmp); 
-        esdfParam.MDExtrapolationType          = strtmp;
-        esdfParam.qMass       = esdf_double("Thermostat_Mass", 85000.0);
-        esdfParam.isRestartPosition     = esdf_integer( "Restart_Position", 0 );
-        esdfParam.isRestartThermostat   = esdf_integer( "Restart_Thermostat", 0 );
-        esdfParam.isOutputPosition      = esdf_integer( "Output_Position", 1 );
-        esdfParam.isOutputThermostat    = esdf_integer( "Output_Thermostat", 0 );
-        esdfParam.isOutputXYZ           = esdf_integer( "Output_XYZ", 1 );
-
-        // Restart position / thermostat
-
-      }
-
-      // Inputs related to Chebyshev Filtered SCF iterations for DG
-      // ~~**~~
-      {
-        // Basic parameters
-        esdfParam.Diag_SCFDG_by_Cheby = esdf_integer( "Diag_SCFDG_by_Cheby", 0 );
-        esdfParam.SCFDG_Cheby_use_ScaLAPACK = esdf_integer( "SCFDG_Cheby_use_ScaLAPACK", 0 );
-
-        // First SCF step parameters
-        esdfParam.First_SCFDG_ChebyFilterOrder = esdf_integer( "First_SCFDG_ChebyFilterOrder", 60 );
-        esdfParam.First_SCFDG_ChebyCycleNum = esdf_integer( "First_SCFDG_ChebyCycleNum", 5 );
-
-        // Second stage parameters
-        esdfParam.Second_SCFDG_ChebyOuterIter = esdf_integer( "Second_SCFDG_ChebyOuterIter", 3 );
-        esdfParam.Second_SCFDG_ChebyFilterOrder = esdf_integer( "Second_SCFDG_ChebyFilterOrder", 60 );
-        esdfParam.Second_SCFDG_ChebyCycleNum = esdf_integer( "Second_SCFDG_ChebyCycleNum", 3);
-
-        // General SCF step parameters
-        esdfParam.General_SCFDG_ChebyFilterOrder = esdf_integer( "General_SCFDG_ChebyFilterOrder", 60);
-        esdfParam.General_SCFDG_ChebyCycleNum = esdf_integer( "General_SCFDG_ChebyCycleNum", 1);
-
-      }
-
-
-#ifndef _RELEASE_
-      PopCallStack();
-#endif
-
-      return ;
-    }		// -----  end of function ESDFReadInput  ----- 
+
+        return ;
+      }		// -----  end of function ESDFReadInput  ----- 
 
 
   } // namespace esdf

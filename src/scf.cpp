/*
	 Copyright (c) 2012 The Regents of the University of California,
	 through Lawrence Berkeley National Laboratory.  

   Author: Lin Lin
	 
   This file is part of DGDFT. All rights reserved.

	 Redistribution and use in source and binary forms, with or without
	 modification, are permitted provided that the following conditions are met:

	 (1) Redistributions of source code must retain the above copyright notice, this
	 list of conditions and the following disclaimer.
	 (2) Redistributions in binary form must reproduce the above copyright notice,
	 this list of conditions and the following disclaimer in the documentation
	 and/or other materials provided with the distribution.
	 (3) Neither the name of the University of California, Lawrence Berkeley
	 National Laboratory, U.S. Dept. of Energy nor the names of its contributors may
	 be used to endorse or promote products derived from this software without
	 specific prior written permission.

	 THIS SOFTWARE IS PROVIDED BY THE COPYRIGHT HOLDERS AND CONTRIBUTORS "AS IS" AND
	 ANY EXPRESS OR IMPLIED WARRANTIES, INCLUDING, BUT NOT LIMITED TO, THE IMPLIED
	 WARRANTIES OF MERCHANTABILITY AND FITNESS FOR A PARTICULAR PURPOSE ARE
	 DISCLAIMED. IN NO EVENT SHALL THE COPYRIGHT OWNER OR CONTRIBUTORS BE LIABLE FOR
	 ANY DIRECT, INDIRECT, INCIDENTAL, SPECIAL, EXEMPLARY, OR CONSEQUENTIAL DAMAGES
	 (INCLUDING, BUT NOT LIMITED TO, PROCUREMENT OF SUBSTITUTE GOODS OR SERVICES;
	 LOSS OF USE, DATA, OR PROFITS; OR BUSINESS INTERRUPTION) HOWEVER CAUSED AND ON
	 ANY THEORY OF LIABILITY, WHETHER IN CONTRACT, STRICT LIABILITY, OR TORT
	 (INCLUDING NEGLIGENCE OR OTHERWISE) ARISING IN ANY WAY OUT OF THE USE OF THIS
	 SOFTWARE, EVEN IF ADVISED OF THE POSSIBILITY OF SUCH DAMAGE.

	 You are under no obligation whatsoever to provide any bug fixes, patches, or
	 upgrades to the features, functionality or performance of the source code
	 ("Enhancements") to anyone; however, if you choose to make your Enhancements
	 available either publicly, or directly to Lawrence Berkeley National
	 Laboratory, without imposing a separate written license agreement for such
	 Enhancements, then you hereby grant the following license: a non-exclusive,
	 royalty-free perpetual license to install, use, modify, prepare derivative
	 works, incorporate into other computer software, distribute, and sublicense
	 such enhancements or derivative works thereof, in binary and source code form.
*/
/// @file scf.cpp
/// @brief SCF class for the global domain or extended element.
/// @date 2012-10-25
#include  "scf.hpp"
#include	"blas.hpp"
#include	"lapack.hpp"
#include  "utility.hpp"

namespace  dgdft{

using namespace dgdft::DensityComponent;

SCF::SCF	(  )
{
#ifndef _RELEASE_
	PushCallStack("SCF::SCF");
#endif
	eigSolPtr_ = NULL;
	ptablePtr_ = NULL;

#ifndef _RELEASE_
	PopCallStack();
#endif
} 		// -----  end of method SCF::SCF  ----- 

SCF::~SCF	(  )
{
#ifndef _RELEASE_
	PushCallStack("SCF::~SCF");
#endif

#ifndef _RELEASE_
	PopCallStack();
#endif
} 		// -----  end of method SCF::~SCF  ----- 


void
SCF::Setup	( const esdf::ESDFInputParam& esdfParam, EigenSolver& eigSol, PeriodTable& ptable )
{
#ifndef _RELEASE_
	PushCallStack("SCF::Setup");
#endif
	
	// esdf parameters
	{
    mixMaxDim_     = esdfParam.mixMaxDim;
    mixType_       = esdfParam.mixType;
		mixStepLength_ = esdfParam.mixStepLength;
		// Note: for PW SCF there is no inner loop. Use the parameter value
		// for the outer SCF loop only.
		scfTolerance_  = esdfParam.scfOuterTolerance;
		scfMaxIter_    = esdfParam.scfOuterMaxIter;
		isRestartDensity_ = esdfParam.isRestartDensity;
		isRestartWfn_     = esdfParam.isRestartWfn;
		isOutputDensity_  = esdfParam.isOutputDensity;
    Tbeta_         = esdfParam.Tbeta;

    numGridWavefunctionElem_ = esdfParam.numGridWavefunctionElem;
    numGridDensityElem_      = esdfParam.numGridDensityElem;  
  }

	// other SCF parameters
	{
		eigSolPtr_ = &eigSol;
    ptablePtr_ = &ptable;

//		Int ntot = eigSolPtr_->Psi().NumGridTotal();
    Int ntot = esdfParam.domain.NumGridTotal();
    Int ntotFine = esdfParam.domain.NumGridTotalFine();

		vtotNew_.Resize(ntotFine); SetValue(vtotNew_, 0.0);
		dfMat_.Resize( ntotFine, mixMaxDim_ ); SetValue( dfMat_, 0.0 );
		dvMat_.Resize( ntotFine, mixMaxDim_ ); SetValue( dvMat_, 0.0 );
	
		restartDensityFileName_ = "DEN";
		restartWfnFileName_     = "WFN";
	}

	// Density
	{
    DblNumMat&  density = eigSolPtr_->Ham().Density();

    if( isRestartDensity_ ) {
			std::istringstream rhoStream;      
			SharedRead( restartDensityFileName_, rhoStream);
			// TODO Error checking
			deserialize( density, rhoStream, NO_MASK );    
		} // else using the zero initial guess
		else {
			// make sure the pseudocharge is initialized
			DblNumVec&  pseudoCharge = eigSolPtr_->Ham().PseudoCharge();
			
			SetValue( density, 0.0 );
      
			Int ntot = esdfParam.domain.NumGridTotal();
      Int ntotFine = esdfParam.domain.NumGridTotalFine();

      Real sum0 = 0.0, sum1 = 0.0;
			Real EPS = 1e-6;

			// make sure that the electron density is positive
			for (Int i=0; i<ntotFine; i++){
				density(i, RHO) = ( pseudoCharge(i) > EPS ) ? pseudoCharge(i) : EPS;
				sum0 += density(i, RHO);
				sum1 += pseudoCharge(i);
			}

      // Rescale the density
			for (int i=0; i <ntotFine; i++){
				density(i, RHO) *= sum1 / sum0;
			} 
		}
	}

	if( !isRestartWfn_ ) {
		UniformRandom( eigSolPtr_->Psi().Wavefun() );
	}
	else {
		std::istringstream iss;
		SharedRead( restartWfnFileName_, iss );
		deserialize( eigSolPtr_->Psi().Wavefun(), iss, NO_MASK );
	}

#ifndef _RELEASE_
	PopCallStack();
#endif

	return ;
} 		// -----  end of method SCF::Setup  ----- 


void
SCF::Update	( const esdf::ESDFInputParam& esdfParam, EigenSolver& eigSol, PeriodTable& ptable )
{
#ifndef _RELEASE_
	PushCallStack("SCF::Update");
#endif
	
	// esdf parameters
//	{
//    mixMaxDim_     = esdfParam.mixMaxDim;
//    mixType_       = esdfParam.mixType;
//		mixStepLength_ = esdfParam.mixStepLength;
		// Note: for PW SCF there is no inner loop. Use the parameter value
		// for the outer SCF loop only.
//		scfTolerance_  = esdfParam.scfOuterTolerance;
//		scfMaxIter_    = esdfParam.scfOuterMaxIter;
//		isRestartDensity_ = esdfParam.isRestartDensity;
//		isRestartWfn_     = esdfParam.isRestartWfn;
//		isOutputDensity_  = esdfParam.isOutputDensity;
//    Tbeta_         = esdfParam.Tbeta;
//	}

	// other SCF parameters
	{
//		eigSolPtr_ = &eigSol;
//    ptablePtr_ = &ptable;

		Int ntot = eigSolPtr_->Psi().NumGridTotal();

		vtotNew_.Resize(ntot); SetValue(vtotNew_, 0.0);
		dfMat_.Resize( ntot, mixMaxDim_ ); SetValue( dfMat_, 0.0 );//debug
		dvMat_.Resize( ntot, mixMaxDim_ ); SetValue( dvMat_, 0.0 );//debug

//debug		dfMat_.Resize( ntot, 0.0 ); SetValue( dfMat_, 0.0 );
//debug		dvMat_.Resize( ntot, 0.0 ); SetValue( dvMat_, 0.0 );

//		restartDensityFileName_ = "DEN";
//		restartWfnFileName_     = "WFN";
	}

/*
	// Density
	{
    DblNumMat&  density = eigSolPtr_->Ham().Density();
		if( isRestartDensity_ ) {
			std::istringstream rhoStream;      
			SharedRead( restartDensityFileName_, rhoStream);
			// TODO Error checking
			deserialize( density, rhoStream, NO_MASK );    
		} // else using the zero initial guess
		else {
			// make sure the pseudocharge is initialized
			DblNumVec&  pseudoCharge = eigSolPtr_->Ham().PseudoCharge();
			
			SetValue( density, 0.0 );
      
			Int ntot = eigSolPtr_->Psi().NumGridTotal();
			Real sum0 = 0.0, sum1 = 0.0;
			Real EPS = 1e-6;

			// make sure that the electron density is positive
			for (Int i=0; i<ntot; i++){
				density(i, RHO) = ( pseudoCharge(i) > EPS ) ? pseudoCharge(i) : EPS;
				sum0 += density(i, RHO);
				sum1 += pseudoCharge(i);
			}
			
			// Rescale the density
			for (int i=0; i <ntot; i++){
				density(i, RHO) *= sum1 / sum0;
			} 
		}
	}
	if( !isRestartWfn_ ) {
		UniformRandom( eigSolPtr_->Psi().Wavefun() );
	}
	else {
		std::istringstream iss;
		SharedRead( restartWfnFileName_, iss );
		deserialize( eigSolPtr_->Psi().Wavefun(), iss, NO_MASK );
	}
*/
#ifndef _RELEASE_
	PopCallStack();
#endif

	return ;
} 		// -----  end of method SCF::Update  ----- 


void
SCF::Iterate	(  )
{
#ifndef _RELEASE_
	PushCallStack("SCF::Iterate");
#endif
	Real timeSta, timeEnd;

#ifndef _RELEASE_
	PushCallStack("SCF::Iterate::Initialize");
#endif

	// Compute the exchange-correlation potential and energy
	eigSolPtr_->Ham().CalculateXC( Exc_ ); 

	// Compute the Hartree energy
	eigSolPtr_->Ham().CalculateHartree( eigSolPtr_->FFT() );
	// No external potential

	// Compute the total potential
	eigSolPtr_->Ham().CalculateVtot( eigSolPtr_->Ham().Vtot() );

  Real timeIterStart(0), timeIterEnd(0);
  
	bool isSCFConverged = false;

#ifndef _RELEASE_
	PopCallStack();
#endif

  for (Int iter=1; iter <= scfMaxIter_; iter++) {
    if ( isSCFConverged ) break;
		
		// *********************************************************************
		// Performing each iteartion
		// *********************************************************************
		{
			std::ostringstream msg;
			msg << "SCF iteration # " << iter;
			PrintBlock( statusOFS, msg.str() );
		}

    GetTime( timeIterStart );


  // huwei

    Int ntotCoarse  = eigSolPtr_->FFT().domain.NumGridTotal();
    Int ntotFine  = eigSolPtr_->FFT().domain.NumGridTotalFine();

    DblNumVec& vtotFine = eigSolPtr_->Ham().Vtot();
    DblNumVec& vtotCoarse = eigSolPtr_->Ham().VtotCoarse();

    Fourier& fft =  eigSolPtr_->FFT();

    for( Int i = 0; i < ntotFine; i++ ){
      fft.inputComplexVecFine(i) = Complex( vtotFine(i), 0.0 ); 
    }

    fftw_execute( fft.forwardPlanFine );

  // fft Fine to Coarse 

    Int PtrC = 0;
    Int PtrF = 0;

    Int iF = 0;
    Int jF = 0;
    Int kF = 0;

    SetValue( fft.outputComplexVec, Z_ZERO );

    for( Int kk = 0; kk < fft.domain.numGrid[2]; kk++ ){
      for( Int jj = 0; jj <  fft.domain.numGrid[1]; jj++ ){
        for( Int ii = 0; ii <  fft.domain.numGrid[0]; ii++ ){

          PtrC = ii + jj * fft.domain.numGrid[0] + kk * fft.domain.numGrid[0] * fft.domain.numGrid[1];

          if ( (0 <= ii) && (ii <=  fft.domain.numGrid[0] / 2) ) { iF = ii; } 
          else {iF =  fft.domain.numGridFine[0] - fft.domain.numGrid[0] + ii; } 

          if ( (0 <= jj) && (jj <=  fft.domain.numGrid[1] / 2) ) { jF = jj; }
          else { jF =  fft.domain.numGridFine[1] - fft.domain.numGrid[1] + jj; }

          if ( (0 <= kk) && (kk <=  fft.domain.numGrid[2] / 2) ) { kF = kk; }
          else { kF =  fft.domain.numGridFine[2] - fft.domain.numGrid[2] + kk; }

          PtrF = iF + jF *  fft.domain.numGridFine[0] + kF *  fft.domain.numGridFine[0] *  fft.domain.numGridFine[1];

          fft.outputComplexVec(PtrC) = fft.outputComplexVecFine(PtrF);

        }
      }
    }

//    for( Int i = 0; i < ntotCoarse; i++ ){
//      if( fft.gkk(i) == 0 ){
//        fft.outputComplexVec(i) = Z_ZERO; 
//      }
//      else{
//       fft.outputComplexVec(i) *= 2.0 * PI / fft.gkk(i);
//       }
//    }
    fftw_execute( fft.backwardPlan );

    for( Int i = 0; i < ntotCoarse; i++ ){
      vtotCoarse(i) = fft.inputComplexVec(i).real() / ntotFine;
    }

    // Solve the eigenvalue problem
		eigSolPtr_->Solve();
		// No need for normalization using LOBPCG

		// Compute the occupation rate
		CalculateOccupationRate( eigSolPtr_->Ham().EigVal(), 
				eigSolPtr_->Ham().OccupationRate() );

		// Compute the electron density
		eigSolPtr_->Ham().CalculateDensity(
				eigSolPtr_->Psi(),
				eigSolPtr_->Ham().OccupationRate(),
        totalCharge_, 
        eigSolPtr_->FFT() );

		// Compute the exchange-correlation potential and energy
		eigSolPtr_->Ham().CalculateXC( Exc_ ); 
		
		// Compute the Hartree energy
		eigSolPtr_->Ham().CalculateHartree( eigSolPtr_->FFT() );
		// No external potential
		
		// Compute the total potential
		eigSolPtr_->Ham().CalculateVtot( vtotNew_ );

		Real normVtotDif = 0.0, normVtotOld;
		DblNumVec& vtotOld_ = eigSolPtr_->Ham().Vtot();
		Int ntot = vtotOld_.m();
		for( Int i = 0; i < ntot; i++ ){
			normVtotDif += pow( vtotOld_(i) - vtotNew_(i), 2.0 );
			normVtotOld += pow( vtotOld_(i), 2.0 );
		}
		normVtotDif = sqrt( normVtotDif );
		normVtotOld = sqrt( normVtotOld );
		scfNorm_    = normVtotDif / normVtotOld;
		
    CalculateEnergy();

    PrintState( iter );

		GetTime( timeSta );
		eigSolPtr_->Ham().CalculateForce( eigSolPtr_->Psi(), eigSolPtr_->FFT() );
		GetTime( timeEnd );
		statusOFS << "Time for computing the force is " <<
			timeEnd - timeSta << " [s]" << std::endl << std::endl;

		// Print out the force
		PrintBlock( statusOFS, "Atomic Force" );
		{
			Point3 forceCM(0.0, 0.0, 0.0);
			std::vector<Atom>& atomList = eigSolPtr_->Ham().AtomList();
			Int numAtom = atomList.size();
			for( Int a = 0; a < numAtom; a++ ){
				Print( statusOFS, "atom", a, "force", atomList[a].force );
				forceCM += atomList[a].force;
			}
			statusOFS << std::endl;
			Print( statusOFS, "force for centroid: ", forceCM );
			statusOFS << std::endl;
		}

    if( scfNorm_ < scfTolerance_ ){
      /* converged */
      Print( statusOFS, "SCF is converged!\n" );
      isSCFConverged = true;
    }

		// Potential mixing
    if( mixType_ == "anderson" ){

      AndersonMix(iter);

    }

    if( mixType_ == "kerker" ){
      KerkerMix();  
      AndersonMix(iter);
    }

		GetTime( timeIterEnd );
   
		statusOFS << "Total wall clock time for this SCF iteration = " << timeIterEnd - timeIterStart
			<< " [s]" << std::endl;
  }

#ifndef _RELEASE_
	PopCallStack();
#endif

	return ;
} 		// -----  end of method SCF::Iterate  ----- 

void
SCF::CalculateOccupationRate	( DblNumVec& eigVal, DblNumVec& occupationRate )
{
#ifndef _RELEASE_
	PushCallStack("SCF::CalculateOccupationRate");
#endif
	// For a given finite temperature, update the occupation number */
	// FIXME Magic number here
	Real tol = 1e-10; 
	Int maxiter = 100;  

	Real lb, ub, flb, fub, occsum;
	Int ilb, iub, iter;

	Int npsi       = eigSolPtr_->Ham().NumStateTotal();
	Int nOccStates = eigSolPtr_->Ham().NumOccupiedState();

	if( eigVal.m() != npsi ){
		std::ostringstream msg;
		msg 
			<< "The number of eigenstates do not match."  << std::endl
			<< "eigVal         ~ " << eigVal.m() << std::endl
			<< "numStateTotal  ~ " << npsi << std::endl;
		throw std::logic_error( msg.str().c_str() );
	}


	if( occupationRate.m() != npsi ) occupationRate.Resize( npsi );

	if( npsi > nOccStates )  {
		/* use bisection to find efermi such that 
		 * sum_i fermidirac(ev(i)) = nocc
		 */
		ilb = nOccStates-1;
		iub = nOccStates+1;

		lb = eigVal(ilb-1);
		ub = eigVal(iub-1);

		/* Calculate Fermi-Dirac function and make sure that
		 * flb < nocc and fub > nocc
		 */

		flb = 0.0;
		fub = 0.0;
		for(Int j = 0; j < npsi; j++) {
			flb += 1.0 / (1.0 + exp(Tbeta_*(eigVal(j)-lb)));
			fub += 1.0 / (1.0 + exp(Tbeta_*(eigVal(j)-ub))); 
		}

		while( (nOccStates-flb)*(fub-nOccStates) < 0 ) {
			if( flb > nOccStates ) {
				if(ilb > 0){
					ilb--;
					lb = eigVal(ilb-1);
					flb = 0.0;
					for(Int j = 0; j < npsi; j++) flb += 1.0 / (1.0 + exp(Tbeta_*(eigVal(j)-lb)));
				}
				else {
					throw std::logic_error( "Cannot find a lower bound for efermi" );
				}
			}

			if( fub < nOccStates ) {
				if( iub < npsi ) {
					iub++;
					ub = eigVal(iub-1);
					fub = 0.0;
					for(Int j = 0; j < npsi; j++) fub += 1.0 / (1.0 + exp(Tbeta_*(eigVal(j)-ub)));
				}
				else {
					throw std::logic_error( "Cannot find a lower bound for efermi, try to increase the number of wavefunctions" );
				}
			}
		}  /* end while */

		fermi_ = (lb+ub)*0.5;
		occsum = 0.0;
		for(Int j = 0; j < npsi; j++) {
			occupationRate(j) = 1.0 / (1.0 + exp(Tbeta_*(eigVal(j) - fermi_)));
			occsum += occupationRate(j);
		}

		/* Start bisection iteration */
		iter = 1;
		while( (fabs(occsum - nOccStates) > tol) && (iter < maxiter) ) {
			if( occsum < nOccStates ) {lb = fermi_;}
			else {ub = fermi_;}

			fermi_ = (lb+ub)*0.5;
			occsum = 0.0;
			for(Int j = 0; j < npsi; j++) {
				occupationRate(j) = 1.0 / (1.0 + exp(Tbeta_*(eigVal(j) - fermi_)));
				occsum += occupationRate(j);
			}
			iter++;
		}
	}
	else {
		if (npsi == nOccStates ) {
			for(Int j = 0; j < npsi; j++) 
				occupationRate(j) = 1.0;
			fermi_ = eigVal(npsi-1);
		}
		else {
			throw std::logic_error( "The number of eigenvalues in ev should be larger than nocc" );
		}
	}

#ifndef _RELEASE_
	PopCallStack();
#endif

	return ;
} 		// -----  end of method SCF::CalculateOccupationRate  ----- 


void
SCF::CalculateEnergy	(  )
{
#ifndef _RELEASE_
	PushCallStack("SCF::CalculateEnergy");
#endif
	Ekin_ = 0.0;
	DblNumVec&  eigVal         = eigSolPtr_->Ham().EigVal();
	DblNumVec&  occupationRate = eigSolPtr_->Ham().OccupationRate();

	// Kinetic energy
	Int numSpin = eigSolPtr_->Ham().NumSpin();
	for (Int i=0; i < eigVal.m(); i++) {
		Ekin_  += numSpin * eigVal(i) * occupationRate(i);
	}

	// Hartree and xc part
	Int  ntot = eigSolPtr_->FFT().domain.NumGridTotalFine();
	Real vol  = eigSolPtr_->FFT().domain.Volume();
	DblNumMat&  density      = eigSolPtr_->Ham().Density();
  DblNumMat&  vxc          = eigSolPtr_->Ham().Vxc();
  DblNumVec&  pseudoCharge = eigSolPtr_->Ham().PseudoCharge();
	DblNumVec&  vhart        = eigSolPtr_->Ham().Vhart();
	Ehart_ = 0.0;
	EVxc_  = 0.0;
	for (Int i=0; i<ntot; i++) {
		EVxc_  += vxc(i,RHO) * density(i,RHO);
		Ehart_ += 0.5 * vhart(i) * ( density(i,RHO) + pseudoCharge(i) );
	}
	Ehart_ *= vol/Real(ntot);
	EVxc_  *= vol/Real(ntot);

	// Self energy part
	Eself_ = 0;
	std::vector<Atom>&  atomList = eigSolPtr_->Ham().AtomList();
	for(Int a=0; a< atomList.size() ; a++) {
		Int type = atomList[a].type;
		Eself_ +=  ptablePtr_->ptemap()[type].params(PTParam::ESELF);
	}

	// Correction energy
	Ecor_   = (Exc_ - EVxc_) - Ehart_ - Eself_;

	// Total energy
	Etot_ = Ekin_ + Ecor_;

	// Helmholtz fre energy
	if( eigSolPtr_->Ham().NumOccupiedState() == 
			eigSolPtr_->Ham().NumStateTotal() ){
		// Zero temperature
		Efree_ = Etot_;
	}
	else{
		// Finite temperature
		Efree_ = 0.0;
		Real fermi = fermi_;
		Real Tbeta = Tbeta_;
		for(Int l=0; l< eigVal.m(); l++) {
			Real eig = eigVal(l);
			if( eig - fermi >= 0){
				Efree_ += -numSpin / Tbeta*log(1.0+exp(-Tbeta*(eig - fermi))); 
			}
			else{
				Efree_ += numSpin * (eig - fermi) - numSpin / Tbeta*log(1.0+exp(Tbeta*(eig-fermi)));
			}
		}
		Efree_ += Ecor_ + fermi * eigSolPtr_->Ham().NumOccupiedState() * numSpin; 
	}


#ifndef _RELEASE_
	PopCallStack();
#endif

	return ;
} 		// -----  end of method SCF::CalculateEnergy  ----- 


void
SCF::AndersonMix	( const Int iter )
{
#ifndef _RELEASE_
	PushCallStack("SCF::AndersonMix");
#endif
	DblNumVec vin, vout, vinsave, voutsave;

	Int ntot  = eigSolPtr_->FFT().domain.NumGridTotalFine();

	vin.Resize(ntot);
	vout.Resize(ntot);
	vinsave.Resize(ntot);
	voutsave.Resize(ntot);

	DblNumVec& vtot = eigSolPtr_->Ham().Vtot();

	for (Int i=0; i<ntot; i++) {
		vin(i) = vtot(i);
		vout(i) = vtotNew_(i) - vtot(i);
	}

	for(Int i = 0; i < ntot; i++){
	  vinsave(i) = vin(i);
	  voutsave(i) = vout(i);
	}

	Int iterused = std::min( iter-1, mixMaxDim_ ); // iter should start from 1
	Int ipos = iter - 1 - ((iter-2)/ mixMaxDim_ ) * mixMaxDim_;

//	Print( statusOFS, "debug Point 0");//debug

	// TODO Set verbose level 
	Print( statusOFS, "Anderson mixing" );
	Print( statusOFS, "  iterused = ", iterused );
	Print( statusOFS, "  ipos     = ", ipos );


	if( iter > 1 ){
		for(Int i = 0; i < ntot; i++){
			dfMat_(i, ipos-1) -= vout(i);
			dvMat_(i, ipos-1) -= vin(i);
		}

		// Calculating pseudoinverse
<<<<<<< HEAD
    
//		Print( statusOFS, "debug Point 1");//debug
=======
>>>>>>> 95beb376

		DblNumVec gammas, S;
		DblNumMat dftemp;
		Int rank;
		// FIXME Magic number
		Real rcond = 1e-6;

		S.Resize(iterused);

//		Print(statusOFS, "debug Point 2");//debug

		gammas = vout;
		dftemp = dfMat_;

//		Print(statusOFS, "debug Point 3");//debug

		lapack::SVDLeastSquare( ntot, iterused, 1, 
				dftemp.Data(), ntot, gammas.Data(), ntot,
        S.Data(), rcond, &rank );

//		Print(statusOFS, "debug Point 4");//debug

		Print( statusOFS, "  Rank of dfmat = ", rank );
			
		// Update vin, vout

		blas::Gemv('N', ntot, iterused, -1.0, dvMat_.Data(),
				ntot, gammas.Data(), 1, 1.0, vin.Data(), 1 );

    blas::Gemv('N', ntot, iterused, -1.0, dfMat_.Data(),
				ntot, gammas.Data(), 1, 1.0, vout.Data(), 1 );
	}


	Print(statusOFS, "debug Point 5");//debug

	Int inext = iter - ((iter-1)/ mixMaxDim_) * mixMaxDim_;

	
	Print(statusOFS, "debug print: inext", inext);//debug

	for (Int i=0; i<ntot; i++) {
		dfMat_(i, inext-1) = voutsave(i);
		dvMat_(i, inext-1) = vinsave(i);
	}


	Print(statusOFS, "debug Point 6");//debug

	for (Int i=0; i<ntot; i++) {
		vtot(i) = vin(i) + mixStepLength_ * vout(i);
	}


	Print(statusOFS, "debug Point 7");//debug

#ifndef _RELEASE_
	PopCallStack();
#endif

	return ;

} 		// -----  end of method SCF::AndersonMix  ----- 


void
SCF::KerkerMix	(  )
{
#ifndef _RELEASE_
	PushCallStack("SCF::KerkerMix");
#endif
	// FIXME Magic number here
	Real mixStepLengthKerker = 0.8; 
	Int ntot  = eigSolPtr_->FFT().domain.NumGridTotalFine();
	DblNumVec& vtot = eigSolPtr_->Ham().Vtot();

  for (Int i=0; i<ntot; i++) {
		eigSolPtr_->FFT().inputComplexVec(i) = 
			Complex(vtotNew_(i) - vtot(i), 0.0);
		// Why?
		vtot(i) += mixStepLengthKerker * (vtotNew_(i) - vtot(i));
  }
  fftw_execute( eigSolPtr_->FFT().forwardPlan );
	
	DblNumVec&  gkk = eigSolPtr_->FFT().gkk;

  for(Int i=0; i<ntot; i++) {
		if( gkk(i) == 0 ){
			eigSolPtr_->FFT().outputComplexVec(i) = Z_ZERO;
		}
		else{
			// FIXME Magic number
			eigSolPtr_->FFT().outputComplexVec(i) *= 
				mixStepLengthKerker * ( gkk(i) / (gkk(i)+0.5) - 1.0 );
		}
  }
  fftw_execute( eigSolPtr_->FFT().backwardPlan );
  
	// Update vtot
	for (Int i=0; i<ntot; i++)
	  vtot(i) += eigSolPtr_->FFT().inputComplexVec(i).real() / ntot;	

#ifndef _RELEASE_
	PopCallStack();
#endif

	return ;
} 		// -----  end of method SCF::KerkerMix  ----- 

void
SCF::PrintState	( const Int iter  )
{
#ifndef _RELEASE_
	PushCallStack("SCF::PrintState");
#endif
	for(Int i = 0; i < eigSolPtr_->EigVal().m(); i++){
    Print(statusOFS, 
				"band#    = ", i, 
	      "eigval   = ", eigSolPtr_->EigVal()(i),
	      "resval   = ", eigSolPtr_->ResVal()(i),
	      "occrate  = ", eigSolPtr_->Ham().OccupationRate()(i));
	}
	statusOFS << std::endl;
	statusOFS 
		<< "NOTE:  Ecor  = Exc - EVxc - Ehart - Eself" << std::endl
	  << "       Etot  = Ekin + Ecor" << std::endl
	  << "       Efree = Etot	+ Entropy" << std::endl << std::endl;
	Print(statusOFS, "Etot              = ",  Etot_, "[au]");
	Print(statusOFS, "Efree             = ",  Efree_, "[au]");
	Print(statusOFS, "Ekin              = ",  Ekin_, "[au]");
	Print(statusOFS, "Ehart             = ",  Ehart_, "[au]");
	Print(statusOFS, "EVxc              = ",  EVxc_, "[au]");
	Print(statusOFS, "Exc               = ",  Exc_, "[au]"); 
	Print(statusOFS, "Eself             = ",  Eself_, "[au]");
	Print(statusOFS, "Ecor              = ",  Ecor_, "[au]");
	Print(statusOFS, "Fermi             = ",  fermi_, "[au]");
	Print(statusOFS, "Total charge      = ",  totalCharge_, "[au]");
	Print(statusOFS, "norm(vout-vin)/norm(vin) = ", scfNorm_ );

#ifndef _RELEASE_
	PopCallStack();
#endif

	return ;
} 		// -----  end of method SCF::PrintState  ----- 


void SCF::OutputState	(  )
{
#ifndef _RELEASE_
	PushCallStack("SCF::OutputState");
#endif
  if( isOutputDensity_ ){
		std::ofstream ofs(restartDensityFileName_.c_str());
		if( !ofs.good() ){
			throw std::logic_error( "Density file cannot be opened." );
		}
		serialize( eigSolPtr_->Ham().Density(), ofs, NO_MASK );
		ofs.close();
	}	


//  if( isOutputWfn_ ){
//		std::ofstream ofs(restartWfnFileName_.c_str());
//		if( !ofs.good() ){
//			throw std::logic_error( "Wavefunction file cannot be opened." );
//		}
//		serialize( eigSolPtr_->Psi().Wavefun(), ofs, NO_MASK );
//		ofs.close();
//	}	
#ifndef _RELEASE_
	PopCallStack();
#endif

	return ;
} 		// -----  end of method SCF::OutputState  ----- 

} // namespace dgdft<|MERGE_RESOLUTION|>--- conflicted
+++ resolved
@@ -703,11 +703,8 @@
 		}
 
 		// Calculating pseudoinverse
-<<<<<<< HEAD
-    
+
 //		Print( statusOFS, "debug Point 1");//debug
-=======
->>>>>>> 95beb376
 
 		DblNumVec gammas, S;
 		DblNumMat dftemp;

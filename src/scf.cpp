--- conflicted
+++ resolved
@@ -94,13 +94,8 @@
 		mixStepLength_ = esdfParam.mixStepLength;
 		// Note: for PW SCF there is no inner loop. Use the parameter value
 		// for the outer SCF loop only.
-<<<<<<< HEAD
-    eigMaxIter_    = esdfParam.eigMaxIter;
-    eigTolerance_  = esdfParam.eigTolerance;
-=======
     eigTolerance_  = esdfParam.eigTolerance;
     eigMaxIter_    = esdfParam.eigMaxIter;
->>>>>>> 599abcbe
 		scfTolerance_  = esdfParam.scfOuterTolerance;
 		scfMaxIter_    = esdfParam.scfOuterMaxIter;
     numUnusedState_ = esdfParam.numUnusedState;
@@ -301,10 +296,7 @@
       if( iter == 1 )
         eigTolNow = 1e-2;
       else
-<<<<<<< HEAD
-=======
         
->>>>>>> 599abcbe
         eigTolNow = std::max( std::min( scfNorm_*1e-2, 1e-2 ) , eigTolerance_);
     }
     else{
@@ -312,11 +304,7 @@
       eigTolNow = eigTolerance_;
     }
 
-<<<<<<< HEAD
-    Int numEig = (eigSolPtr_->Psi().NumState())-numUnusedState_;
-=======
     Int numEig = (eigSolPtr_->Psi().NumStateTotal())-numUnusedState_;
->>>>>>> 599abcbe
 
     statusOFS << "The current tolerance used by the eigensolver is " 
       << eigTolNow << std::endl;
@@ -325,16 +313,6 @@
    
     
     GetTime( timeSta );
-<<<<<<< HEAD
-    if(0)
-      eigSolPtr_->Solve();
-    else
-      eigSolPtr_->LOBPCGSolveReal2(
-          numEig,
-          eigMaxIter_,
-          eigTolNow );
-
-=======
     if(0){
       eigSolPtr_->Solve();
     }
@@ -346,7 +324,6 @@
     if(1){
       eigSolPtr_->LOBPCGSolveReal2(numEig, eigMaxIter_, eigTolNow );
     }
->>>>>>> 599abcbe
     GetTime( timeEnd );
 
     eigSolPtr_->Ham().EigVal() = eigSolPtr_->EigVal();

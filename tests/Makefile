# NOTE: This Makefile does NOT support auto-dependency for the .h files.
# If the header files are changed, do "make clean" first.

include ../make.inc

<<<<<<< HEAD
SRCS = ex33.cpp ex32.cpp ex31.cpp ex30.cpp ex29.cpp ex28.cpp ex27.cpp ex26.cpp ex25.cpp ex24.cpp ex23.cpp ex21.cpp ex22.cpp ex20.cpp ex18.cpp
=======
SRCS = ex38.cpp ex37.cpp ex36.cpp ex35.cpp ex34.cpp ex31.cpp ex30.cpp ex29.cpp ex28.cpp ex27.cpp ex26.cpp ex25.cpp ex24.cpp ex23.cpp ex21.cpp ex22.cpp
>>>>>>> 599abcbe

#SRCS = ex1.cpp ex2.cpp ex3.cpp ex4.cpp ex5.cpp ex6.cpp ex7.cpp ex8.cpp\
			 ex9.cpp ex10.cpp ex11.cpp ex12.cpp ex13.cpp ex14.cpp ex15.cpp\
			 ex16.cpp

OBJS = ${SRCS:.cpp=.o}
DEPS = ${SRCS:.cpp=.d}
EXES = ${SRCS:.cpp=}	

<<<<<<< HEAD
ex33: ex33.o ${DGDFT_LIB} 
	($(LOADER) -o $@ ex33.o $(LOADOPTS) )

ex32: ex32.o ${DGDFT_LIB} 
	($(LOADER) -o $@ ex32.o $(LOADOPTS) )
=======
ex38: ex38.o ${DGDFT_LIB} 
	($(LOADER) -o $@ ex38.o $(LOADOPTS) )

ex37: ex37.o ${DGDFT_LIB} 
	($(LOADER) -o $@ ex37.o $(LOADOPTS) )

ex36: ex36.o ${DGDFT_LIB} 
	($(LOADER) -o $@ ex36.o $(LOADOPTS) )

ex35: ex35.o ${DGDFT_LIB} 
	($(LOADER) -o $@ ex35.o $(LOADOPTS) )

ex34: ex34.o ${DGDFT_LIB} 
	($(LOADER) -o $@ ex34.o $(LOADOPTS) )
>>>>>>> 599abcbe

ex31: ex31.o ${DGDFT_LIB} 
	($(LOADER) -o $@ ex31.o $(LOADOPTS) )

ex30: ex30.o ${DGDFT_LIB} 
	($(LOADER) -o $@ ex30.o $(LOADOPTS) )

ex29: ex29.o ${DGDFT_LIB} 
	($(LOADER) -o $@ ex29.o $(LOADOPTS) )


ex28: ex28.o ${DGDFT_LIB} 
	($(LOADER) -o $@ ex28.o $(LOADOPTS) )

ex27: ex27.o ${DGDFT_LIB} 
	($(LOADER) -o $@ ex27.o $(LOADOPTS) )


ex26: ex26.o ${DGDFT_LIB} 
	($(LOADER) -o $@ ex26.o $(LOADOPTS) )


ex25: ex25.o ${DGDFT_LIB} 
	($(LOADER) -o $@ ex25.o $(LOADOPTS) )

ex24: ex24.o ${DGDFT_LIB} 
	($(LOADER) -o $@ ex24.o $(LOADOPTS) )

ex23: ex23.o ${DGDFT_LIB} 
	($(LOADER) -o $@ ex23.o $(LOADOPTS) )

ex22: ex22.o ${DGDFT_LIB} 
	($(LOADER) -o $@ ex22.o $(LOADOPTS) )

ex21: ex21.o ${DGDFT_LIB} 
	($(LOADER) -o $@ ex21.o $(LOADOPTS) )

ex20: ex20.o ${DGDFT_LIB} 
	($(LOADER) -o $@ ex20.o $(LOADOPTS) )

ex19: ex19.o ${DGDFT_LIB} 
	($(LOADER) -o $@ ex19.o $(LOADOPTS) )

ex18: ex18.o ${DGDFT_LIB} 
	($(LOADER) -o $@ ex18.o $(LOADOPTS) )

ex17: ex17.o ${DGDFT_LIB} 
	($(LOADER) -o $@ ex17.o $(LOADOPTS) )

ex16: ex16.o ${DGDFT_LIB} 
	($(LOADER) -o $@ ex16.o $(LOADOPTS) )

ex15: ex15.o ${DGDFT_LIB} 
	($(LOADER) -o $@ ex15.o $(LOADOPTS) )

-include ${DEPS}


${DGDFT_LIB}:
	(cd ${DGDFT_DIR}/src; make all)

cleanlib:
	(${RM} -f ${DGDFT_LIB})

cleanall:
	rm -f ${EXES} ${OBJS} ${DEPS} *.d.o<|MERGE_RESOLUTION|>--- conflicted
+++ resolved
@@ -3,11 +3,7 @@
 
 include ../make.inc
 
-<<<<<<< HEAD
-SRCS = ex33.cpp ex32.cpp ex31.cpp ex30.cpp ex29.cpp ex28.cpp ex27.cpp ex26.cpp ex25.cpp ex24.cpp ex23.cpp ex21.cpp ex22.cpp ex20.cpp ex18.cpp
-=======
 SRCS = ex38.cpp ex37.cpp ex36.cpp ex35.cpp ex34.cpp ex31.cpp ex30.cpp ex29.cpp ex28.cpp ex27.cpp ex26.cpp ex25.cpp ex24.cpp ex23.cpp ex21.cpp ex22.cpp
->>>>>>> 599abcbe
 
 #SRCS = ex1.cpp ex2.cpp ex3.cpp ex4.cpp ex5.cpp ex6.cpp ex7.cpp ex8.cpp\
 			 ex9.cpp ex10.cpp ex11.cpp ex12.cpp ex13.cpp ex14.cpp ex15.cpp\
@@ -17,13 +13,6 @@
 DEPS = ${SRCS:.cpp=.d}
 EXES = ${SRCS:.cpp=}	
 
-<<<<<<< HEAD
-ex33: ex33.o ${DGDFT_LIB} 
-	($(LOADER) -o $@ ex33.o $(LOADOPTS) )
-
-ex32: ex32.o ${DGDFT_LIB} 
-	($(LOADER) -o $@ ex32.o $(LOADOPTS) )
-=======
 ex38: ex38.o ${DGDFT_LIB} 
 	($(LOADER) -o $@ ex38.o $(LOADOPTS) )
 
@@ -38,7 +27,6 @@
 
 ex34: ex34.o ${DGDFT_LIB} 
 	($(LOADER) -o $@ ex34.o $(LOADOPTS) )
->>>>>>> 599abcbe
 
 ex31: ex31.o ${DGDFT_LIB} 
 	($(LOADER) -o $@ ex31.o $(LOADOPTS) )
